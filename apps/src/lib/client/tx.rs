--- conflicted
+++ resolved
@@ -298,12 +298,7 @@
 
         // Write Namada config stuff or figure out how to do the above
         // tendermint_node things two epochs in the future!!!
-<<<<<<< HEAD
-        ctx.config.ledger.cometbft.tendermint_mode =
-            TendermintMode::Validator;
-=======
         ctx.config.ledger.shell.tendermint_mode = TendermintMode::Validator;
->>>>>>> abfe2090
         ctx.config
             .write(
                 &ctx.config.ledger.shell.base_dir,
