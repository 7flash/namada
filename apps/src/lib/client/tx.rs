--- conflicted
+++ resolved
@@ -6,12 +6,7 @@
 use namada::core::ledger::governance::cli::onchain::{
     DefaultProposal, PgfFundingProposal, PgfStewardProposal, ProposalVote,
 };
-<<<<<<< HEAD
-=======
 use namada::ibc::applications::transfer::Memo;
-use namada::ledger::pos;
-use namada::proof_of_stake::parameters::PosParams;
->>>>>>> af011f6f
 use namada::proto::Tx;
 use namada::types::address::{Address, ImplicitAddress};
 use namada::types::dec::Dec;
@@ -1095,10 +1090,7 @@
     namada: &impl Namada<'a>,
     to_broadcast: TxBroadcastData,
 ) -> Result<TxResponse, error::Error> {
-<<<<<<< HEAD
     tx::submit_tx(namada, to_broadcast).await
-=======
-    tx::submit_tx::<_, IO>(client, to_broadcast).await
 }
 
 pub async fn gen_ibc_shielded_transfer<C, IO: Io>(
@@ -1135,5 +1127,4 @@
         eprintln!("No shielded transfer for this IBC transfer.")
     }
     Ok(())
->>>>>>> af011f6f
 }