--- conflicted
+++ resolved
@@ -117,7 +117,7 @@
     let pk = get_sentinel_pubkey();
     tx.add_wrapper(
         Fee {
-            amount_per_gas_unit: Default::default(),
+            amount_per_gas_unit: DenominatedAmount::native(0.into()),
             token: Address::from(&pk),
         },
         pk,
@@ -304,30 +304,9 @@
             discord_handle,
         },
     };
-<<<<<<< HEAD
-    let validator_account = Some(vec![sign_validator_account_tx(
-        unsigned_validator_account_tx,
-        validator_wallet,
-    )]);
-
-    let transfer = if transfer_from_source_amount.amount().is_zero() {
-        None
-    } else {
-        let unsigned_transfer_tx = TransferTx {
-            // Only native token can be staked
-            token: Alias::from("NAM"),
-            source: StringEncoded::new(source_key.ref_to()),
-            target: alias.clone(),
-            amount: transfer_from_source_amount,
-        };
-        let transfer_tx = sign_transfer_tx(unsigned_transfer_tx, source_wallet);
-        Some(vec![transfer_tx])
-    };
-=======
     let unsigned_validator_addr =
         unsigned_validator_account_tx.address.raw.clone();
     let validator_account = Some(vec![unsigned_validator_account_tx]);
->>>>>>> 9562c160
 
     let bond = if self_bond_amount.amount().is_zero() {
         None
@@ -899,7 +878,7 @@
                 validator: self.validator.clone(),
                 amount: denominate_amount::<T>(self.amount.clone())
                     .unwrap()
-                    .amount,
+                    .amount(),
                 source: Some(self.source.address()),
             },
         )
@@ -1208,22 +1187,11 @@
                     } else {
                         // Deduct the amount from source
                         if amount == balance {
-<<<<<<< HEAD
-                            match source {
-                                AliasOrPk::Alias(source) => {
-                                    balances.aliases.remove(source);
-                                }
-                                AliasOrPk::PublicKey(source) => {
-                                    balances.pks.0.remove(source);
-                                }
-                            }
+                            balances.amounts.remove(source);
                         } else if let Some(new_balance) =
                             balance.checked_sub(*amount)
                         {
                             *balance = new_balance;
-=======
-                            balances.amounts.remove(source);
->>>>>>> 9562c160
                         } else {
                             eprintln!(
                                 "Invalid bond tx. Amount {} should have the \
@@ -1514,119 +1482,6 @@
     is_valid
 }
 
-<<<<<<< HEAD
-/// Updates the token balances with all the valid transfers applied
-pub fn validate_transfer(
-    tx: &SignedTransferTx,
-    balances: &mut BTreeMap<Alias, TokenBalancesForValidation>,
-    all_used_aliases: &BTreeSet<Alias>,
-    tokens: &Tokens,
-) -> Option<TransferTx<Validated>> {
-    let mut is_valid = true;
-    // Check signature
-    if tx.verify_sig().is_err() {
-        eprintln!("Invalid transfer tx signature.",);
-        is_valid = false;
-    }
-
-    let unsigned: TransferTx<Unvalidated> = tx.into();
-    let validated = unsigned.denominate(tokens).ok()?;
-    let TransferTx {
-        token,
-        source,
-        target,
-        amount,
-        ..
-    } = &validated;
-
-    // Check that the target exists
-    if !all_used_aliases.contains(target) {
-        eprintln!(
-            "Invalid transfer tx. The target alias \"{target}\" no matching \
-             account found."
-        );
-        is_valid = false;
-    }
-
-    // Check token balance of the source and update token balances of the source
-    // and target
-    match balances.get_mut(token) {
-        Some(balances) => match balances.pks.0.get_mut(source) {
-            Some(balance) => {
-                if *balance < *amount {
-                    eprintln!(
-                        "Invalid transfer tx. Source {source} doesn't have \
-                         enough balance of token \"{token}\" to transfer {}. \
-                         Got {}.",
-                        amount, balance,
-                    );
-                    is_valid = false;
-                } else {
-                    // Deduct the amount from source
-                    if amount == balance {
-                        balances.pks.0.remove(source);
-                    } else if let Some(new_balance) =
-                        balance.checked_sub(*amount)
-                    {
-                        *balance = new_balance;
-                    } else {
-                        eprintln!(
-                            "Invalid bond tx. Amount {} should have the \
-                             denomination {:?}. Got {:?}.",
-                            amount,
-                            balance.denom(),
-                            amount.denom(),
-                        );
-                        is_valid = false;
-                    }
-
-                    // Add the amount to target
-                    let target_balance = balances
-                        .aliases
-                        .entry(target.clone())
-                        .or_insert_with(|| {
-                            DenominatedAmount::new(
-                                token::Amount::zero(),
-                                amount.denom(),
-                            )
-                        });
-                    if let Some(new_balance) =
-                        target_balance.checked_add(*amount)
-                    {
-                        *target_balance = new_balance;
-                    } else {
-                        eprintln!(
-                            "Invalid bond tx. Amount {} should have the \
-                             denomination {:?}. Got {:?}.",
-                            amount,
-                            target_balance.denom(),
-                            amount.denom(),
-                        );
-                        is_valid = false;
-                    }
-                }
-            }
-            None => {
-                eprintln!(
-                    "Invalid transfer tx. Source {source} has no balance of \
-                     token \"{token}\"."
-                );
-                is_valid = false;
-            }
-        },
-        None => {
-            eprintln!(
-                "Invalid transfer tx. Token \"{token}\" not found in balances."
-            );
-            is_valid = false;
-        }
-    }
-
-    is_valid.then_some(validated)
-}
-
-=======
->>>>>>> 9562c160
 fn validate_signature<T: BorshSerialize + Debug>(
     tx_data: &T,
     pk: &common::PublicKey,
