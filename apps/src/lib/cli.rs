--- conflicted
+++ resolved
@@ -2060,12 +2060,9 @@
     pub use namada::ledger::args::*;
     use namada::types::address::Address;
     use namada::types::chain::{ChainId, ChainIdPrefix};
-<<<<<<< HEAD
     use namada::types::dec::Dec;
-=======
     use namada::types::ethereum_events::EthAddress;
     use namada::types::keccak::KeccakHash;
->>>>>>> 2c5ae39c
     use namada::types::key::*;
     use namada::types::masp::MaspValue;
     use namada::types::storage::{self, BlockHeight, Epoch};
@@ -2154,7 +2151,6 @@
         arg_default("fee-amount", DefaultFn(|| token::Amount::from(0)));
     pub const FEE_PAYER: Arg<WalletAddress> = arg("fee-payer");
     pub const FORCE: ArgFlag = flag("force");
-<<<<<<< HEAD
     pub const DONT_PREFETCH_WASM: ArgFlag = flag("dont-prefetch-wasm");
     pub const GAS_AMOUNT: ArgDefault<token::DenominatedAmount> = arg_default(
         "gas-amount",
@@ -2170,12 +2166,6 @@
             denom: NATIVE_MAX_DECIMAL_PLACES.into(),
         }),
     );
-=======
-    pub const GAS_AMOUNT: ArgDefault<token::Amount> =
-        arg_default("gas-amount", DefaultFn(|| token::Amount::from(0)));
-    pub const GAS_LIMIT: ArgDefault<token::Amount> =
-        arg_default("gas-limit", DefaultFn(|| token::Amount::from(0)));
->>>>>>> 2c5ae39c
     pub const GAS_TOKEN: ArgDefaultFromCtx<WalletAddress> =
         arg_default_from_ctx("gas-token", DefaultFn(|| "NAM".parse().unwrap()));
     pub const GENESIS_PATH: Arg<PathBuf> = arg("genesis-path");
