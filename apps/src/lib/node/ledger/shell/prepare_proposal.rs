--- conflicted
+++ resolved
@@ -4,13 +4,14 @@
 use std::collections::BTreeMap;
 
 use namada::core::hints;
-<<<<<<< HEAD
 use namada::core::ledger::gas::TxGasMeter;
 use namada::core::ledger::parameters;
+#[cfg(feature = "abcipp")]
+use namada::ledger::eth_bridge::{EthBridgeQueries, SendValsetUpd};
+use namada::ledger::pos::PosQueries;
 use namada::ledger::storage::{DBIter, StorageHasher, TempWlStorage, DB};
 use namada::ledger::storage_api::StorageRead;
 use namada::proof_of_stake::find_validator_by_raw_hash;
-use namada::proof_of_stake::pos_queries::PosQueries;
 use namada::proto::{Tx, Section};
 use namada::types::address::Address;
 use namada::types::key::tm_raw_hash_to_string;
@@ -20,27 +21,11 @@
 use namada::types::transaction::{AffineCurve, DecryptedTx, EllipticCurve, TxType};
 use namada::vm::wasm::{TxCache, VpCache};
 use namada::vm::WasmCacheAccess;
+#[cfg(feature = "abcipp")]
+use namada::types::vote_extensions::VoteExtensionDigest;
 
 use super::super::*;
 use super::block_alloc::states::{
-=======
-#[cfg(feature = "abcipp")]
-use namada::ledger::eth_bridge::{EthBridgeQueries, SendValsetUpd};
-use namada::ledger::pos::PosQueries;
-use namada::ledger::storage::{DBIter, StorageHasher, TempWlStorage, DB};
-use namada::proto::Tx;
-use namada::types::internal::TxInQueue;
-use namada::types::time::DateTimeUtc;
-use namada::types::transaction::wrapper::wrapper_tx::PairingEngine;
-use namada::types::transaction::{
-    AffineCurve, DecryptedTx, EllipticCurve, TxType,
-};
-#[cfg(feature = "abcipp")]
-use namada::types::vote_extensions::VoteExtensionDigest;
-
-use super::super::*;
-use super::block_space_alloc::states::{
->>>>>>> b6714b5e
     BuildingDecryptedTxBatch, BuildingProtocolTxBatch,
     EncryptedTxBatchAllocator, NextState, TryAlloc,
 };
@@ -63,13 +48,8 @@
 {
     /// Begin a new block.
     ///
-<<<<<<< HEAD
-    /// Block construction is documented in [`super::block_space_alloc`]
-    /// and [`super::block_space_alloc::states`].
-=======
-    /// Block construction is documented in `block_space_alloc`
-    /// and `block_space_alloc::states` (private modules).
->>>>>>> b6714b5e
+    /// Block construction is documented in `block_alloc`
+    /// and `block_alloc::states` (private modules).
     ///
     /// INVARIANT: Any changes applied in this method must be reverted if
     /// the proposal is rejected (unless we can simply overwrite
@@ -78,9 +58,9 @@
         &self,
         req: RequestPrepareProposal,
     ) -> response::PrepareProposal {
-<<<<<<< HEAD
-        // start counting allotted space for txs
-        let alloc = self.get_encrypted_txs_allocator();
+        let txs = if let ShellMode::Validator { .. } = self.mode {
+            // start counting allotted space for txs
+            let alloc = self.get_encrypted_txs_allocator();
 
             // add encrypted txs
             let tm_raw_hash_string =
@@ -101,28 +81,6 @@
         let (mut decrypted_txs, alloc) = self.build_decrypted_txs(alloc);
         txs.append(&mut decrypted_txs);
 
-        // add vote extension protocol txs
-        let mut protocol_txs = self.build_protocol_txs(
-            alloc,
-            #[cfg(feature = "abcipp")]
-            req.local_last_commit,
-            #[cfg(not(feature = "abcipp"))]
-            &req.txs,
-        );
-        txs.append(&mut protocol_txs);
-=======
-        let txs = if let ShellMode::Validator { .. } = self.mode {
-            // start counting allotted space for txs
-            let alloc = self.get_encrypted_txs_allocator();
-            // add encrypted txs
-            let (encrypted_txs, alloc) =
-                self.build_encrypted_txs(alloc, &req.txs, req.time);
-            let mut txs = encrypted_txs;
-
-            // decrypt the wrapper txs included in the previous block
-            let (mut decrypted_txs, alloc) = self.build_decrypted_txs(alloc);
-            txs.append(&mut decrypted_txs);
-
             // add vote extension protocol txs
             let mut protocol_txs = self.build_protocol_txs(
                 alloc,
@@ -137,7 +95,6 @@
         } else {
             vec![]
         };
->>>>>>> b6714b5e
 
         tracing::info!(
             height = req.height,
@@ -189,15 +146,10 @@
         &self,
         mut alloc: EncryptedTxBatchAllocator,
         txs: &[TxBytes],
-<<<<<<< HEAD
-        block_time: &Option<Timestamp>,
+        block_time: Option<Timestamp>,
         block_proposer: &Address,
     ) -> (Vec<TxBytes>, BlockAllocator<BuildingDecryptedTxBatch>) {
-=======
-        block_time: Option<Timestamp>,
-    ) -> (Vec<TxBytes>, BlockSpaceAllocator<BuildingDecryptedTxBatch>) {
-        let mut temp_wl_storage = TempWlStorage::new(&self.wl_storage.storage);
->>>>>>> b6714b5e
+        let mut temp_wl_storage = TempWlStorage::new(&self.wl_storage.storage); //FIXME: need this?
         let pos_queries = self.wl_storage.pos_queries();
         let block_time = block_time.and_then(|block_time| {
             // If error in conversion, default to last block datetime, it's
@@ -216,7 +168,6 @@
         let txs = txs
             .iter()
             .filter_map(|tx_bytes| {
-<<<<<<< HEAD
                 match self.validate_wrapper_bytes(tx_bytes,  block_time, &mut temp_wl_storage, &gas_table, &mut vp_wasm_cache, &mut tx_wasm_cache, block_proposer) {
                     Ok(gas) => {
                         temp_wl_storage.write_log.commit_tx();
@@ -225,17 +176,6 @@
                     Err(()) => {
                         temp_wl_storage.write_log.drop_tx();
                         None
-=======
-                if let Ok(tx) = Tx::try_from(tx_bytes.as_slice()) {
-                    // If tx doesn't have an expiration it is valid. If time cannot be
-                    // retrieved from block default to last block datetime which has
-                    // already been checked by mempool_validate, so it's valid
-                    if let (Some(block_time), Some(exp)) = (block_time.as_ref(), &tx.header.expiration) {
-                        if block_time > exp { return None }
-                    }
-                    if tx.validate_tx().is_ok() && tx.header().wrapper().is_some() && self.replay_protection_checks(&tx, tx_bytes.as_slice(), &mut temp_wl_storage).is_ok() {
-                        return Some(tx_bytes.clone());
->>>>>>> b6714b5e
                     }
                 }
             })
@@ -423,16 +363,8 @@
     #[cfg(feature = "abcipp")]
     fn build_protocol_txs(
         &self,
-<<<<<<< HEAD
         _alloc: BlockAllocator<BuildingProtocolTxBatch>,
-        #[cfg(feature = "abcipp")] _local_last_commit: Option<
-            ExtendedCommitInfo,
-        >,
-        #[cfg(not(feature = "abcipp"))] _txs: &[TxBytes],
-=======
-        _alloc: BlockSpaceAllocator<BuildingProtocolTxBatch>,
         local_last_commit: Option<ExtendedCommitInfo>,
->>>>>>> b6714b5e
     ) -> Vec<TxBytes> {
         // genesis should not contain vote extensions.
         //
@@ -581,7 +513,6 @@
     };
     use namada::ledger::pos::PosQueries;
     use namada::ledger::replay_protection;
-<<<<<<< HEAD
     use namada::proof_of_stake::Epoch;
     use namada::types::address::{self, Address};
     use namada::types::key::RefTo;
@@ -592,7 +523,6 @@
     use namada::types::transaction::{Fee, WrapperTx};
 use data_encoding::HEXUPPER;
     use namada::core::types::key::PublicKeyTmRawHash;
-=======
     use namada::proof_of_stake::{consensus_validator_set_handle, Epoch};
     #[cfg(feature = "abcipp")]
     use namada::proto::SignableEthMessage;
@@ -611,7 +541,6 @@
     #[cfg(feature = "abcipp")]
     use namada::types::vote_extensions::VoteExtension;
 
->>>>>>> b6714b5e
     use super::*;
     #[cfg(feature = "abcipp")]
     use crate::facade::tendermint_proto::abci::{
@@ -737,11 +666,7 @@
         // an unsigned wrapper will cause an error in processing
         let mut wrapper = Tx::new(TxType::Wrapper(Box::new(WrapperTx::new(
             Fee {
-<<<<<<< HEAD
-                amount_per_gas_unit: 0.into(),
-=======
-                amount: Default::default(),
->>>>>>> b6714b5e
+                amount_per_gas_unit: Default::default(),
                 token: shell.wl_storage.storage.native_token.clone(),
             },
             keypair.ref_to(),
@@ -1129,20 +1054,12 @@
         for i in 0..2 {
             let mut tx = Tx::new(TxType::Wrapper(Box::new(WrapperTx::new(
                 Fee {
-<<<<<<< HEAD
                     amount_per_gas_unit: 1.into(),
-=======
-                    amount: Default::default(),
->>>>>>> b6714b5e
                     token: shell.wl_storage.storage.native_token.clone(),
                 },
                 keypair.ref_to(),
                 Epoch(0),
-<<<<<<< HEAD
                 GAS_LIMIT_MULTIPLIER.into(),
-=======
-                Default::default(),
->>>>>>> b6714b5e
                 #[cfg(not(feature = "mainnet"))]
                 None,
                 None
@@ -1264,11 +1181,7 @@
             },
             keypair.ref_to(),
             Epoch(0),
-<<<<<<< HEAD
             GAS_LIMIT_MULTIPLIER.into(),
-=======
-            Default::default(),
->>>>>>> b6714b5e
             #[cfg(not(feature = "mainnet"))]
             None,
             None
@@ -1304,11 +1217,7 @@
         let keypair = crate::wallet::defaults::daewon_keypair();
         let mut wrapper = Tx::new(TxType::Wrapper(Box::new(WrapperTx::new(
             Fee {
-<<<<<<< HEAD
-                amount_per_gas_unit: 0.into(),
-=======
-                amount: Amount::zero(),
->>>>>>> b6714b5e
+                amount_per_gas_unit: Amount::zero(),
                 token: shell.wl_storage.storage.native_token.clone(),
             },
             keypair.ref_to(),
@@ -1366,11 +1275,7 @@
             },
             keypair.ref_to(),
             Epoch(0),
-<<<<<<< HEAD
             GAS_LIMIT_MULTIPLIER.into(),
-=======
-            Default::default(),
->>>>>>> b6714b5e
             #[cfg(not(feature = "mainnet"))]
             None,
             None
@@ -1394,23 +1299,14 @@
                 },
                 keypair_2.ref_to(),
                 Epoch(0),
-<<<<<<< HEAD
                 GAS_LIMIT_MULTIPLIER.into(),
-=======
-                Default::default(),
->>>>>>> b6714b5e
                 #[cfg(not(feature = "mainnet"))]
                 None,
                 None
             ))));
         new_wrapper.add_section(Section::Signature(Signature::new(
-<<<<<<< HEAD
-            &new_wrapper.header_hash(),
+            wrapper.sechashes(),
             &keypair_2,
-=======
-            wrapper.sechashes(),
-            &keypair,
->>>>>>> b6714b5e
         )));
 
         let req = RequestPrepareProposal {
