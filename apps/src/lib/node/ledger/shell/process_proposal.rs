--- conflicted
+++ resolved
@@ -69,11 +69,7 @@
         // We should not have more than one `ethereum_events::VextDigest` in
         // a proposal from some round's leader.
         let invalid_num_of_eth_ev_digests =
-<<<<<<< HEAD
             !self.has_proper_eth_events_num(&counters);
-=======
-            self.storage.last_height.0 > 0 && eth_ev_digest_num != 1;
->>>>>>> 47487efa
         if invalid_num_of_eth_ev_digests {
             tracing::warn!(
                 proposer = ?hex::encode(&req.proposer_address),
@@ -391,7 +387,7 @@
     /// Checks if we have found the correct number of Ethereum events
     /// vote extensions in [`DigestCounters`].
     fn has_proper_eth_events_num(&self, c: &DigestCounters) -> bool {
-        c.eth_ev_digest_num == 1
+        self.storage.last_height.0 > 0 && c.eth_ev_digest_num == 1
     }
 
     /// Checks if we have found the correct number of validator set update
@@ -401,7 +397,8 @@
             .storage
             .can_send_validator_set_update(SendValsetUpd::AtPrevHeight)
         {
-            c.valset_upd_digest_num == 1
+            // TODO: confirm if we need a height check here or not
+            self.storage.last_height.0 > 0 && c.valset_upd_digest_num == 1
         } else {
             true
         }
