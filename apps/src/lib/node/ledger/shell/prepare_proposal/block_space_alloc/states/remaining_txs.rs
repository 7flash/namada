--- conflicted
+++ resolved
@@ -1,58 +1,11 @@
-<<<<<<< HEAD
-use namada::proto::Tx;
-use namada::types::transaction::process_tx;
-use namada::types::transaction::tx_types::TxType;
-
-use super::super::{AllocStatus, BlockSpaceAllocator};
-use super::{
-    FillingRemainingSpace, RemainingBatchAllocator, TryAlloc, WithEncryptedTxs,
-    WithoutEncryptedTxs,
-};
-=======
 use super::super::{AllocFailure, BlockSpaceAllocator};
 use super::{FillingRemainingSpace, TryAlloc};
->>>>>>> 29074200
 
 impl TryAlloc for BlockSpaceAllocator<FillingRemainingSpace> {
     #[inline]
-<<<<<<< HEAD
-    fn try_alloc<'tx>(&mut self, tx: &'tx [u8]) -> AllocStatus<'tx> {
-        self.block.try_dump(tx)
-    }
-}
-
-impl TryAlloc
-    for BlockSpaceAllocator<FillingRemainingSpace<WithoutEncryptedTxs>>
-{
-    #[inline]
-    fn try_alloc<'tx>(&mut self, tx: &'tx [u8]) -> AllocStatus<'tx> {
-=======
     fn try_alloc(&mut self, tx: &[u8]) -> Result<(), AllocFailure> {
         // NOTE: tx dispatching is done at at higher level, to prevent
         // allocating space for encrypted txs here
->>>>>>> 29074200
         self.block.try_dump(tx)
     }
-}
-
-impl TryAlloc for RemainingBatchAllocator {
-    #[inline]
-    fn try_alloc<'tx>(&mut self, tx_bytes: &'tx [u8]) -> AllocStatus<'tx> {
-        match self {
-            RemainingBatchAllocator::WithEncryptedTxs(state) => {
-                state.try_alloc(tx_bytes)
-            }
-            RemainingBatchAllocator::WithoutEncryptedTxs(state) => {
-                let tx = Tx::try_from(tx_bytes)
-                    .expect("Tx passed mempool validation");
-                if let Ok(TxType::Wrapper(_)) = process_tx(tx) {
-                    // do not allocate anything if we
-                    // find an encrypted tx
-                    AllocStatus::Accepted
-                } else {
-                    state.try_alloc(tx_bytes)
-                }
-            }
-        }
-    }
 }