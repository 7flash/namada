//! Shell methods for querying state

use borsh::{BorshDeserialize, BorshSerialize};
use ferveo_common::TendermintValidator;
<<<<<<< HEAD
use namada::ledger::parameters::EpochDuration;
use namada::ledger::pos::namada_proof_of_stake::types::VotingPower;
use namada::ledger::pos::types::WeightedValidator;
use namada::ledger::pos::PosParams;
=======
>>>>>>> 836a6dea
use namada::types::address::Address;
use namada::types::ethereum_events::EthAddress;
use namada::types::key;
use namada::types::key::dkg_session_keys::DkgPublicKey;
use namada::types::storage::{Epoch, Key, PrefixValue};
use namada::types::token::{self, Amount};
<<<<<<< HEAD
use namada::types::vote_extensions::validator_set_update::EthAddrBook;

use super::*;
use crate::facade::tendermint_proto::crypto::{ProofOp, ProofOps};
use crate::facade::tendermint_proto::google::protobuf;
use crate::facade::tendermint_proto::types::EvidenceParams;
use crate::node::ledger::events::log::dumb_queries;
=======

use super::*;
use crate::facade::tendermint_proto::crypto::{ProofOp, ProofOps};
>>>>>>> 836a6dea
use crate::node::ledger::response;

#[derive(Error, Debug)]
pub enum Error {
    #[error(
        "The address '{:?}' is not among the active validator set for epoch \
         {1}"
    )]
    NotValidatorAddress(Address, Epoch),
    #[error(
        "The public key '{0}' is not among the active validator set for epoch \
         {1}"
    )]
    #[allow(dead_code)]
    NotValidatorKey(String, Epoch),
    #[error(
        "The public key hash '{0}' is not among the active validator set for \
         epoch {1}"
    )]
    NotValidatorKeyHash(String, Epoch),
    #[error("Invalid validator tendermint address")]
    InvalidTMAddress,
}

impl<D, H> Shell<D, H>
where
    D: DB + for<'iter> DBIter<'iter> + Sync + 'static,
    H: StorageHasher + Sync + 'static,
{
    /// Uses `path` in the query to forward the request to the
    /// right query method and returns the result (which may be
    /// the default if `path` is not a supported string.
    /// INVARIANT: This method must be stateless.
    pub fn query(&self, query: request::Query) -> response::Query {
        use rpc::Path;
        let height = match query.height {
            0 => self.storage.get_block_height().0,
            1.. => BlockHeight(query.height as u64),
            _ => {
                return response::Query {
                    code: 1,
                    info: format!(
                        "The query height is invalid: {}",
                        query.height
                    ),
                    ..Default::default()
                };
            }
        };
        match Path::from_str(&query.path) {
            Ok(path) => match path {
                Path::DryRunTx => self.dry_run_tx(&query.data),
                Path::Epoch => {
                    let (epoch, _gas) = self.storage.get_last_epoch();
                    let value = namada::ledger::storage::types::encode(&epoch);
                    response::Query {
                        value,
                        ..Default::default()
                    }
                }
                Path::Value(storage_key) => {
                    self.read_storage_value(&storage_key, height, query.prove)
                }
                Path::Prefix(storage_key) => {
                    self.read_storage_prefix(&storage_key, height, query.prove)
                }
                Path::HasKey(storage_key) => self.has_storage_key(&storage_key),
                Path::Accepted { tx_hash } => {
                    let matcher = dumb_queries::QueryMatcher::accepted(tx_hash);
                    self.query_event_log(matcher)
                }
                Path::Applied { tx_hash } => {
                    let matcher = dumb_queries::QueryMatcher::applied(tx_hash);
                    self.query_event_log(matcher)
                }
            },
            Err(err) => response::Query {
                code: 1,
                info: format!("RPC error: {}", err),
                ..Default::default()
            },
        }
    }

    /// Query events in the event log matching the given query.
    fn query_event_log(
        &self,
        matcher: dumb_queries::QueryMatcher,
    ) -> response::Query {
        let value = self
            .event_log()
            .iter_with_matcher(matcher)
            .cloned()
            .collect::<Vec<_>>()
            .try_to_vec()
            .unwrap();

        response::Query {
            value,
            ..Default::default()
        }
    }

<<<<<<< HEAD
    /// Query to check if a storage key exists.
    fn has_storage_key(&self, key: &Key) -> response::Query {
        match self.storage.has_key(key) {
            Ok((has_key, _gas)) => response::Query {
                value: has_key.try_to_vec().unwrap(),
                ..Default::default()
            },
=======
    /// Query to read a value from storage
    pub fn read_storage_value(
        &self,
        key: &Key,
        height: BlockHeight,
        is_proven: bool,
    ) -> response::Query {
        match self.storage.read_with_height(key, height) {
            Ok((Some(value), _gas)) => {
                let proof_ops = if is_proven {
                    match self.storage.get_existence_proof(
                        key,
                        value.clone().into(),
                        height,
                    ) {
                        Ok(proof) => Some(proof.into()),
                        Err(err) => {
                            return response::Query {
                                code: 2,
                                info: format!("Storage error: {}", err),
                                ..Default::default()
                            };
                        }
                    }
                } else {
                    None
                };
                response::Query {
                    value,
                    proof_ops,
                    ..Default::default()
                }
            }
            Ok((None, _gas)) => {
                let proof_ops = if is_proven {
                    match self.storage.get_non_existence_proof(key, height) {
                        Ok(proof) => Some(proof.into()),
                        Err(err) => {
                            return response::Query {
                                code: 2,
                                info: format!("Storage error: {}", err),
                                ..Default::default()
                            };
                        }
                    }
                } else {
                    None
                };
                response::Query {
                    code: 1,
                    info: format!("No value found for key: {}", key),
                    proof_ops,
                    ..Default::default()
                }
            }
>>>>>>> 836a6dea
            Err(err) => response::Query {
                code: 2,
                info: format!("Storage error: {}", err),
                ..Default::default()
            },
        }
    }

    /// Query to read a range of values from storage with a matching prefix. The
    /// value in successful response is a [`Vec<PrefixValue>`] encoded with
    /// [`BorshSerialize`].
    fn read_storage_prefix(
        &self,
        key: &Key,
        height: BlockHeight,
        is_proven: bool,
    ) -> response::Query {
        if height != self.storage.get_block_height().0 {
            return response::Query {
                code: 2,
                info: format!(
                    "Prefix read works with only the latest height: height {}",
                    height
                ),
                ..Default::default()
            };
        }
        let (iter, _gas) = self.storage.iter_prefix(key);
        let mut iter = iter.peekable();
        if iter.peek().is_none() {
            response::Query {
                code: 1,
                info: format!("No value found for key: {}", key),
                ..Default::default()
            }
        } else {
            let values: std::result::Result<
                Vec<PrefixValue>,
                namada::types::storage::Error,
            > = iter
                .map(|(key, value, _gas)| {
                    let key = Key::parse(key)?;
                    Ok(PrefixValue { key, value })
                })
                .collect();
            match values {
                Ok(values) => {
                    let proof_ops = if is_proven {
                        let mut ops = vec![];
                        for PrefixValue { key, value } in &values {
                            match self.storage.get_existence_proof(
                                key,
                                value.clone().into(),
                                height,
                            ) {
                                Ok(p) => {
                                    let mut cur_ops: Vec<ProofOp> = p
                                        .ops
                                        .into_iter()
                                        .map(|op| {
                                            #[cfg(feature = "abcipp")]
                                            {
                                                ProofOp {
                                                    r#type: op.field_type,
                                                    key: op.key,
                                                    data: op.data,
                                                }
                                            }
                                            #[cfg(not(feature = "abcipp"))]
                                            {
                                                op.into()
                                            }
                                        })
                                        .collect();
                                    ops.append(&mut cur_ops);
                                }
                                Err(err) => {
                                    return response::Query {
                                        code: 2,
                                        info: format!("Storage error: {}", err),
                                        ..Default::default()
                                    };
                                }
                            }
                        }
                        // ops is not empty in this case
                        Some(ProofOps { ops })
                    } else {
                        None
                    };
                    let value = values.try_to_vec().unwrap();
                    response::Query {
                        value,
                        proof_ops,
                        ..Default::default()
                    }
                }
                Err(err) => response::Query {
                    code: 1,
                    info: format!(
                        "Error parsing a storage key {}: {}",
                        key, err
                    ),
                    ..Default::default()
                },
            }
        }
    }

    /// Query to read a value from storage
    fn read_storage_value(
        &self,
        key: &Key,
        height: BlockHeight,
        is_proven: bool,
    ) -> response::Query {
        match self.storage.read_with_height(key, height) {
            Ok((Some(value), _gas)) => {
                let proof_ops = if is_proven {
                    match self.storage.get_existence_proof(
                        key,
                        value.clone().into(),
                        height,
                    ) {
                        Ok(proof) => Some({
                            #[cfg(feature = "abcipp")]
                            {
                                let ops = proof
                                    .ops
                                    .into_iter()
                                    .map(|op| ProofOp {
                                        r#type: op.field_type,
                                        key: op.key,
                                        data: op.data,
                                    })
                                    .collect();
                                ProofOps { ops }
                            }
                            #[cfg(not(feature = "abcipp"))]
                            {
                                proof.into()
                            }
                        }),
                        Err(err) => {
                            return response::Query {
                                code: 2,
                                info: format!("Storage error: {}", err),
                                ..Default::default()
                            };
                        }
                    }
                } else {
                    None
                };
                response::Query {
                    value,
                    proof_ops,
                    ..Default::default()
                }
            }
            Ok((None, _gas)) => {
                let proof_ops = if is_proven {
                    match self.storage.get_non_existence_proof(key, height) {
                        Ok(proof) => Some({
                            #[cfg(feature = "abcipp")]
                            {
                                let ops = proof
                                    .ops
                                    .into_iter()
                                    .map(|op| ProofOp {
                                        r#type: op.field_type,
                                        key: op.key,
                                        data: op.data,
                                    })
                                    .collect();
                                ProofOps { ops }
                            }
                            #[cfg(not(feature = "abcipp"))]
                            {
                                proof.into()
                            }
                        }),
                        Err(err) => {
                            return response::Query {
                                code: 2,
                                info: format!("Storage error: {}", err),
                                ..Default::default()
                            };
                        }
                    }
                } else {
                    None
                };
                response::Query {
                    code: 1,
                    info: format!("No value found for key: {}", key),
                    proof_ops,
                    ..Default::default()
                }
            }
            Err(err) => response::Query {
                code: 2,
                info: format!("Storage error: {}", err),
                ..Default::default()
            },
        }
    }
}

/// API for querying the blockchain state.
pub(crate) trait QueriesExt {
    /// Get the set of active validators for a given epoch (defaulting to the
    /// epoch of the current yet-to-be-committed block).
    fn get_active_validators(
        &self,
        epoch: Option<Epoch>,
    ) -> BTreeSet<WeightedValidator<Address>>;

    /// Lookup the total voting power for an epoch (defaulting to the
    /// epoch of the current yet-to-be-committed block).
    fn get_total_voting_power(&self, epoch: Option<Epoch>) -> VotingPower;

    /// Simple helper function for the ledger to get balances
    /// of the specified token at the specified address
    fn get_balance(
        &self,
        token: &Address,
        owner: &Address,
    ) -> std::result::Result<Amount, String>;

    fn get_evidence_params(
        &self,
        epoch_duration: &EpochDuration,
        pos_params: &PosParams,
    ) -> EvidenceParams;

    /// Lookup data about a validator from their protocol signing key
    fn get_validator_from_protocol_pk(
        &self,
        pk: &key::common::PublicKey,
        epoch: Option<Epoch>,
    ) -> std::result::Result<TendermintValidator<EllipticCurve>, Error>;

    /// Lookup data about a validator from their address
    fn get_validator_from_address(
        &self,
        address: &Address,
        epoch: Option<Epoch>,
    ) -> std::result::Result<(VotingPower, common::PublicKey), Error>;

    /// Given a tendermint validator, the address is the hash
    /// of the validators public key. We look up the native
    /// address from storage using this hash.
    // TODO: We may change how this lookup is done, see
    // https://github.com/anoma/namada/issues/200
    fn get_validator_from_tm_address(
        &self,
        tm_address: &[u8],
        epoch: Option<Epoch>,
    ) -> std::result::Result<Address, Error>;

    /// Determines if it is possible to send a validator set update vote
    /// extension at the provided [`BlockHeight`].
    ///
    /// This is done by checking if we are at the first block of a new epoch,
    /// or if we are at block height 1 of the first epoch.
    ///
    /// The genesis block will not have vote extensions,
    /// therefore it is a special case, which we account for
    /// by checking if the block height is 1. Otherwise,
    /// validator set update votes will always extend
    /// Tendermint's PreCommit phase of the first block of
    /// an epoch.
    fn can_send_validator_set_update(&self, can_send: SendValsetUpd) -> bool;

    /// Given some [`BlockHeight`], return the corresponding [`Epoch`].
    fn get_epoch(&self, height: BlockHeight) -> Option<Epoch>;

    /// Retrieves the [`BlockHeight`] that is currently being decided.
    fn get_current_decision_height(&self) -> BlockHeight;

    /// For a given Namada validator, return its corresponding Ethereum bridge
    /// address.
    fn get_ethbridge_from_namada_addr(
        &self,
        validator: &Address,
        epoch: Option<Epoch>,
    ) -> Option<EthAddress>;

    /// For a given Namada validator, return its corresponding Ethereum
    /// governance address.
    fn get_ethgov_from_namada_addr(
        &self,
        validator: &Address,
        epoch: Option<Epoch>,
    ) -> Option<EthAddress>;

    /// Extension of [`Self::get_active_validators`], which additionally returns
    /// all Ethereum addresses of some validator.
    fn get_active_eth_addresses<'db>(
        &'db self,
        epoch: Option<Epoch>,
    ) -> Box<dyn Iterator<Item = (EthAddrBook, Address, VotingPower)> + 'db>;
}

impl<D, H> QueriesExt for Storage<D, H>
where
    D: DB + for<'iter> DBIter<'iter>,
    H: StorageHasher,
{
    fn get_active_validators(
        &self,
        epoch: Option<Epoch>,
    ) -> BTreeSet<WeightedValidator<Address>> {
        let epoch = epoch.unwrap_or_else(|| self.get_current_epoch().0);
        let validator_set = self.read_validator_set();
        validator_set
            .get(epoch)
            .expect("Validators for an epoch should be known")
            .active
            .clone()
    }

    #[cfg(not(feature = "ABCI"))]
    fn get_total_voting_power(&self, epoch: Option<Epoch>) -> VotingPower {
        self.get_active_validators(epoch)
            .iter()
            .map(|validator| u64::from(validator.voting_power))
            .sum::<u64>()
            .into()
    }

    fn get_balance(
        &self,
        token: &Address,
        owner: &Address,
    ) -> std::result::Result<Amount, String> {
        let height = self.get_block_height().0;
        let (balance, _) = self
            .read_with_height(&token::balance_key(token, owner), height)
            .map_err(|err| {
                format!(
                    "Unable to read token {} balance of the given address {}: \
                     {:?}",
                    token, owner, err
                )
            })?;
        let balance = match balance {
            Some(balance) => balance,
            None => {
                return Err(format!(
                    "Unable to read token {} balance of the given address {}",
                    token, owner
                ));
            }
        };
        BorshDeserialize::try_from_slice(&balance[..]).map_err(|err| {
            format!(
                "Unable to deserialize the balance of the given address: {:?}",
                err
            )
        })
    }

<<<<<<< HEAD
    fn get_evidence_params(
        &self,
        epoch_duration: &EpochDuration,
        pos_params: &PosParams,
    ) -> EvidenceParams {
        // Minimum number of epochs before tokens are unbonded and can be
        // withdrawn
        let len_before_unbonded = max(pos_params.unbonding_len as i64 - 1, 0);
        let max_age_num_blocks: i64 =
            epoch_duration.min_num_of_blocks as i64 * len_before_unbonded;
        let min_duration_secs = epoch_duration.min_duration.0 as i64;
        let max_age_duration = Some(protobuf::Duration {
            seconds: min_duration_secs * len_before_unbonded,
            nanos: 0,
        });
        EvidenceParams {
            max_age_num_blocks,
            max_age_duration,
            ..EvidenceParams::default()
        }
    }

    fn get_validator_from_protocol_pk(
=======
    /// Lookup data about a validator from their protocol signing key
    #[allow(dead_code)]
    pub fn get_validator_from_protocol_pk(
>>>>>>> 836a6dea
        &self,
        pk: &key::common::PublicKey,
        epoch: Option<Epoch>,
    ) -> std::result::Result<TendermintValidator<EllipticCurve>, Error> {
        let pk_bytes = pk
            .try_to_vec()
            .expect("Serializing public key should not fail");
        let epoch = epoch.unwrap_or_else(|| self.get_current_epoch().0);
        self.get_active_validators(Some(epoch))
            .iter()
            .find(|validator| {
                let pk_key = key::protocol_pk_key(&validator.address);
                match self.read(&pk_key) {
                    Ok((Some(bytes), _)) => bytes == pk_bytes,
                    _ => false,
                }
            })
            .map(|validator| {
                let dkg_key =
                    key::dkg_session_keys::dkg_pk_key(&validator.address);
                let bytes = self
                    .read(&dkg_key)
                    .expect("Validator should have public dkg key")
                    .0
                    .expect("Validator should have public dkg key");
                let dkg_publickey =
                    &<DkgPublicKey as BorshDeserialize>::deserialize(
                        &mut bytes.as_ref(),
                    )
                    .expect(
                        "DKG public key in storage should be deserializable",
                    );
                TendermintValidator {
                    power: validator.voting_power.into(),
                    address: validator.address.to_string(),
                    public_key: dkg_publickey.into(),
                }
            })
            .ok_or_else(|| Error::NotValidatorKey(pk.to_string(), epoch))
    }

    #[cfg(not(feature = "ABCI"))]
    fn get_validator_from_address(
        &self,
        address: &Address,
        epoch: Option<Epoch>,
    ) -> std::result::Result<(VotingPower, common::PublicKey), Error> {
        let epoch = epoch.unwrap_or_else(|| self.get_current_epoch().0);
        self.get_active_validators(Some(epoch))
            .iter()
            .find(|validator| address == &validator.address)
            .map(|validator| {
                let protocol_pk_key = key::protocol_pk_key(&validator.address);
                let bytes = self
                    .read(&protocol_pk_key)
                    .expect("Validator should have public protocol key")
                    .0
                    .expect("Validator should have public protocol key");
                let protocol_pk: common::PublicKey =
                    BorshDeserialize::deserialize(&mut bytes.as_ref()).expect(
                        "Protocol public key in storage should be \
                         deserializable",
                    );
                (validator.voting_power, protocol_pk)
            })
            .ok_or_else(|| Error::NotValidatorAddress(address.clone(), epoch))
    }

    fn get_validator_from_tm_address(
        &self,
        tm_address: &[u8],
        epoch: Option<Epoch>,
    ) -> std::result::Result<Address, Error> {
        let epoch = epoch.unwrap_or_else(|| self.get_current_epoch().0);
        let validator_raw_hash = core::str::from_utf8(tm_address)
            .map_err(|_| Error::InvalidTMAddress)?;
        self.read_validator_address_raw_hash(&validator_raw_hash)
            .ok_or_else(|| {
                Error::NotValidatorKeyHash(
                    validator_raw_hash.to_string(),
                    epoch,
                )
            })
    }

    #[cfg(feature = "abcipp")]
    fn can_send_validator_set_update(&self, can_send: SendValsetUpd) -> bool {
        let (check_prev_heights, height) = match can_send {
            SendValsetUpd::Now => (false, self.get_current_decision_height()),
            SendValsetUpd::AtPrevHeight => (false, self.last_height),
            SendValsetUpd::AtFixedHeight(h) => (true, h),
        };

        // handle genesis block corner case
        if height == BlockHeight(1) {
            return true;
        }

        let fst_heights_of_each_epoch =
            self.block.pred_epochs.first_block_heights();

        // tentatively check if the last stored height
        // is the one we are looking for
        if fst_heights_of_each_epoch
            .last()
            .map(|&h| h == height)
            .unwrap_or(false)
        {
            return true;
        }

        // the values in `fst_block_heights_of_each_epoch` are stored in
        // ascending order, so we can just do a binary search over them
        check_prev_heights
            && fst_heights_of_each_epoch.binary_search(&height).is_ok()
    }

    #[cfg(not(feature = "abcipp"))]
    #[inline(always)]
    fn can_send_validator_set_update(&self, _can_send: SendValsetUpd) -> bool {
        true
    }

    #[inline]
    fn get_epoch(&self, height: BlockHeight) -> Option<Epoch> {
        self.block.pred_epochs.get_epoch(height)
    }

    #[inline]
    fn get_current_decision_height(&self) -> BlockHeight {
        self.last_height + 1
    }

    #[inline]
    fn get_ethbridge_from_namada_addr(
        &self,
        validator: &Address,
        epoch: Option<Epoch>,
    ) -> Option<EthAddress> {
        let epoch = epoch.unwrap_or_else(|| self.get_current_epoch().0);
        self.read_validator_eth_hot_key(validator)
            .as_ref()
            .and_then(|epk| epk.get(epoch).and_then(|pk| pk.try_into().ok()))
    }

    #[inline]
    fn get_ethgov_from_namada_addr(
        &self,
        validator: &Address,
        epoch: Option<Epoch>,
    ) -> Option<EthAddress> {
        let epoch = epoch.unwrap_or_else(|| self.get_current_epoch().0);
        self.read_validator_eth_cold_key(validator)
            .as_ref()
            .and_then(|epk| epk.get(epoch).and_then(|pk| pk.try_into().ok()))
    }

    #[inline]
    fn get_active_eth_addresses<'db>(
        &'db self,
        epoch: Option<Epoch>,
    ) -> Box<dyn Iterator<Item = (EthAddrBook, Address, VotingPower)> + 'db>
    {
        let epoch = epoch.unwrap_or_else(|| self.get_current_epoch().0);
        Box::new(self.get_active_validators(Some(epoch)).into_iter().map(
            move |validator| {
                let hot_key_addr = self
                    .get_ethbridge_from_namada_addr(
                        &validator.address,
                        Some(epoch),
                    )
                    .expect(
                        "All Namada validators should have an Ethereum bridge \
                         key",
                    );
                let cold_key_addr = self
                    .get_ethgov_from_namada_addr(
                        &validator.address,
                        Some(epoch),
                    )
                    .expect(
                        "All Namada validators should have an Ethereum \
                         governance key",
                    );
                let eth_addr_book = EthAddrBook {
                    hot_key_addr,
                    cold_key_addr,
                };
                (eth_addr_book, validator.address, validator.voting_power)
            },
        ))
    }
}

/// This enum is used as a parameter to
/// [`QueriesExt::can_send_validator_set_update`].
pub enum SendValsetUpd {
    /// Check if it is possible to send a validator set update
    /// vote extension at the current block height.
    Now,
    /// Check if it is possible to send a validator set update
    /// vote extension at the previous block height.
    AtPrevHeight,
    /// Check if it is possible to send a validator set update
    /// vote extension at any given block height.
    #[allow(dead_code)]
    AtFixedHeight(BlockHeight),
}

#[cfg(test)]
mod test_queries {
    use super::*;
    use crate::node::ledger::shell::test_utils;
    use crate::node::ledger::shims::abcipp_shim_types::shim::request::FinalizeBlock;

    macro_rules! test_can_send_validator_set_update {
        (epoch_assertions: $epoch_assertions:expr $(,)?) => {
            /// Test if [`QueriesExt::can_send_validator_set_update`] behaves as
            /// expected.
            #[test]
            #[ignore]
            // TODO: we should fix this test to cope with epoch changes only
            // happening at the first block of a new epoch. an erroneous change
            // was introduced to the ledger, that updated the epoch correctly
            // at the first block of the new epoch, but recorded `height + 1`
            // instead of the actual height of the epoch change. since this
            // test depended on that erroneous logic to pass, it's busted.
            //
            // linked issues:
            // - <https://github.com/anoma/namada/issues/599>
            // - <https://github.com/anoma/namada/issues/600>
            fn test_can_send_validator_set_update() {
                let (mut shell, _recv, _) = test_utils::setup_at_height(0u64);

                let epoch_assertions = $epoch_assertions;

                // TODO: switch to `Result::into_ok_or_err` when it becomes
                // stable
                const fn extract(
                    can_send: ::std::result::Result<bool, bool>,
                ) -> bool {
                    match can_send {
                        Ok(x) => x,
                        Err(x) => x,
                    }
                }

                // test `SendValsetUpd::Now`  and `SendValsetUpd::AtPrevHeight`
                for (idx, (curr_epoch, curr_block_height, can_send)) in
                    epoch_assertions.iter().copied().enumerate()
                {
                    shell.storage.last_height =
                        BlockHeight(curr_block_height - 1);
                    assert_eq!(
                        curr_block_height,
                        shell.storage.get_current_decision_height().0
                    );
                    assert_eq!(
                        shell.storage.get_epoch(curr_block_height.into()),
                        Some(Epoch(curr_epoch))
                    );
                    assert_eq!(
                        shell
                            .storage
                            .can_send_validator_set_update(SendValsetUpd::Now),
                        extract(can_send)
                    );
                    if let Some((epoch, height, can_send)) =
                        epoch_assertions.get(idx.wrapping_sub(1)).copied()
                    {
                        assert_eq!(
                            shell.storage.get_epoch(height.into()),
                            Some(Epoch(epoch))
                        );
                        assert_eq!(
                            shell.storage.can_send_validator_set_update(
                                SendValsetUpd::AtPrevHeight
                            ),
                            extract(can_send)
                        );
                    }
                    if epoch_assertions
                        .get(idx + 1)
                        .map(|&(_, _, change_epoch)| change_epoch.is_ok())
                        .unwrap_or(false)
                    {
                        let time = namada::types::time::DateTimeUtc::now();
                        let mut req = FinalizeBlock::default();
                        req.header.time = time;
                        shell.finalize_block(req).expect("Test failed");
                        shell.commit();
                        shell.storage.next_epoch_min_start_time = time;
                    }
                }

                // test `SendValsetUpd::AtFixedHeight`
                for (curr_epoch, curr_block_height, can_send) in
                    epoch_assertions.iter().copied()
                {
                    assert_eq!(
                        shell.storage.get_epoch(curr_block_height.into()),
                        Some(Epoch(curr_epoch))
                    );
                    assert_eq!(
                        shell.storage.can_send_validator_set_update(
                            SendValsetUpd::AtFixedHeight(
                                curr_block_height.into()
                            )
                        ),
                        extract(can_send)
                    );
                }
            }
        };
    }

    #[cfg(feature = "abcipp")]
    test_can_send_validator_set_update! {
        epoch_assertions: [
            // (current epoch, current block height, can send valset upd / Ok = change epoch)
            (0, 1, Ok(true)),
            (0, 2, Err(false)),
            (0, 3, Err(false)),
            (0, 4, Err(false)),
            (0, 5, Err(false)),
            (0, 6, Err(false)),
            (0, 7, Err(false)),
            (0, 8, Err(false)),
            (0, 9, Err(false)),
            (0, 10, Err(false)),
            (0, 11, Err(false)),
            // we will change epoch here
            (1, 12, Ok(true)),
            (1, 13, Err(false)),
            (1, 14, Err(false)),
            (1, 15, Err(false)),
            (1, 16, Err(false)),
            (1, 17, Err(false)),
            (1, 18, Err(false)),
            (1, 19, Err(false)),
            (1, 20, Err(false)),
            (1, 21, Err(false)),
            (1, 22, Err(false)),
            (1, 23, Err(false)),
            (1, 24, Err(false)),
            // we will change epoch here
            (2, 25, Ok(true)),
            (2, 26, Err(false)),
            (2, 27, Err(false)),
            (2, 28, Err(false)),
        ],
    }

    #[cfg(not(feature = "abcipp"))]
    test_can_send_validator_set_update! {
        epoch_assertions: [
            // (current epoch, current block height, can send valset upd / Ok = change epoch)
            (0, 1, Ok(true)),
            (0, 2, Err(true)),
            (0, 3, Err(true)),
            (0, 4, Err(true)),
            (0, 5, Err(true)),
            (0, 6, Err(true)),
            (0, 7, Err(true)),
            (0, 8, Err(true)),
            (0, 9, Err(true)),
            (0, 10, Err(true)),
            (0, 11, Err(true)),
            // we will change epoch here
            (1, 12, Ok(true)),
            (1, 13, Err(true)),
            (1, 14, Err(true)),
            (1, 15, Err(true)),
            (1, 16, Err(true)),
            (1, 17, Err(true)),
            (1, 18, Err(true)),
            (1, 19, Err(true)),
            (1, 20, Err(true)),
            (1, 21, Err(true)),
            (1, 22, Err(true)),
            (1, 23, Err(true)),
            (1, 24, Err(true)),
            // we will change epoch here
            (2, 25, Ok(true)),
            (2, 26, Err(true)),
            (2, 27, Err(true)),
            (2, 28, Err(true)),
        ],
    }
}<|MERGE_RESOLUTION|>--- conflicted
+++ resolved
@@ -2,20 +2,16 @@
 
 use borsh::{BorshDeserialize, BorshSerialize};
 use ferveo_common::TendermintValidator;
-<<<<<<< HEAD
 use namada::ledger::parameters::EpochDuration;
 use namada::ledger::pos::namada_proof_of_stake::types::VotingPower;
 use namada::ledger::pos::types::WeightedValidator;
 use namada::ledger::pos::PosParams;
-=======
->>>>>>> 836a6dea
 use namada::types::address::Address;
 use namada::types::ethereum_events::EthAddress;
 use namada::types::key;
 use namada::types::key::dkg_session_keys::DkgPublicKey;
 use namada::types::storage::{Epoch, Key, PrefixValue};
 use namada::types::token::{self, Amount};
-<<<<<<< HEAD
 use namada::types::vote_extensions::validator_set_update::EthAddrBook;
 
 use super::*;
@@ -23,11 +19,6 @@
 use crate::facade::tendermint_proto::google::protobuf;
 use crate::facade::tendermint_proto::types::EvidenceParams;
 use crate::node::ledger::events::log::dumb_queries;
-=======
-
-use super::*;
-use crate::facade::tendermint_proto::crypto::{ProofOp, ProofOps};
->>>>>>> 836a6dea
 use crate::node::ledger::response;
 
 #[derive(Error, Debug)]
@@ -131,7 +122,6 @@
         }
     }
 
-<<<<<<< HEAD
     /// Query to check if a storage key exists.
     fn has_storage_key(&self, key: &Key) -> response::Query {
         match self.storage.has_key(key) {
@@ -139,63 +129,6 @@
                 value: has_key.try_to_vec().unwrap(),
                 ..Default::default()
             },
-=======
-    /// Query to read a value from storage
-    pub fn read_storage_value(
-        &self,
-        key: &Key,
-        height: BlockHeight,
-        is_proven: bool,
-    ) -> response::Query {
-        match self.storage.read_with_height(key, height) {
-            Ok((Some(value), _gas)) => {
-                let proof_ops = if is_proven {
-                    match self.storage.get_existence_proof(
-                        key,
-                        value.clone().into(),
-                        height,
-                    ) {
-                        Ok(proof) => Some(proof.into()),
-                        Err(err) => {
-                            return response::Query {
-                                code: 2,
-                                info: format!("Storage error: {}", err),
-                                ..Default::default()
-                            };
-                        }
-                    }
-                } else {
-                    None
-                };
-                response::Query {
-                    value,
-                    proof_ops,
-                    ..Default::default()
-                }
-            }
-            Ok((None, _gas)) => {
-                let proof_ops = if is_proven {
-                    match self.storage.get_non_existence_proof(key, height) {
-                        Ok(proof) => Some(proof.into()),
-                        Err(err) => {
-                            return response::Query {
-                                code: 2,
-                                info: format!("Storage error: {}", err),
-                                ..Default::default()
-                            };
-                        }
-                    }
-                } else {
-                    None
-                };
-                response::Query {
-                    code: 1,
-                    info: format!("No value found for key: {}", key),
-                    proof_ops,
-                    ..Default::default()
-                }
-            }
->>>>>>> 836a6dea
             Err(err) => response::Query {
                 code: 2,
                 info: format!("Storage error: {}", err),
@@ -560,7 +493,6 @@
         })
     }
 
-<<<<<<< HEAD
     fn get_evidence_params(
         &self,
         epoch_duration: &EpochDuration,
@@ -584,11 +516,6 @@
     }
 
     fn get_validator_from_protocol_pk(
-=======
-    /// Lookup data about a validator from their protocol signing key
-    #[allow(dead_code)]
-    pub fn get_validator_from_protocol_pk(
->>>>>>> 836a6dea
         &self,
         pk: &key::common::PublicKey,
         epoch: Option<Epoch>,
