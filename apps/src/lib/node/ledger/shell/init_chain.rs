//! Implementation of chain initialization for the Shell
use std::collections::HashMap;
use std::hash::Hash;

<<<<<<< HEAD
use namada::ledger::eth_bridge::EthBridgeStatus;
use namada::ledger::parameters::Parameters;
use namada::ledger::pos::{into_tm_voting_power, PosParams};
use namada::ledger::storage::traits::StorageHasher;
use namada::ledger::storage::{DBIter, DB};
use namada::ledger::{ibc, pos};
=======
#[cfg(not(feature = "mainnet"))]
use namada::core::ledger::testnet_pow;
use namada::ledger::parameters::Parameters;
use namada::ledger::pos::into_tm_voting_power;
use namada::ledger::storage_api::StorageWrite;
>>>>>>> 07b8ff2c
use namada::types::key::*;
use namada::types::time::{DateTimeUtc, TimeZone, Utc};
use namada::types::token;
#[cfg(not(feature = "dev"))]
use sha2::{Digest, Sha256};

use super::*;
use crate::facade::tendermint_proto::abci;
use crate::facade::tendermint_proto::crypto::PublicKey as TendermintPublicKey;
use crate::facade::tendermint_proto::google::protobuf;
use crate::facade::tower_abci::{request, response};
use crate::wasm_loader;

impl<D, H> Shell<D, H>
where
    D: DB + for<'iter> DBIter<'iter> + Sync + 'static,
    H: StorageHasher + Sync + 'static,
{
    /// Create a new genesis for the chain with specified id. This includes
    /// 1. A set of initial users and tokens
    /// 2. Setting up the validity predicates for both users and tokens
    /// 3. Validators
    /// 4. The PoS system
    /// 5. The Ethereum bridge parameters
    pub fn init_chain(
        &mut self,
        init: request::InitChain,
    ) -> Result<response::InitChain> {
<<<<<<< HEAD
        let (current_chain_id, _) = self.storage.get_chain_id();
=======
        let mut response = response::InitChain::default();
        let (current_chain_id, _) = self.wl_storage.storage.get_chain_id();
>>>>>>> 07b8ff2c
        if current_chain_id != init.chain_id {
            return Err(Error::ChainId(format!(
                "Current chain ID: {}, Tendermint chain ID: {}",
                current_chain_id, init.chain_id
            )));
        }
        #[cfg(not(feature = "dev"))]
        let genesis =
            genesis::genesis(&self.base_dir, &self.wl_storage.storage.chain_id);
        #[cfg(not(feature = "dev"))]
        {
            let genesis_bytes = genesis.try_to_vec().unwrap();
            let errors =
                self.wl_storage.storage.chain_id.validate(genesis_bytes);
            use itertools::Itertools;
            assert!(
                errors.is_empty(),
                "Chain ID validation failed: {}",
                errors.into_iter().format(". ")
            );
        }
        #[cfg(feature = "dev")]
        let genesis = genesis::genesis();

        let ts: protobuf::Timestamp = init.time.expect("Missing genesis time");
        let initial_height = init
            .initial_height
            .try_into()
            .expect("Unexpected block height");
        // TODO hacky conversion, depends on https://github.com/informalsystems/tendermint-rs/issues/870
        let genesis_time: DateTimeUtc = (Utc
            .timestamp_opt(ts.seconds, ts.nanos as u32))
        .single()
        .expect("genesis time should be a valid timestamp")
        .into();

        // Initialize protocol parameters
        let genesis::Parameters {
            epoch_duration,
            max_proposal_bytes,
            max_expected_time_per_block,
            vp_whitelist,
            tx_whitelist,
            implicit_vp_code_path,
            implicit_vp_sha256,
            epochs_per_year,
            pos_gain_p,
            pos_gain_d,
            staked_ratio,
            pos_inflation_amount,
            wrapper_tx_fees,
        } = genesis.parameters;
        // borrow necessary for release build, annoys clippy on dev build
        #[allow(clippy::needless_borrow)]
        let implicit_vp =
            wasm_loader::read_wasm(&self.wasm_dir, &implicit_vp_code_path)
                .map_err(Error::ReadingWasm)?;
        // In dev, we don't check the hash
        #[cfg(feature = "dev")]
        let _ = implicit_vp_sha256;
        #[cfg(not(feature = "dev"))]
        {
            let mut hasher = Sha256::new();
            hasher.update(&implicit_vp);
            let vp_code_hash = hasher.finalize();
            assert_eq!(
                vp_code_hash.as_slice(),
                &implicit_vp_sha256,
                "Invalid implicit account's VP sha256 hash for {}",
                implicit_vp_code_path
            );
        }
        #[cfg(not(feature = "mainnet"))]
        // Try to find a faucet account
        let faucet_account = {
            genesis.established_accounts.iter().find_map(
                |genesis::EstablishedAccount {
                     address,
                     vp_code_path,
                     ..
                 }| {
                    if vp_code_path == "vp_testnet_faucet.wasm" {
                        Some(address.clone())
                    } else {
                        None
                    }
                },
            )
        };

        let parameters = Parameters {
            epoch_duration,
            max_proposal_bytes,
            max_expected_time_per_block,
            vp_whitelist,
            tx_whitelist,
            implicit_vp,
            epochs_per_year,
            pos_gain_p,
            pos_gain_d,
            staked_ratio,
            pos_inflation_amount,
            #[cfg(not(feature = "mainnet"))]
            faucet_account,
            #[cfg(not(feature = "mainnet"))]
            wrapper_tx_fees,
        };
        parameters.init_storage(&mut self.wl_storage.storage);

        // Initialize governance parameters
<<<<<<< HEAD
        genesis.gov_params.init_storage(&mut self.storage);
        // configure the Ethereum bridge if the configuration is set.
        if let Some(config) = genesis.ethereum_bridge_params {
            tracing::debug!("Initializing Ethereum bridge storage.");
            config.init_storage(&mut self.storage);
            self.start_ethereum_oracle_if_necessary();
        } else {
            self.storage
                .write(
                    &namada::eth_bridge::storage::active_key(),
                    EthBridgeStatus::Disabled.try_to_vec().unwrap(),
                )
                .unwrap();
        }
=======
        genesis
            .gov_params
            .init_storage(&mut self.wl_storage.storage);
>>>>>>> 07b8ff2c

        // Depends on parameters being initialized
        self.wl_storage
            .storage
            .init_genesis_epoch(initial_height, genesis_time, &parameters)
            .expect("Initializing genesis epoch must not fail");

        // Loaded VP code cache to avoid loading the same files multiple times
        let mut vp_code_cache: HashMap<String, Vec<u8>> = HashMap::default();

        // Initialize genesis established accounts
        self.initialize_established_accounts(
            genesis.established_accounts,
            &mut vp_code_cache,
        )?;

        // Initialize genesis implicit
        self.initialize_implicit_accounts(genesis.implicit_accounts);

        // Initialize genesis token accounts
        self.initialize_token_accounts(
            genesis.token_accounts,
            &mut vp_code_cache,
        );

        // Initialize genesis validator accounts
        self.initialize_validators(&genesis.validators, &mut vp_code_cache);
        // set the initial validators set
        Ok(
            self.set_initial_validators(
                genesis.validators,
                &genesis.pos_params,
            ),
        )
    }

    /// Initialize genesis established accounts
    fn initialize_established_accounts(
        &mut self,
        accounts: Vec<genesis::EstablishedAccount>,
        vp_code_cache: &mut HashMap<String, Vec<u8>>,
    ) -> Result<()> {
        for genesis::EstablishedAccount {
            address,
            vp_code_path,
            vp_sha256,
            public_key,
            storage,
        } in accounts
        {
            let vp_code = match vp_code_cache.get(&vp_code_path).cloned() {
                Some(vp_code) => vp_code,
                None => {
                    let wasm =
                        wasm_loader::read_wasm(&self.wasm_dir, &vp_code_path)
                            .map_err(Error::ReadingWasm)?;
                    vp_code_cache.insert(vp_code_path.clone(), wasm.clone());
                    wasm
                }
            };

            // In dev, we don't check the hash
            #[cfg(feature = "dev")]
            let _ = vp_sha256;
            #[cfg(not(feature = "dev"))]
            {
                let mut hasher = Sha256::new();
                hasher.update(&vp_code);
                let vp_code_hash = hasher.finalize();
                assert_eq!(
                    vp_code_hash.as_slice(),
                    &vp_sha256,
                    "Invalid established account's VP sha256 hash for {}",
                    vp_code_path
                );
            }

            self.wl_storage
                .write_bytes(&Key::validity_predicate(&address), vp_code)
                .unwrap();

            if let Some(pk) = public_key {
                let pk_storage_key = pk_key(&address);
                self.wl_storage
                    .write_bytes(&pk_storage_key, pk.try_to_vec().unwrap())
                    .unwrap();
            }

            for (key, value) in storage {
                self.wl_storage.write_bytes(&key, value).unwrap();
            }

            // When using a faucet WASM, initialize its PoW challenge storage
            #[cfg(not(feature = "mainnet"))]
            if vp_code_path == "vp_testnet_faucet.wasm" {
                let difficulty =
                    genesis.faucet_pow_difficulty.unwrap_or_default();
                // withdrawal limit defaults to 1000 NAM when not set
                let withdrawal_limit = genesis
                    .faucet_withdrawal_limit
                    .unwrap_or_else(|| token::Amount::whole(1_000));
                testnet_pow::init_faucet_storage(
                    &mut self.wl_storage,
                    &address,
                    difficulty,
                    withdrawal_limit,
                )
                .expect("Couldn't init faucet storage")
            }
        }
        Ok(())
    }

    /// Initialize genesis implicit accounts
    fn initialize_implicit_accounts(
        &mut self,
        accounts: Vec<genesis::ImplicitAccount>,
    ) {
        // Initialize genesis implicit
        for genesis::ImplicitAccount { public_key } in accounts {
            let address: Address = (&public_key).into();
            let pk_storage_key = pk_key(&address);
            self.wl_storage.write(&pk_storage_key, public_key).unwrap();
        }
    }

    /// Initialize genesis token accounts
    fn initialize_token_accounts(
        &mut self,
        accounts: Vec<genesis::TokenAccount>,
        vp_code_cache: &mut HashMap<String, Vec<u8>>,
    ) {
        // Initialize genesis token accounts
        for genesis::TokenAccount {
            address,
            vp_code_path,
            vp_sha256,
            balances,
        } in accounts
        {
            let vp_code =
                vp_code_cache.get_or_insert_with(vp_code_path.clone(), || {
                    wasm_loader::read_wasm(&self.wasm_dir, &vp_code_path)
                        .unwrap()
                });

            // In dev, we don't check the hash
            #[cfg(feature = "dev")]
            let _ = vp_sha256;
            #[cfg(not(feature = "dev"))]
            {
                let mut hasher = Sha256::new();
                hasher.update(&vp_code);
                let vp_code_hash = hasher.finalize();
                assert_eq!(
                    vp_code_hash.as_slice(),
                    &vp_sha256,
                    "Invalid token account's VP sha256 hash for {}",
                    vp_code_path
                );
            }

            self.wl_storage
                .write_bytes(&Key::validity_predicate(&address), vp_code)
                .unwrap();

            for (owner, amount) in balances {
                self.wl_storage
                    .write(&token::balance_key(&address, &owner), amount)
                    .unwrap();
            }
        }
    }

    /// Initialize genesis validator accounts
    fn initialize_validators(
        &mut self,
        validators: &[genesis::Validator],
        vp_code_cache: &mut HashMap<String, Vec<u8>>,
    ) {
        // Initialize genesis validator accounts
        for validator in validators {
            let vp_code = vp_code_cache.get_or_insert_with(
                validator.validator_vp_code_path.clone(),
                || {
                    wasm_loader::read_wasm(
                        &self.wasm_dir,
                        &validator.validator_vp_code_path,
                    )
                    .unwrap()
                },
            );

            #[cfg(not(feature = "dev"))]
            {
                let mut hasher = Sha256::new();
                hasher.update(&vp_code);
                let vp_code_hash = hasher.finalize();
                assert_eq!(
                    vp_code_hash.as_slice(),
                    &validator.validator_vp_sha256,
                    "Invalid validator VP sha256 hash for {}",
                    validator.validator_vp_code_path
                );
            }

            let addr = &validator.pos_data.address;
            self.wl_storage
                .write_bytes(&Key::validity_predicate(addr), vp_code)
                .expect("Unable to write user VP");
            // Validator account key
            let pk_key = pk_key(addr);
            self.wl_storage
                .write(&pk_key, &validator.account_key)
                .expect("Unable to set genesis user public key");
<<<<<<< HEAD
            // Account balance (tokens not staked in PoS)
            self.storage
=======
            // Account balance (tokens no staked in PoS)
            self.wl_storage
>>>>>>> 07b8ff2c
                .write(
                    &token::balance_key(
                        &self.wl_storage.storage.native_token,
                        addr,
                    ),
                    validator.non_staked_balance,
                )
                .expect("Unable to set genesis balance");
            self.wl_storage
                .write(&protocol_pk_key(addr), &validator.protocol_key)
                .expect("Unable to set genesis user protocol public key");

            self.wl_storage
                .write(
                    &dkg_session_keys::dkg_pk_key(addr),
                    &validator.dkg_public_key,
                )
                .expect("Unable to set genesis user public DKG session key");
        }
    }

    /// Initialize the PoS and set the initial validator set
    fn set_initial_validators(
        &mut self,
        validators: Vec<genesis::Validator>,
        pos_params: &PosParams,
    ) -> response::InitChain {
        let mut response = response::InitChain::default();
        // PoS system depends on epoch being initialized
        let (current_epoch, _gas) = self.wl_storage.storage.get_current_epoch();
        pos::init_genesis_storage(
<<<<<<< HEAD
            &mut self.storage,
            pos_params,
            validators.iter().map(|validator| &validator.pos_data),
=======
            &mut self.wl_storage,
            &genesis.pos_params,
            genesis
                .validators
                .clone()
                .into_iter()
                .map(|validator| validator.pos_data),
>>>>>>> 07b8ff2c
            current_epoch,
        );
        ibc::init_genesis_storage(&mut self.wl_storage.storage);

        // Set the initial validator set
        for validator in validators {
            let mut abci_validator = abci::ValidatorUpdate::default();
            let consensus_key: common::PublicKey =
                validator.pos_data.consensus_key.clone();
            let pub_key = TendermintPublicKey {
                sum: Some(key_to_tendermint(&consensus_key).unwrap()),
            };
            abci_validator.pub_key = Some(pub_key);
            abci_validator.power = into_tm_voting_power(
                pos_params.tm_votes_per_token,
                validator.pos_data.tokens,
            );
            response.validators.push(abci_validator);
        }
<<<<<<< HEAD
        response
=======

        self.wl_storage
            .commit_genesis()
            .expect("Must be able to commit genesis state");

        Ok(response)
>>>>>>> 07b8ff2c
    }
}

trait HashMapExt<K, V>
where
    K: Eq + Hash,
    V: Clone,
{
    /// Inserts a value computed from `f` into the map if the given `key` is not
    /// present, then returns a clone of the value from the map.
    fn get_or_insert_with(&mut self, key: K, f: impl FnOnce() -> V) -> V;
}

impl<K, V> HashMapExt<K, V> for HashMap<K, V>
where
    K: Eq + Hash,
    V: Clone,
{
    fn get_or_insert_with(&mut self, key: K, f: impl FnOnce() -> V) -> V {
        use std::collections::hash_map::Entry;
        match self.entry(key) {
            Entry::Occupied(o) => o.get().clone(),
            Entry::Vacant(v) => v.insert(f()).clone(),
        }
    }
}<|MERGE_RESOLUTION|>--- conflicted
+++ resolved
@@ -2,20 +2,15 @@
 use std::collections::HashMap;
 use std::hash::Hash;
 
-<<<<<<< HEAD
+#[cfg(not(feature = "mainnet"))]
+use namada::core::ledger::testnet_pow;
 use namada::ledger::eth_bridge::EthBridgeStatus;
 use namada::ledger::parameters::Parameters;
 use namada::ledger::pos::{into_tm_voting_power, PosParams};
 use namada::ledger::storage::traits::StorageHasher;
 use namada::ledger::storage::{DBIter, DB};
+use namada::ledger::storage_api::StorageWrite;
 use namada::ledger::{ibc, pos};
-=======
-#[cfg(not(feature = "mainnet"))]
-use namada::core::ledger::testnet_pow;
-use namada::ledger::parameters::Parameters;
-use namada::ledger::pos::into_tm_voting_power;
-use namada::ledger::storage_api::StorageWrite;
->>>>>>> 07b8ff2c
 use namada::types::key::*;
 use namada::types::time::{DateTimeUtc, TimeZone, Utc};
 use namada::types::token;
@@ -44,12 +39,6 @@
         &mut self,
         init: request::InitChain,
     ) -> Result<response::InitChain> {
-<<<<<<< HEAD
-        let (current_chain_id, _) = self.storage.get_chain_id();
-=======
-        let mut response = response::InitChain::default();
-        let (current_chain_id, _) = self.wl_storage.storage.get_chain_id();
->>>>>>> 07b8ff2c
         if current_chain_id != init.chain_id {
             return Err(Error::ChainId(format!(
                 "Current chain ID: {}, Tendermint chain ID: {}",
@@ -160,26 +149,6 @@
         parameters.init_storage(&mut self.wl_storage.storage);
 
         // Initialize governance parameters
-<<<<<<< HEAD
-        genesis.gov_params.init_storage(&mut self.storage);
-        // configure the Ethereum bridge if the configuration is set.
-        if let Some(config) = genesis.ethereum_bridge_params {
-            tracing::debug!("Initializing Ethereum bridge storage.");
-            config.init_storage(&mut self.storage);
-            self.start_ethereum_oracle_if_necessary();
-        } else {
-            self.storage
-                .write(
-                    &namada::eth_bridge::storage::active_key(),
-                    EthBridgeStatus::Disabled.try_to_vec().unwrap(),
-                )
-                .unwrap();
-        }
-=======
-        genesis
-            .gov_params
-            .init_storage(&mut self.wl_storage.storage);
->>>>>>> 07b8ff2c
 
         // Depends on parameters being initialized
         self.wl_storage
@@ -395,13 +364,8 @@
             self.wl_storage
                 .write(&pk_key, &validator.account_key)
                 .expect("Unable to set genesis user public key");
-<<<<<<< HEAD
-            // Account balance (tokens not staked in PoS)
-            self.storage
-=======
             // Account balance (tokens no staked in PoS)
             self.wl_storage
->>>>>>> 07b8ff2c
                 .write(
                     &token::balance_key(
                         &self.wl_storage.storage.native_token,
@@ -433,11 +397,6 @@
         // PoS system depends on epoch being initialized
         let (current_epoch, _gas) = self.wl_storage.storage.get_current_epoch();
         pos::init_genesis_storage(
-<<<<<<< HEAD
-            &mut self.storage,
-            pos_params,
-            validators.iter().map(|validator| &validator.pos_data),
-=======
             &mut self.wl_storage,
             &genesis.pos_params,
             genesis
@@ -445,7 +404,6 @@
                 .clone()
                 .into_iter()
                 .map(|validator| validator.pos_data),
->>>>>>> 07b8ff2c
             current_epoch,
         );
         ibc::init_genesis_storage(&mut self.wl_storage.storage);
@@ -465,16 +423,7 @@
             );
             response.validators.push(abci_validator);
         }
-<<<<<<< HEAD
         response
-=======
-
-        self.wl_storage
-            .commit_genesis()
-            .expect("Must be able to commit genesis state");
-
-        Ok(response)
->>>>>>> 07b8ff2c
     }
 }
 
