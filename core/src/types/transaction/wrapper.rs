/// Integration of Ferveo cryptographic primitives
/// to enable encrypted txs inside of normal txs.
/// *Not wasm compatible*
pub mod wrapper_tx {
<<<<<<< HEAD
    use std::convert::TryFrom;
    use std::fmt::Formatter;

=======
>>>>>>> a5bad396
    pub use ark_bls12_381::Bls12_381 as EllipticCurve;
    #[cfg(feature = "ferveo-tpke")]
    pub use ark_ec::{AffineCurve, PairingEngine};
    use borsh::{BorshDeserialize, BorshSchema, BorshSerialize};
<<<<<<< HEAD
    use serde::de::Error;
    use serde::{Deserialize, Deserializer, Serialize, Serializer};
=======
    use serde::{Deserialize, Serialize};
    use sha2::{Digest, Sha256};
>>>>>>> a5bad396
    use thiserror::Error;

    use crate::types::address::Address;
    use crate::types::key::*;
    use crate::types::storage::Epoch;
    use crate::types::token::Amount;
<<<<<<< HEAD
    use crate::types::transaction::encrypted::EncryptedTx;
    use crate::types::transaction::{EncryptionKey, Hash, TxError, TxType};
    use crate::types::uint::Uint;
=======
>>>>>>> a5bad396

    /// Minimum fee amount in micro NAMs
    pub const MIN_FEE: u64 = 100;
    /// TODO: Determine a sane number for this
    const GAS_LIMIT_RESOLUTION: u64 = 1_000_000;

    /// Errors relating to decrypting a wrapper tx and its
    /// encrypted payload from a Tx type
    #[allow(missing_docs)]
    #[derive(Error, Debug)]
    pub enum WrapperTxErr {
        #[error(
            "The hash of the decrypted tx does not match the hash commitment"
        )]
        DecryptedHash,
        #[error("The decryption did not produce a valid Tx")]
        InvalidTx,
        #[error("The given Tx data did not contain a valid WrapperTx")]
        InvalidWrapperTx,
        #[error(
            "Attempted to sign WrapperTx with keypair whose public key \
             differs from that in the WrapperTx"
        )]
        InvalidKeyPair,
    }

    /// A fee is an amount of a specified token
    #[derive(
        Debug,
        Clone,
        PartialEq,
        BorshSerialize,
        BorshDeserialize,
        BorshSchema,
        Serialize,
        Deserialize,
        Eq,
    )]
    pub struct Fee {
        /// amount of the fee
        pub amount: Amount,
        /// address of the token
        pub token: Address,
    }

    /// Gas limits must be multiples of GAS_LIMIT_RESOLUTION
    /// This is done to minimize the amount of information leak from
    /// a wrapper tx. The larger the GAS_LIMIT_RESOLUTION, the
    /// less info leaked.
    ///
    /// This struct only stores the multiple of GAS_LIMIT_RESOLUTION,
    /// not the raw amount
    #[derive(
        Default,
        Debug,
        Clone,
        PartialEq,
        BorshSerialize,
        BorshDeserialize,
        BorshSchema,
        Eq,
    )]
    pub struct GasLimit {
        multiplier: Uint,
    }

    impl Serialize for GasLimit {
        fn serialize<S>(&self, serializer: S) -> Result<S::Ok, S::Error>
        where
            S: Serializer,
        {
            let limit = Uint::from(self).to_string();
            Serialize::serialize(&limit, serializer)
        }
    }

    impl<'de> Deserialize<'de> for GasLimit {
        fn deserialize<D>(deserializer: D) -> Result<Self, D::Error>
        where
            D: Deserializer<'de>,
        {
            struct GasLimitVisitor;

            impl<'a> serde::de::Visitor<'a> for GasLimitVisitor {
                type Value = GasLimit;

                fn expecting(
                    &self,
                    formatter: &mut Formatter,
                ) -> std::fmt::Result {
                    formatter.write_str(
                        "A string representing 256-bit unsigned integer",
                    )
                }

                fn visit_str<E>(self, v: &str) -> Result<Self::Value, E>
                where
                    E: Error,
                {
                    let uint = Uint::from_dec_str(v)
                        .map_err(|e| E::custom(e.to_string()))?;
                    Ok(GasLimit::from(uint))
                }
            }
            deserializer.deserialize_any(GasLimitVisitor)
        }
    }

    impl GasLimit {
        /// We refund unused gas up to GAS_LIMIT_RESOLUTION
        pub fn refund_amount(&self, used_gas: Uint) -> Amount {
            Amount::from_uint(
                if used_gas
                    < (Uint::from(self) - Uint::from(GAS_LIMIT_RESOLUTION))
                {
                    // we refund only up to GAS_LIMIT_RESOLUTION
                    Uint::from(GAS_LIMIT_RESOLUTION)
                } else if used_gas >= Uint::from(self) {
                    // Gas limit was under estimated, no refund
                    Uint::from(0)
                } else {
                    // compute refund
                    Uint::from(self) - used_gas
                },
                0,
            )
            .unwrap()
        }
    }

    /// Round the input number up to the next highest multiple
    /// of GAS_LIMIT_RESOLUTION
    impl From<Uint> for GasLimit {
        fn from(amount: Uint) -> GasLimit {
            let gas_limit_resolution = Uint::from(GAS_LIMIT_RESOLUTION);
            if gas_limit_resolution * (amount / gas_limit_resolution) < amount {
                GasLimit {
                    multiplier: (amount / gas_limit_resolution) + 1,
                }
            } else {
                GasLimit {
                    multiplier: (amount / gas_limit_resolution),
                }
            }
        }
    }

    /// Round the input number up to the next highest multiple
    /// of GAS_LIMIT_RESOLUTION
    impl From<Amount> for GasLimit {
        fn from(amount: Amount) -> GasLimit {
            GasLimit::from(Uint::from(amount))
        }
    }

    /// Get back the gas limit as a raw number
    impl From<&GasLimit> for Uint {
        fn from(limit: &GasLimit) -> Uint {
            limit.multiplier * GAS_LIMIT_RESOLUTION
        }
    }

    /// Get back the gas limit as a raw number
    impl From<GasLimit> for Uint {
        fn from(limit: GasLimit) -> Uint {
            limit.multiplier * GAS_LIMIT_RESOLUTION
        }
    }

    /// Get back the gas limit as a raw number, viewed as an Amount
    impl From<GasLimit> for Amount {
        fn from(limit: GasLimit) -> Amount {
            Amount::from_uint(limit.multiplier * GAS_LIMIT_RESOLUTION, 0)
                .unwrap()
        }
    }

    /// A transaction with an encrypted payload as well
    /// as some non-encrypted metadata for inclusion
    /// and / or verification purposes
    #[derive(
        Debug,
        Clone,
        BorshSerialize,
        BorshDeserialize,
        BorshSchema,
        Serialize,
        Deserialize,
    )]
    pub struct WrapperTx {
        /// The fee to be payed for including the tx
        pub fee: Fee,
        /// Used to determine an implicit account of the fee payer
        pub pk: common::PublicKey,
        /// The epoch in which the tx is to be submitted. This determines
        /// which decryption key will be used
        pub epoch: Epoch,
        /// Max amount of gas that can be used when executing the inner tx
        pub gas_limit: GasLimit,
        #[cfg(not(feature = "mainnet"))]
        /// A PoW solution can be used to allow zero-fee testnet transactions
        pub pow_solution: Option<crate::ledger::testnet_pow::Solution>,
    }

    impl WrapperTx {
        /// Create a new wrapper tx from unencrypted tx, the personal keypair,
        /// and the metadata surrounding the inclusion of the tx. This method
        /// constructs the signature of relevant data and encrypts the
        /// transaction
        pub fn new(
            fee: Fee,
            keypair: &common::SecretKey,
            epoch: Epoch,
            gas_limit: GasLimit,
            #[cfg(not(feature = "mainnet"))] pow_solution: Option<
                crate::ledger::testnet_pow::Solution,
            >,
        ) -> WrapperTx {
            Self {
                fee,
                pk: keypair.ref_to(),
                epoch,
                gas_limit,
                #[cfg(not(feature = "mainnet"))]
                pow_solution,
            }
        }

        /// Get the address of the implicit account associated
        /// with the public key
        pub fn fee_payer(&self) -> Address {
            Address::from(&self.pk)
        }

        /// Produce a SHA-256 hash of this section
        pub fn hash<'a>(&self, hasher: &'a mut Sha256) -> &'a mut Sha256 {
            hasher.update(
                self.try_to_vec().expect("unable to serialize wrapper"),
            );
            hasher
        }
    }

    #[cfg(test)]
    mod test_gas_limits {
        use super::*;

        /// Test serializing and deserializing again gives back original object
        /// Test that serializing converts GasLimit to u64 correctly
        #[test]
        fn test_gas_limit_roundtrip() {
            let limit = GasLimit {
                multiplier: 1.into(),
            };
            // Test serde roundtrip
            let js = serde_json::to_string(&limit).expect("Test failed");
            assert_eq!(js, format!(r#""{}""#, GAS_LIMIT_RESOLUTION));
            let new_limit: GasLimit =
                serde_json::from_str(&js).expect("Test failed");
            assert_eq!(new_limit, limit);

            // Test borsh roundtrip
            let borsh = limit.try_to_vec().expect("Test failed");
            assert_eq!(
                limit,
                BorshDeserialize::deserialize(&mut borsh.as_ref())
                    .expect("Test failed")
            );
        }

        /// Test that when we deserialize a u64 that is not a multiple of
        /// GAS_LIMIT_RESOLUTION to a GasLimit, it rounds up to the next
        /// multiple
        #[test]
        fn test_deserialize_not_multiple_of_resolution() {
            let js = format!(r#""{}""#, &(GAS_LIMIT_RESOLUTION + 1));
            let limit: GasLimit =
                serde_json::from_str(&js).expect("Test failed");
            assert_eq!(
                limit,
                GasLimit {
                    multiplier: 2.into()
                }
            );
        }

        /// Test that refund is calculated correctly
        #[test]
        fn test_gas_limit_refund() {
            let limit = GasLimit {
                multiplier: 1.into(),
            };
            let refund =
                limit.refund_amount(Uint::from(GAS_LIMIT_RESOLUTION - 1));
            assert_eq!(refund, Amount::from_uint(1, 0).expect("Test failed"));
        }

        /// Test that we don't refund more than GAS_LIMIT_RESOLUTION
        #[test]
        fn test_gas_limit_too_high_no_refund() {
            let limit = GasLimit {
                multiplier: 2.into(),
            };
            let refund =
                limit.refund_amount(Uint::from(GAS_LIMIT_RESOLUTION - 1));
            assert_eq!(
                refund,
                Amount::from_uint(GAS_LIMIT_RESOLUTION, 0)
                    .expect("Test failed")
            );
        }

        /// Test that if gas usage was underestimated, we issue no refund
        #[test]
        fn test_gas_limit_too_low_no_refund() {
            let limit = GasLimit {
                multiplier: 1.into(),
            };
            let refund =
                limit.refund_amount(Uint::from(GAS_LIMIT_RESOLUTION + 1));
            assert_eq!(refund, Amount::default());
        }
    }

    #[cfg(test)]
    mod test_wrapper_tx {
        use super::*;
        use crate::proto::{Code, Data, Section, Signature, Tx, TxError};
        use crate::types::address::nam;
        use crate::types::transaction::{Hash, TxType};

        fn gen_keypair() -> common::SecretKey {
            use rand::prelude::ThreadRng;
            use rand::thread_rng;

            let mut rng: ThreadRng = thread_rng();
            ed25519::SigScheme::generate(&mut rng).try_to_sk().unwrap()
        }

        /// We test that when we feed in a Tx and then decrypt it again
        /// that we get what we started with.
        #[test]
        fn test_encryption_round_trip() {
            let keypair = gen_keypair();
<<<<<<< HEAD
            let tx = Tx::new(
                "wasm code".as_bytes().to_owned(),
                Some("transaction data".as_bytes().to_owned()),
                ChainId::default(),
                Some(DateTimeUtc::now()),
            );

            let wrapper = WrapperTx::new(
                Fee {
                    amount: Amount::from_uint(10, 0).expect("Test failed"),
                    token: nam(),
                },
                &keypair,
                Epoch(0),
                Default::default(),
                tx.clone(),
                Default::default(),
                #[cfg(not(feature = "mainnet"))]
                None,
            );
            assert!(wrapper.validate_ciphertext());
=======
            let mut wrapper =
                Tx::new(TxType::Wrapper(Box::new(WrapperTx::new(
                    Fee {
                        amount: 10.into(),
                        token: nam(),
                    },
                    &keypair,
                    Epoch(0),
                    0.into(),
                    #[cfg(not(feature = "mainnet"))]
                    None,
                ))));
            wrapper.set_code(Code::new("wasm code".as_bytes().to_owned()));
            wrapper
                .set_data(Data::new("transaction data".as_bytes().to_owned()));
            wrapper.add_section(Section::Signature(Signature::new(
                &wrapper.header_hash(),
                &keypair,
            )));
            let mut encrypted_tx = wrapper.clone();
            encrypted_tx.encrypt(&Default::default());
            assert!(encrypted_tx.validate_ciphertext());
>>>>>>> a5bad396
            let privkey = <EllipticCurve as PairingEngine>::G2Affine::prime_subgroup_generator();
            encrypted_tx.decrypt(privkey).expect("Test failed");
            assert_eq!(wrapper.data(), encrypted_tx.data());
            assert_eq!(wrapper.code(), encrypted_tx.code());
        }

        /// We test that when we try to decrypt a tx and it
        /// does not match the commitment, an error is returned
        #[test]
        fn test_decryption_invalid_hash() {
<<<<<<< HEAD
            let tx = Tx::new(
                "wasm code".as_bytes().to_owned(),
                Some("transaction data".as_bytes().to_owned()),
                ChainId::default(),
                Some(DateTimeUtc::now()),
            );

            let mut wrapper = WrapperTx::new(
                Fee {
                    amount: Amount::from_uint(10, 0).expect("Test failed"),
                    token: nam(),
                },
                &gen_keypair(),
                Epoch(0),
                Default::default(),
                tx,
                Default::default(),
                #[cfg(not(feature = "mainnet"))]
                None,
            );
=======
            let keypair = gen_keypair();
            let mut wrapper =
                Tx::new(TxType::Wrapper(Box::new(WrapperTx::new(
                    Fee {
                        amount: 10.into(),
                        token: nam(),
                    },
                    &keypair,
                    Epoch(0),
                    0.into(),
                    #[cfg(not(feature = "mainnet"))]
                    None,
                ))));
            wrapper.set_code(Code::new("wasm code".as_bytes().to_owned()));
            wrapper
                .set_data(Data::new("transaction data".as_bytes().to_owned()));
>>>>>>> a5bad396
            // give a incorrect commitment to the decrypted contents of the tx
            wrapper.set_code_sechash(Hash([0u8; 32]));
            wrapper.set_data_sechash(Hash([0u8; 32]));
            wrapper.add_section(Section::Signature(Signature::new(
                &wrapper.header_hash(),
                &keypair,
            )));
            wrapper.encrypt(&Default::default());
            assert!(wrapper.validate_ciphertext());
            let privkey = <EllipticCurve as PairingEngine>::G2Affine::prime_subgroup_generator();
            let err = wrapper.decrypt(privkey).expect_err("Test failed");
            assert_matches!(err, WrapperTxErr::DecryptedHash);
        }

        /// We check that even if the encrypted payload and hash of its
        /// contents are correctly changed, we detect fraudulent activity
        /// via the signature.
        #[test]
        fn test_malleability_attack_detection() {
            let keypair = gen_keypair();
            // the signed tx
            let mut tx = Tx::new(TxType::Wrapper(Box::new(WrapperTx::new(
                Fee {
                    amount: Amount::from_uint(10, 0).expect("Test failed"),
                    token: nam(),
                },
                &keypair,
                Epoch(0),
<<<<<<< HEAD
                Default::default(),
                tx,
                Default::default(),
=======
                0.into(),
>>>>>>> a5bad396
                #[cfg(not(feature = "mainnet"))]
                None,
            ))));

            tx.set_code(Code::new("wasm code".as_bytes().to_owned()));
            tx.set_data(Data::new("transaction data".as_bytes().to_owned()));
            tx.add_section(Section::Signature(Signature::new(
                &tx.header_hash(),
                &keypair,
            )));

            // we now try to alter the inner tx maliciously
            // malicious transaction
            // We replace the inner tx with a malicious one
            // We change the commitment appropriately
            let malicious = "Give me all the money".as_bytes().to_owned();
            tx.set_data(Data::new(malicious.clone()));
            tx.encrypt(&Default::default());

            // we check ciphertext validity still passes
            assert!(tx.validate_ciphertext());
            // we check that decryption still succeeds
            tx.decrypt(
                <EllipticCurve as PairingEngine>::G2Affine::prime_subgroup_generator(),
            )
                .expect("Test failed");
            assert_eq!(tx.data(), Some(malicious));

            // check that the signature is not valid
            tx.verify_signature(&keypair.ref_to(), &tx.header_hash())
                .expect_err("Test failed");
            // check that the try from method also fails
            let err = tx.validate_header().expect_err("Test failed");
            assert_matches!(err, TxError::SigError(_));
        }
    }
}

pub use wrapper_tx::*;<|MERGE_RESOLUTION|>--- conflicted
+++ resolved
@@ -2,35 +2,22 @@
 /// to enable encrypted txs inside of normal txs.
 /// *Not wasm compatible*
 pub mod wrapper_tx {
-<<<<<<< HEAD
-    use std::convert::TryFrom;
     use std::fmt::Formatter;
 
-=======
->>>>>>> a5bad396
     pub use ark_bls12_381::Bls12_381 as EllipticCurve;
     #[cfg(feature = "ferveo-tpke")]
     pub use ark_ec::{AffineCurve, PairingEngine};
     use borsh::{BorshDeserialize, BorshSchema, BorshSerialize};
-<<<<<<< HEAD
     use serde::de::Error;
     use serde::{Deserialize, Deserializer, Serialize, Serializer};
-=======
-    use serde::{Deserialize, Serialize};
     use sha2::{Digest, Sha256};
->>>>>>> a5bad396
     use thiserror::Error;
 
     use crate::types::address::Address;
     use crate::types::key::*;
     use crate::types::storage::Epoch;
     use crate::types::token::Amount;
-<<<<<<< HEAD
-    use crate::types::transaction::encrypted::EncryptedTx;
-    use crate::types::transaction::{EncryptionKey, Hash, TxError, TxType};
     use crate::types::uint::Uint;
-=======
->>>>>>> a5bad396
 
     /// Minimum fee amount in micro NAMs
     pub const MIN_FEE: u64 = 100;
@@ -73,6 +60,7 @@
         /// amount of the fee
         pub amount: Amount,
         /// address of the token
+        /// TODO: This should support multi-tokens
         pub token: Address,
     }
 
@@ -375,29 +363,6 @@
         #[test]
         fn test_encryption_round_trip() {
             let keypair = gen_keypair();
-<<<<<<< HEAD
-            let tx = Tx::new(
-                "wasm code".as_bytes().to_owned(),
-                Some("transaction data".as_bytes().to_owned()),
-                ChainId::default(),
-                Some(DateTimeUtc::now()),
-            );
-
-            let wrapper = WrapperTx::new(
-                Fee {
-                    amount: Amount::from_uint(10, 0).expect("Test failed"),
-                    token: nam(),
-                },
-                &keypair,
-                Epoch(0),
-                Default::default(),
-                tx.clone(),
-                Default::default(),
-                #[cfg(not(feature = "mainnet"))]
-                None,
-            );
-            assert!(wrapper.validate_ciphertext());
-=======
             let mut wrapper =
                 Tx::new(TxType::Wrapper(Box::new(WrapperTx::new(
                     Fee {
@@ -406,7 +371,7 @@
                     },
                     &keypair,
                     Epoch(0),
-                    0.into(),
+                    Default::default(),
                     #[cfg(not(feature = "mainnet"))]
                     None,
                 ))));
@@ -420,7 +385,6 @@
             let mut encrypted_tx = wrapper.clone();
             encrypted_tx.encrypt(&Default::default());
             assert!(encrypted_tx.validate_ciphertext());
->>>>>>> a5bad396
             let privkey = <EllipticCurve as PairingEngine>::G2Affine::prime_subgroup_generator();
             encrypted_tx.decrypt(privkey).expect("Test failed");
             assert_eq!(wrapper.data(), encrypted_tx.data());
@@ -431,28 +395,6 @@
         /// does not match the commitment, an error is returned
         #[test]
         fn test_decryption_invalid_hash() {
-<<<<<<< HEAD
-            let tx = Tx::new(
-                "wasm code".as_bytes().to_owned(),
-                Some("transaction data".as_bytes().to_owned()),
-                ChainId::default(),
-                Some(DateTimeUtc::now()),
-            );
-
-            let mut wrapper = WrapperTx::new(
-                Fee {
-                    amount: Amount::from_uint(10, 0).expect("Test failed"),
-                    token: nam(),
-                },
-                &gen_keypair(),
-                Epoch(0),
-                Default::default(),
-                tx,
-                Default::default(),
-                #[cfg(not(feature = "mainnet"))]
-                None,
-            );
-=======
             let keypair = gen_keypair();
             let mut wrapper =
                 Tx::new(TxType::Wrapper(Box::new(WrapperTx::new(
@@ -462,14 +404,13 @@
                     },
                     &keypair,
                     Epoch(0),
-                    0.into(),
+                    Default::default(),
                     #[cfg(not(feature = "mainnet"))]
                     None,
                 ))));
             wrapper.set_code(Code::new("wasm code".as_bytes().to_owned()));
             wrapper
                 .set_data(Data::new("transaction data".as_bytes().to_owned()));
->>>>>>> a5bad396
             // give a incorrect commitment to the decrypted contents of the tx
             wrapper.set_code_sechash(Hash([0u8; 32]));
             wrapper.set_data_sechash(Hash([0u8; 32]));
@@ -498,13 +439,7 @@
                 },
                 &keypair,
                 Epoch(0),
-<<<<<<< HEAD
                 Default::default(),
-                tx,
-                Default::default(),
-=======
-                0.into(),
->>>>>>> a5bad396
                 #[cfg(not(feature = "mainnet"))]
                 None,
             ))));
