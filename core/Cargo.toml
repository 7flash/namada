[package]
authors = ["Heliax AG <hello@heliax.dev>"]
edition = "2021"
license = "GPL-3.0"
name = "namada_core"
resolver = "2"
version = "0.16.0"

[features]
default = ["multicore"]
mainnet = []
ferveo-tpke = [
  "ferveo",
  "tpke",
  "ark-ec",
  "rand_core",
  "rand",
]
wasm-runtime = [
  "rayon",
]
# secp256k1 key signing and verification, disabled in WASM build by default as 
# it bloats the build a lot
secp256k1-sign-verify = [
  "libsecp256k1/hmac",
]

abciplus = [
  "ibc",
  "ibc-proto",
  "tendermint",
  "tendermint-proto",
]

ibc-mocks = [
  "ibc/mocks",
  "ibc/std",
]

<<<<<<< HEAD
ethers-derive = [
  "ethbridge-structs/ethers-derive"
=======
multicore = [
  "bellman/multicore"
>>>>>>> 8cf11e1a
]

# for integration tests and test utilies
testing = [
  "rand",
  "rand_core",
  "proptest",
]

[dependencies]
namada_macros = {path = "../macros"}
ark-bls12-381 = {version = "0.3"}
ark-ec = {version = "0.3", optional = true}
ark-serialize = {version = "0.3"}
# We switch off "blake2b" because it cannot be compiled to wasm
# branch = "bat/arse-merkle-tree"
arse-merkle-tree = {package = "sparse-merkle-tree", git = "https://github.com/heliaxdev/sparse-merkle-tree", rev = "e086b235ed6e68929bf73f617dd61cd17b000a56", default-features = false, features = ["std", "borsh"]}
bech32 = "0.8.0"
bellman = { version = "0.11.2", default-features = false, features = ["groth16"] }
borsh = "0.9.0"
chrono = {version = "0.4.22", default-features = false, features = ["clock", "std"]}
data-encoding = "2.3.2"
derivative = "2.2.0"
ed25519-consensus = "1.2.0"
ethabi = "18.0.0"
ethbridge-structs = { git = "https://github.com/heliaxdev/ethbridge-rs", tag = "v0.18.0" }
eyre = "0.6.8"
ferveo = {optional = true, git = "https://github.com/anoma/ferveo", rev = "e5abd0acc938da90140351a65a26472eb495ce4d"}
ferveo-common = {git = "https://github.com/anoma/ferveo", rev = "e5abd0acc938da90140351a65a26472eb495ce4d"}
tpke = {package = "group-threshold-cryptography", optional = true, git = "https://github.com/anoma/ferveo", rev = "e5abd0acc938da90140351a65a26472eb495ce4d"}
# TODO using the same version of tendermint-rs as we do here.
ibc = {version = "0.36.0", default-features = false, features = ["serde"], optional = true}
ibc-proto = {version = "0.26.0", default-features = false, optional = true}
ics23 = "0.9.0"
index-set = {git = "https://github.com/heliaxdev/index-set", tag = "v0.7.1", features = ["serialize-borsh", "serialize-serde"]}
itertools = "0.10.0"
libsecp256k1 = {git = "https://github.com/heliaxdev/libsecp256k1", rev = "bbb3bd44a49db361f21d9db80f9a087c194c0ae9", default-features = false, features = ["std", "static-context"]}
<<<<<<< HEAD
masp_primitives = { git = "https://github.com/anoma/masp", rev = "bee40fc465f6afbd10558d12fe96eb1742eee45c" }
num256 = "0.3.5"
num-rational = "0.4.1"
num-traits = "0.2.15"
=======
# branch = "murisi/namada-integration"
masp_primitives = { git = "https://github.com/anoma/masp", rev = "cfea8c95d3f73077ca3e25380fd27e5b46e828fd" }
>>>>>>> 8cf11e1a
proptest = {git = "https://github.com/heliaxdev/proptest", rev = "8f1b4abe7ebd35c0781bf9a00a4ee59833ffa2a1", optional = true}
prost = "0.11.6"
prost-types = "0.11.6"
rand = {version = "0.8", optional = true}
rand_core = {version = "0.6", optional = true}
rayon = {version = "=1.5.3", optional = true}
rust_decimal = { version = "=1.26.1", features = ["borsh"] }
rust_decimal_macros = "=1.26.1"
serde = {version = "1.0.125", features = ["derive"]}
serde_json = "1.0.62"
sha2 = "0.9.3"
tendermint = {version = "0.23.6", optional = true}
tendermint-proto = {version = "0.23.6", optional = true}
thiserror = "1.0.38"
tiny-keccak = {version = "2.0.2", features = ["keccak"]}
tracing = "0.1.30"
zeroize = {version = "1.5.5", features = ["zeroize_derive"]}

[dev-dependencies]
assert_matches = "1.5.0"
libsecp256k1 = {git = "https://github.com/heliaxdev/libsecp256k1", rev = "bbb3bd44a49db361f21d9db80f9a087c194c0ae9"}
pretty_assertions = "0.7.2"
# A fork with state machine testing
proptest = {git = "https://github.com/heliaxdev/proptest", rev = "8f1b4abe7ebd35c0781bf9a00a4ee59833ffa2a1"}
rand = {version = "0.8"}
rand_core = {version = "0.6"}
test-log = {version = "0.2.7", default-features = false, features = ["trace"]}
tracing-subscriber = {version = "0.3.7", default-features = false, features = ["env-filter", "fmt"]}

[build-dependencies]
tonic-build = "0.8.4"<|MERGE_RESOLUTION|>--- conflicted
+++ resolved
@@ -37,13 +37,12 @@
   "ibc/std",
 ]
 
-<<<<<<< HEAD
+multicore = [
+  "bellman/multicore"
+]
+
 ethers-derive = [
   "ethbridge-structs/ethers-derive"
-=======
-multicore = [
-  "bellman/multicore"
->>>>>>> 8cf11e1a
 ]
 
 # for integration tests and test utilies
@@ -81,15 +80,11 @@
 index-set = {git = "https://github.com/heliaxdev/index-set", tag = "v0.7.1", features = ["serialize-borsh", "serialize-serde"]}
 itertools = "0.10.0"
 libsecp256k1 = {git = "https://github.com/heliaxdev/libsecp256k1", rev = "bbb3bd44a49db361f21d9db80f9a087c194c0ae9", default-features = false, features = ["std", "static-context"]}
-<<<<<<< HEAD
-masp_primitives = { git = "https://github.com/anoma/masp", rev = "bee40fc465f6afbd10558d12fe96eb1742eee45c" }
+# branch = "murisi/namada-integration"
+masp_primitives = { git = "https://github.com/anoma/masp", rev = "cfea8c95d3f73077ca3e25380fd27e5b46e828fd" }
 num256 = "0.3.5"
 num-rational = "0.4.1"
 num-traits = "0.2.15"
-=======
-# branch = "murisi/namada-integration"
-masp_primitives = { git = "https://github.com/anoma/masp", rev = "cfea8c95d3f73077ca3e25380fd27e5b46e828fd" }
->>>>>>> 8cf11e1a
 proptest = {git = "https://github.com/heliaxdev/proptest", rev = "8f1b4abe7ebd35c0781bf9a00a4ee59833ffa2a1", optional = true}
 prost = "0.11.6"
 prost-types = "0.11.6"
