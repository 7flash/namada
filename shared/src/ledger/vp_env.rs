//! Validity predicate environment contains functions that can be called from
//! inside validity predicates.

use std::num::TryFromIntError;

use borsh::BorshDeserialize;
use thiserror::Error;

use super::gas::MIN_STORAGE_GAS;
use super::storage_api::{self, StorageRead};
use crate::ledger::gas;
use crate::ledger::gas::VpGasMeter;
use crate::ledger::storage::write_log::WriteLog;
use crate::ledger::storage::{self, write_log, Storage, StorageHasher};
use crate::proto::Tx;
use crate::types::address::Address;
use crate::types::hash::Hash;
use crate::types::key::common;
use crate::types::storage::{BlockHash, BlockHeight, Epoch, Key, TxIndex};

/// Validity predicate's environment is available for native VPs and WASM VPs
pub trait VpEnv<'view> {
    /// Storage read prefix iterator
    type PrefixIter;

    /// Type to read storage state before the transaction execution
    type Pre: StorageRead<'view, PrefixIter = Self::PrefixIter>;

    /// Type to read storage state after the transaction execution
    type Post: StorageRead<'view, PrefixIter = Self::PrefixIter>;

    /// Read storage state before the transaction execution
    fn pre(&'view self) -> Self::Pre;

    /// Read storage state after the transaction execution
    fn post(&'view self) -> Self::Post;

    /// Storage read temporary state Borsh encoded value (after tx execution).
    /// It will try to read from only the write log and then decode it if
    /// found.
    fn read_temp<T: BorshDeserialize>(
        &self,
        key: &Key,
    ) -> Result<Option<T>, storage_api::Error>;

    /// Storage read temporary state raw bytes (after tx execution). It will try
    /// to read from only the write log.
    fn read_bytes_temp(
        &self,
        key: &Key,
    ) -> Result<Option<Vec<u8>>, storage_api::Error>;

    /// Getting the chain ID.
    fn get_chain_id(&'view self) -> Result<String, storage_api::Error>;

    /// Getting the block height. The height is that of the block to which the
    /// current transaction is being applied.
    fn get_block_height(&'view self)
    -> Result<BlockHeight, storage_api::Error>;

    /// Getting the block hash. The height is that of the block to which the
    /// current transaction is being applied.
    fn get_block_hash(&'view self) -> Result<BlockHash, storage_api::Error>;

    /// Getting the block epoch. The epoch is that of the block to which the
    /// current transaction is being applied.
    fn get_block_epoch(&'view self) -> Result<Epoch, storage_api::Error>;

<<<<<<< HEAD
    /// Get the shielded transaction index.
    fn get_tx_index(&'view self) -> Result<TxIndex, storage_api::Error>;
=======
    /// Get the address of the native token.
    fn get_native_token(&'view self) -> Result<Address, storage_api::Error>;
>>>>>>> 12fc417e

    /// Storage prefix iterator, ordered by storage keys. It will try to get an
    /// iterator from the storage.
    fn iter_prefix(
        &'view self,
        prefix: &Key,
    ) -> Result<Self::PrefixIter, storage_api::Error>;

    /// Storage prefix iterator, reverse ordered by storage keys. It will try to
    /// get an iterator from the storage.
    fn rev_iter_prefix(
        &self,
        prefix: &Key,
    ) -> Result<Self::PrefixIter, storage_api::Error>;

    /// Evaluate a validity predicate with given data. The address, changed
    /// storage keys and verifiers will have the same values as the input to
    /// caller's validity predicate.
    ///
    /// If the execution fails for whatever reason, this will return `false`.
    /// Otherwise returns the result of evaluation.
    fn eval(
        &self,
        vp_code: Vec<u8>,
        input_data: Vec<u8>,
    ) -> Result<bool, storage_api::Error>;

    /// Verify a transaction signature. The signature is expected to have been
    /// produced on the encoded transaction [`crate::proto::Tx`]
    /// using [`crate::proto::Tx::sign`].
    fn verify_tx_signature(
        &self,
        pk: &common::PublicKey,
        sig: &common::Signature,
    ) -> Result<bool, storage_api::Error>;

    /// Get a tx hash
    fn get_tx_code_hash(&self) -> Result<Hash, storage_api::Error>;

    /// Verify a MASP transaction
    fn verify_masp(&self, tx: Vec<u8>) -> Result<bool, storage_api::Error>;

    // ---- Methods below have default implementation via `pre/post` ----

    /// Storage read prior state Borsh encoded value (before tx execution). It
    /// will try to read from the storage and decode it if found.
    fn read_pre<T: BorshDeserialize>(
        &'view self,
        key: &Key,
    ) -> Result<Option<T>, storage_api::Error> {
        self.pre().read(key)
    }

    /// Storage read prior state raw bytes (before tx execution). It
    /// will try to read from the storage.
    fn read_bytes_pre(
        &'view self,
        key: &Key,
    ) -> Result<Option<Vec<u8>>, storage_api::Error> {
        self.pre().read_bytes(key)
    }

    /// Storage read posterior state Borsh encoded value (after tx execution).
    /// It will try to read from the write log first and if no entry found
    /// then from the storage and then decode it if found.
    fn read_post<T: BorshDeserialize>(
        &'view self,
        key: &Key,
    ) -> Result<Option<T>, storage_api::Error> {
        self.post().read(key)
    }

    /// Storage read posterior state raw bytes (after tx execution). It will try
    /// to read from the write log first and if no entry found then from the
    /// storage.
    fn read_bytes_post(
        &'view self,
        key: &Key,
    ) -> Result<Option<Vec<u8>>, storage_api::Error> {
        self.post().read_bytes(key)
    }

    /// Storage `has_key` in prior state (before tx execution). It will try to
    /// read from the storage.
    fn has_key_pre(&'view self, key: &Key) -> Result<bool, storage_api::Error> {
        self.pre().has_key(key)
    }

    /// Storage `has_key` in posterior state (after tx execution). It will try
    /// to check the write log first and if no entry found then the storage.
    fn has_key_post(
        &'view self,
        key: &Key,
    ) -> Result<bool, storage_api::Error> {
        self.post().has_key(key)
    }

    /// Storage prefix iterator for prior state (before tx execution). It will
    /// try to read from the storage.
    fn iter_pre_next(
        &'view self,
        iter: &mut Self::PrefixIter,
    ) -> Result<Option<(String, Vec<u8>)>, storage_api::Error> {
        self.pre().iter_next(iter)
    }

    /// Storage prefix iterator next for posterior state (after tx execution).
    /// It will try to read from the write log first and if no entry found
    /// then from the storage.
    fn iter_post_next(
        &'view self,
        iter: &mut Self::PrefixIter,
    ) -> Result<Option<(String, Vec<u8>)>, storage_api::Error> {
        self.post().iter_next(iter)
    }
}

/// These runtime errors will abort VP execution immediately
#[allow(missing_docs)]
#[derive(Error, Debug)]
pub enum RuntimeError {
    #[error("Out of gas: {0}")]
    OutOfGas(gas::Error),
    #[error("Storage error: {0}")]
    StorageError(storage::Error),
    #[error("Storage data error: {0}")]
    StorageDataError(crate::types::storage::Error),
    #[error("Encoding error: {0}")]
    EncodingError(std::io::Error),
    #[error("Numeric conversion error: {0}")]
    NumConversionError(TryFromIntError),
    #[error("Memory error: {0}")]
    MemoryError(Box<dyn std::error::Error + Sync + Send + 'static>),
    #[error("Trying to read a temporary value with read_post")]
    ReadTemporaryValueError,
    #[error("Trying to read a permament value with read_temp")]
    ReadPermanentValueError,
}

/// VP environment function result
pub type EnvResult<T> = std::result::Result<T, RuntimeError>;

/// Add a gas cost incured in a validity predicate
pub fn add_gas(gas_meter: &mut VpGasMeter, used_gas: u64) -> EnvResult<()> {
    let result = gas_meter.add(used_gas).map_err(RuntimeError::OutOfGas);
    if let Err(err) = &result {
        tracing::info!("Stopping VP execution because of gas error: {}", err);
    }
    result
}

/// Storage read prior state (before tx execution). It will try to read from the
/// storage.
pub fn read_pre<DB, H>(
    gas_meter: &mut VpGasMeter,
    storage: &Storage<DB, H>,
    write_log: &WriteLog,
    key: &Key,
) -> EnvResult<Option<Vec<u8>>>
where
    DB: storage::DB + for<'iter> storage::DBIter<'iter>,
    H: StorageHasher,
{
    let (log_val, gas) = write_log.read_pre(key);
    add_gas(gas_meter, gas)?;
    match log_val {
        Some(&write_log::StorageModification::Write { ref value }) => {
            Ok(Some(value.clone()))
        }
        Some(&write_log::StorageModification::Delete) => {
            // Given key has been deleted
            Ok(None)
        }
        Some(&write_log::StorageModification::InitAccount {
            ref vp, ..
        }) => {
            // Read the VP of a new account
            Ok(Some(vp.clone()))
        }
        Some(&write_log::StorageModification::Temp { .. }) => {
            Err(RuntimeError::ReadTemporaryValueError)
        }
        None => {
            // When not found in write log, try to read from the storage
            let (value, gas) =
                storage.read(key).map_err(RuntimeError::StorageError)?;
            add_gas(gas_meter, gas)?;
            Ok(value)
        }
    }
}

/// Storage read posterior state (after tx execution). It will try to read from
/// the write log first and if no entry found then from the storage.
pub fn read_post<DB, H>(
    gas_meter: &mut VpGasMeter,
    storage: &Storage<DB, H>,
    write_log: &WriteLog,
    key: &Key,
) -> EnvResult<Option<Vec<u8>>>
where
    DB: storage::DB + for<'iter> storage::DBIter<'iter>,
    H: StorageHasher,
{
    // Try to read from the write log first
    let (log_val, gas) = write_log.read(key);
    add_gas(gas_meter, gas)?;
    match log_val {
        Some(&write_log::StorageModification::Write { ref value }) => {
            Ok(Some(value.clone()))
        }
        Some(&write_log::StorageModification::Delete) => {
            // Given key has been deleted
            Ok(None)
        }
        Some(&write_log::StorageModification::InitAccount {
            ref vp, ..
        }) => {
            // Read the VP of a new account
            Ok(Some(vp.clone()))
        }
        Some(&write_log::StorageModification::Temp { .. }) => {
            Err(RuntimeError::ReadTemporaryValueError)
        }
        None => {
            // When not found in write log, try to read from the storage
            let (value, gas) =
                storage.read(key).map_err(RuntimeError::StorageError)?;
            add_gas(gas_meter, gas)?;
            Ok(value)
        }
    }
}

/// Storage read temporary state (after tx execution). It will try to read from
/// only the write log.
pub fn read_temp(
    gas_meter: &mut VpGasMeter,
    write_log: &WriteLog,
    key: &Key,
) -> EnvResult<Option<Vec<u8>>> {
    // Try to read from the write log first
    let (log_val, gas) = write_log.read(key);
    add_gas(gas_meter, gas)?;
    match log_val {
        Some(&write_log::StorageModification::Temp { ref value }) => {
            Ok(Some(value.clone()))
        }
        None => Ok(None),
        _ => Err(RuntimeError::ReadPermanentValueError),
    }
}

/// Storage `has_key` in prior state (before tx execution). It will try to read
/// from the storage.
pub fn has_key_pre<DB, H>(
    gas_meter: &mut VpGasMeter,
    storage: &Storage<DB, H>,
    key: &Key,
) -> EnvResult<bool>
where
    DB: storage::DB + for<'iter> storage::DBIter<'iter>,
    H: StorageHasher,
{
    let (present, gas) =
        storage.has_key(key).map_err(RuntimeError::StorageError)?;
    add_gas(gas_meter, gas)?;
    Ok(present)
}

/// Storage `has_key` in posterior state (after tx execution). It will try to
/// check the write log first and if no entry found then the storage.
pub fn has_key_post<DB, H>(
    gas_meter: &mut VpGasMeter,
    storage: &Storage<DB, H>,
    write_log: &WriteLog,
    key: &Key,
) -> EnvResult<bool>
where
    DB: storage::DB + for<'iter> storage::DBIter<'iter>,
    H: StorageHasher,
{
    // Try to read from the write log first
    let (log_val, gas) = write_log.read(key);
    add_gas(gas_meter, gas)?;
    match log_val {
        Some(&write_log::StorageModification::Write { .. }) => Ok(true),
        Some(&write_log::StorageModification::Delete) => {
            // The given key has been deleted
            Ok(false)
        }
        Some(&write_log::StorageModification::InitAccount { .. }) => Ok(true),
        Some(&write_log::StorageModification::Temp { .. }) => Ok(true),
        None => {
            // When not found in write log, try to check the storage
            let (present, gas) =
                storage.has_key(key).map_err(RuntimeError::StorageError)?;
            add_gas(gas_meter, gas)?;
            Ok(present)
        }
    }
}

/// Getting the chain ID.
pub fn get_chain_id<DB, H>(
    gas_meter: &mut VpGasMeter,
    storage: &Storage<DB, H>,
) -> EnvResult<String>
where
    DB: storage::DB + for<'iter> storage::DBIter<'iter>,
    H: StorageHasher,
{
    let (chain_id, gas) = storage.get_chain_id();
    add_gas(gas_meter, gas)?;
    Ok(chain_id)
}

/// Getting the block height. The height is that of the block to which the
/// current transaction is being applied.
pub fn get_block_height<DB, H>(
    gas_meter: &mut VpGasMeter,
    storage: &Storage<DB, H>,
) -> EnvResult<BlockHeight>
where
    DB: storage::DB + for<'iter> storage::DBIter<'iter>,
    H: StorageHasher,
{
    let (height, gas) = storage.get_block_height();
    add_gas(gas_meter, gas)?;
    Ok(height)
}

/// Getting the block hash. The height is that of the block to which the
/// current transaction is being applied.
pub fn get_block_hash<DB, H>(
    gas_meter: &mut VpGasMeter,
    storage: &Storage<DB, H>,
) -> EnvResult<BlockHash>
where
    DB: storage::DB + for<'iter> storage::DBIter<'iter>,
    H: StorageHasher,
{
    let (hash, gas) = storage.get_block_hash();
    add_gas(gas_meter, gas)?;
    Ok(hash)
}

/// Getting the block hash. The height is that of the block to which the
/// current transaction is being applied.
pub fn get_tx_code_hash(
    gas_meter: &mut VpGasMeter,
    tx: &Tx,
) -> EnvResult<Hash> {
    let hash = Hash(tx.code_hash());
    add_gas(gas_meter, MIN_STORAGE_GAS)?;
    Ok(hash)
}

/// Getting the block epoch. The epoch is that of the block to which the
/// current transaction is being applied.
pub fn get_block_epoch<DB, H>(
    gas_meter: &mut VpGasMeter,
    storage: &Storage<DB, H>,
) -> EnvResult<Epoch>
where
    DB: storage::DB + for<'iter> storage::DBIter<'iter>,
    H: StorageHasher,
{
    let (epoch, gas) = storage.get_current_epoch();
    add_gas(gas_meter, gas)?;
    Ok(epoch)
}

<<<<<<< HEAD
/// Getting the block epoch. The epoch is that of the block to which the
/// current transaction is being applied.
pub fn get_tx_index(
    gas_meter: &mut VpGasMeter,
    tx_index: &TxIndex,
) -> EnvResult<TxIndex> {
    add_gas(gas_meter, MIN_STORAGE_GAS)?;
    Ok(*tx_index)
=======
/// Getting the chain ID.
pub fn get_native_token<DB, H>(
    gas_meter: &mut VpGasMeter,
    storage: &Storage<DB, H>,
) -> EnvResult<Address>
where
    DB: storage::DB + for<'iter> storage::DBIter<'iter>,
    H: StorageHasher,
{
    add_gas(gas_meter, MIN_STORAGE_GAS)?;
    Ok(storage.native_token.clone())
>>>>>>> 12fc417e
}

/// Storage prefix iterator, ordered by storage keys. It will try to get an
/// iterator from the storage.
pub fn iter_prefix<'a, DB, H>(
    gas_meter: &mut VpGasMeter,
    storage: &'a Storage<DB, H>,
    prefix: &Key,
) -> EnvResult<<DB as storage::DBIter<'a>>::PrefixIter>
where
    DB: storage::DB + for<'iter> storage::DBIter<'iter>,
    H: StorageHasher,
{
    let (iter, gas) = storage.iter_prefix(prefix);
    add_gas(gas_meter, gas)?;
    Ok(iter)
}

/// Storage prefix iterator, reverse ordered by storage keys. It will try to get
/// an iterator from the storage.
pub fn rev_iter_prefix<'a, DB, H>(
    gas_meter: &mut VpGasMeter,
    storage: &'a Storage<DB, H>,
    prefix: &Key,
) -> EnvResult<<DB as storage::DBIter<'a>>::PrefixIter>
where
    DB: storage::DB + for<'iter> storage::DBIter<'iter>,
    H: StorageHasher,
{
    let (iter, gas) = storage.rev_iter_prefix(prefix);
    add_gas(gas_meter, gas)?;
    Ok(iter)
}

/// Storage prefix iterator for prior state (before tx execution). It will try
/// to read from the storage.
pub fn iter_pre_next<DB>(
    gas_meter: &mut VpGasMeter,
    iter: &mut <DB as storage::DBIter<'_>>::PrefixIter,
) -> EnvResult<Option<(String, Vec<u8>)>>
where
    DB: storage::DB + for<'iter> storage::DBIter<'iter>,
{
    if let Some((key, val, gas)) = iter.next() {
        add_gas(gas_meter, gas)?;
        return Ok(Some((key, val)));
    }
    Ok(None)
}

/// Storage prefix iterator next for posterior state (after tx execution). It
/// will try to read from the write log first and if no entry found then from
/// the storage.
pub fn iter_post_next<DB>(
    gas_meter: &mut VpGasMeter,
    write_log: &WriteLog,
    iter: &mut <DB as storage::DBIter<'_>>::PrefixIter,
) -> EnvResult<Option<(String, Vec<u8>)>>
where
    DB: storage::DB + for<'iter> storage::DBIter<'iter>,
{
    for (key, val, iter_gas) in iter {
        let (log_val, log_gas) = write_log.read(
            &Key::parse(key.clone()).map_err(RuntimeError::StorageDataError)?,
        );
        add_gas(gas_meter, iter_gas + log_gas)?;
        match log_val {
            Some(&write_log::StorageModification::Write { ref value }) => {
                return Ok(Some((key, value.clone())));
            }
            Some(&write_log::StorageModification::Delete) => {
                // check the next because the key has already deleted
                continue;
            }
            Some(&write_log::StorageModification::InitAccount { .. }) => {
                // a VP of a new account doesn't need to be iterated
                continue;
            }
            Some(&write_log::StorageModification::Temp { .. }) => {
                return Err(RuntimeError::ReadTemporaryValueError);
            }
            None => return Ok(Some((key, val))),
        }
    }
    Ok(None)
}<|MERGE_RESOLUTION|>--- conflicted
+++ resolved
@@ -66,13 +66,11 @@
     /// current transaction is being applied.
     fn get_block_epoch(&'view self) -> Result<Epoch, storage_api::Error>;
 
-<<<<<<< HEAD
     /// Get the shielded transaction index.
     fn get_tx_index(&'view self) -> Result<TxIndex, storage_api::Error>;
-=======
+
     /// Get the address of the native token.
     fn get_native_token(&'view self) -> Result<Address, storage_api::Error>;
->>>>>>> 12fc417e
 
     /// Storage prefix iterator, ordered by storage keys. It will try to get an
     /// iterator from the storage.
@@ -446,7 +444,6 @@
     Ok(epoch)
 }
 
-<<<<<<< HEAD
 /// Getting the block epoch. The epoch is that of the block to which the
 /// current transaction is being applied.
 pub fn get_tx_index(
@@ -455,7 +452,8 @@
 ) -> EnvResult<TxIndex> {
     add_gas(gas_meter, MIN_STORAGE_GAS)?;
     Ok(*tx_index)
-=======
+}
+
 /// Getting the chain ID.
 pub fn get_native_token<DB, H>(
     gas_meter: &mut VpGasMeter,
@@ -467,7 +465,6 @@
 {
     add_gas(gas_meter, MIN_STORAGE_GAS)?;
     Ok(storage.native_token.clone())
->>>>>>> 12fc417e
 }
 
 /// Storage prefix iterator, ordered by storage keys. It will try to get an
