--- conflicted
+++ resolved
@@ -7,46 +7,42 @@
 
 #[transaction]
 fn apply_tx(ctx: &mut Ctx, tx_data: Vec<u8>) -> TxResult {
-    let signed = SignedTxData::try_from_slice(&tx_data[..]).unwrap();
+    log_string("HEY");
+    let signed = SignedTxData::try_from_slice(&tx_data[..]).map_err(|_| Error::SimpleMessage("Data not signed."))?;
     let transfer =
-        PendingTransfer::try_from_slice(&signed.data.unwrap()[..]).unwrap();
+        PendingTransfer::try_from_slice(&signed.data.unwrap()[..])
+            .map_err(|_| Error::SimpleMessage("Error deserializing PendingTransfer"))?;
+    log_string("Received transfer to add to pool.");
     // pay the gas fees
     let GasFee { amount, ref payer } = transfer.gas_fee;
     token::transfer(
         ctx,
         payer,
         &bridge_pool::BRIDGE_POOL_ADDRESS,
-<<<<<<< HEAD
         &address::nam(),
-=======
-        &address::xan(),
->>>>>>> fcf583af
         None,
         amount,
     )?;
+    log_string("Token transfer succeeded.");
     let TransferToEthereum {
-        ref asset,
+        asset,
         ref sender,
         amount,
         ..
     } = transfer.transfer;
     // if minting wNam, escrow the correct amount
-    if *asset == native_erc20_address(ctx) {
+    if asset == native_erc20_address(ctx)? {
         token::transfer(
             ctx,
             sender,
             &eth_bridge::ADDRESS,
-<<<<<<< HEAD
             &address::nam(),
-=======
-            &address::xan(),
->>>>>>> fcf583af
             None,
             amount,
         )?;
     } else {
         // Otherwise we escrow ERC20 tokens.
-        let sub_prefix = wrapped_erc20s::sub_prefix(&transfer.transfer.asset);
+        let sub_prefix = wrapped_erc20s::sub_prefix(&asset);
         token::transfer(
             ctx,
             sender,
@@ -56,14 +52,17 @@
             amount,
         )?;
     }
+    log_string("Escrow succeeded");
     // add transfer into the pool
     let pending_key = bridge_pool::get_pending_key(&transfer);
     ctx.write_bytes(&pending_key, transfer.try_to_vec().unwrap())
-        .unwrap();
+        .map_err(|_| Error::SimpleMessage("Could not write transfer to bridge pool"))?;
     Ok(())
 }
 
-fn native_erc20_address(ctx: &mut Ctx) -> EthAddress {
-    let addr = ctx.read_bytes(&native_erc20_key()).unwrap().unwrap();
-    BorshDeserialize::try_from_slice(addr.as_slice()).unwrap()
+fn native_erc20_address(ctx: &mut Ctx) -> EnvResult<EthAddress> {
+    let addr = ctx.read_bytes(&native_erc20_key())
+        .map_err(|_| Error::SimpleMessage("Could not read wNam key from storage"))?
+        .unwrap();
+    Ok(BorshDeserialize::try_from_slice(addr.as_slice()).unwrap())
 }