//! By default, these tests will run in release mode. This can be disabled
//! by setting environment variable `ANOMA_E2E_DEBUG=true`. For debugging,
//! you'll typically also want to set `RUST_BACKTRACE=1`, e.g.:
//!
//! ```ignore,shell
//! ANOMA_E2E_DEBUG=true RUST_BACKTRACE=1 cargo test e2e::ledger_tests -- --test-threads=1 --nocapture
//! ```
//!
//! To keep the temporary files created by a test, use env var
//! `ANOMA_E2E_KEEP_TEMP=true`.

<<<<<<< HEAD
use std::fs::{self, OpenOptions};
use std::path::PathBuf;
=======
use std::collections::HashMap;
use std::net::SocketAddr;
>>>>>>> 5f3ab69c
use std::process::Command;
use std::str::FromStr;
use std::sync::Arc;
use std::time::{Duration, Instant};

use anoma::types::chain::ChainId;
use anoma::types::token;
use anoma_apps::config::genesis::genesis_config::{
    self, GenesisConfig, ParametersConfig, PosParamsConfig,
    ValidatorPreGenesisConfig,
};
use anoma_apps::config::Config;
use borsh::BorshSerialize;
use color_eyre::eyre::Result;
use serde_json::json;
use setup::constants::*;
use tempfile::tempdir;

use super::setup::working_dir;
use crate::e2e::helpers::{
    find_address, find_voting_power, get_actor_rpc, get_epoch,
};
use crate::e2e::setup::{self, sleep, Bin, Who};
use crate::{run, run_as};

/// Test that when we "run-ledger" with all the possible command
/// combinations from fresh state, the node starts-up successfully for both a
/// validator and non-validator user.
#[test]
fn run_ledger() -> Result<()> {
    let test = setup::single_node_net()?;
    let cmd_combinations = vec![vec!["ledger"], vec!["ledger", "run"]];

    // Start the ledger as a validator
    for args in &cmd_combinations {
        let mut ledger =
            run_as!(test, Who::Validator(0), Bin::Node, args, Some(40))?;
        ledger.exp_string("Anoma ledger node started")?;
        ledger.exp_string("This node is a validator")?;
    }

    // Start the ledger as a non-validator
    for args in &cmd_combinations {
        let mut ledger =
            run_as!(test, Who::NonValidator, Bin::Node, args, Some(40))?;
        ledger.exp_string("Anoma ledger node started")?;
        if !cfg!(feature = "ABCI") {
            ledger.exp_string("This node is a fullnode")?;
        } else {
            ledger.exp_string("This node is not a validator")?;
        }
    }

    Ok(())
}

/// In this test we:
/// 1. Run 2 genesis validator ledger nodes and 1 non-validator node
/// 2. Submit a valid token transfer tx
/// 3. Check that all the nodes processed the tx with the same result
#[test]
fn test_node_connectivity() -> Result<()> {
    // Setup 2 genesis validator nodes
    let test =
        setup::network(|genesis| setup::add_validators(1, genesis), None)?;

    // 1. Run 2 genesis validator ledger nodes and 1 non-validator node
    let args = ["ledger"];
    let mut validator_0 =
        run_as!(test, Who::Validator(0), Bin::Node, args, Some(40))?;
    validator_0.exp_string("Anoma ledger node started")?;
    validator_0.exp_string("This node is a validator")?;
    let mut validator_1 =
        run_as!(test, Who::Validator(1), Bin::Node, args, Some(40))?;
    validator_1.exp_string("Anoma ledger node started")?;
    validator_1.exp_string("This node is a validator")?;
    let mut non_validator =
        run_as!(test, Who::NonValidator, Bin::Node, args, Some(40))?;
    non_validator.exp_string("Anoma ledger node started")?;
    if !cfg!(feature = "ABCI") {
        non_validator.exp_string("This node is a fullnode")?;
    } else {
        non_validator.exp_string("This node is not a validator")?;
    }

    // 2. Submit a valid token transfer tx
    let validator_one_rpc = get_actor_rpc(&test, &Who::Validator(0));
    let tx_args = [
        "transfer",
        "--source",
        BERTHA,
        "--target",
        ALBERT,
        "--token",
        XAN,
        "--amount",
        "10.1",
        "--fee-amount",
        "0",
        "--gas-limit",
        "0",
        "--fee-token",
        XAN,
        "--ledger-address",
        &validator_one_rpc,
    ];
    let mut client = run!(test, Bin::Client, tx_args, Some(40))?;
    client.exp_string("Transaction is valid.")?;
    client.assert_success();

    // 3. Check that all the nodes processed the tx with the same result
    let expected_result = "all VPs accepted apply_tx storage modification";
    validator_0.exp_string(expected_result)?;
    validator_1.exp_string(expected_result)?;
    non_validator.exp_string(expected_result)?;

    Ok(())
}

/// In this test we:
/// 1. Start up the ledger
/// 2. Kill the tendermint process
/// 3. Check that the node detects this
/// 4. Check that the node shuts down
#[test]
fn test_anoma_shuts_down_if_tendermint_dies() -> Result<()> {
    let test = setup::single_node_net()?;

    // 1. Run the ledger node
    let mut ledger =
        run_as!(test, Who::Validator(0), Bin::Node, &["ledger"], Some(40))?;

    ledger.exp_string("Anoma ledger node started")?;

    // 2. Kill the tendermint node
    sleep(1);
    Command::new("pkill")
        .args(&["tendermint"])
        .spawn()
        .expect("Test failed")
        .wait()
        .expect("Test failed");

    // 3. Check that anoma detects that the tendermint node is dead
    ledger.exp_string("Tendermint node is no longer running.")?;

    // 4. Check that the ledger node shuts down
    ledger.exp_string("Anoma ledger node has shut down.")?;
    ledger.exp_eof()?;

    Ok(())
}

/// In this test we:
/// 1. Run the ledger node
/// 2. Shut it down
/// 3. Run the ledger again, it should load its previous state
/// 4. Shut it down
/// 5. Reset the ledger's state
/// 6. Run the ledger again, it should start from fresh state
#[test]
fn run_ledger_load_state_and_reset() -> Result<()> {
    let test = setup::single_node_net()?;

    // 1. Run the ledger node
    let mut ledger =
        run_as!(test, Who::Validator(0), Bin::Node, &["ledger"], Some(40))?;

    ledger.exp_string("Anoma ledger node started")?;
    // There should be no previous state
    ledger.exp_string("No state could be found")?;
    // Wait to commit a block
    ledger.exp_regex(r"Committed block hash.*, height: [0-9]+")?;

    // 2. Shut it down
    ledger.send_control('c')?;
    // Wait for the node to stop running to finish writing the state and tx
    // queue
    ledger.exp_string("Anoma ledger node has shut down.")?;
    ledger.exp_eof()?;
    drop(ledger);

    // 3. Run the ledger again, it should load its previous state
    let mut ledger =
        run_as!(test, Who::Validator(0), Bin::Node, &["ledger"], Some(40))?;

    ledger.exp_string("Anoma ledger node started")?;

    // There should be previous state now
    ledger.exp_string("Last state root hash:")?;

    // 4. Shut it down
    ledger.send_control('c')?;
    // Wait for it to stop
    ledger.exp_eof()?;
    drop(ledger);

    // 5. Reset the ledger's state
    let mut session = run_as!(
        test,
        Who::Validator(0),
        Bin::Node,
        &["ledger", "reset"],
        Some(10),
    )?;
    session.exp_eof()?;

    // 6. Run the ledger again, it should start from fresh state
    let mut session =
        run_as!(test, Who::Validator(0), Bin::Node, &["ledger"], Some(40))?;

    session.exp_string("Anoma ledger node started")?;

    // There should be no previous state
    session.exp_string("No state could be found")?;

    Ok(())
}

/// In this test we:
/// 1. Run the ledger node
/// 2. Submit a token transfer tx
/// 3. Submit a transaction to update an account's validity predicate
/// 4. Submit a custom tx
/// 5. Submit a tx to initialize a new account
/// 6. Query token balance
/// 7. Query the raw bytes of a storage key
#[test]
fn ledger_txs_and_queries() -> Result<()> {
    let test = setup::network(|genesis| genesis, None)?;

    // 1. Run the ledger node
    let mut ledger =
        run_as!(test, Who::Validator(0), Bin::Node, &["ledger"], Some(40))?;

    ledger.exp_string("Anoma ledger node started")?;
    if !cfg!(feature = "ABCI") {
        ledger.exp_string("started node")?;
    } else {
        ledger.exp_string("Started node")?;
    }

    let vp_user = wasm_abs_path(VP_USER_WASM);
    let vp_user = vp_user.to_string_lossy();
    let tx_no_op = wasm_abs_path(TX_NO_OP_WASM);
    let tx_no_op = tx_no_op.to_string_lossy();

    let validator_one_rpc = get_actor_rpc(&test, &Who::Validator(0));

    let txs_args = vec![
        // 2. Submit a token transfer tx
        vec![
            "transfer",
            "--source",
            BERTHA,
            "--target",
            ALBERT,
            "--token",
            XAN,
            "--amount",
            "10.1",
            "--fee-amount",
            "0",
            "--gas-limit",
            "0",
            "--fee-token",
            XAN,
            "--ledger-address",
            &validator_one_rpc,
        ],
        // 3. Submit a transaction to update an account's validity
        // predicate
        vec![
            "update",
             "--address",
             BERTHA,
             "--code-path",
             &vp_user,
             "--fee-amount",
             "0",
             "--gas-limit",
             "0",
             "--fee-token",
             XAN,
            "--ledger-address",
            &validator_one_rpc,
        ],
        // 4. Submit a custom tx
        vec![
            "tx",
            "--signer",
            BERTHA,
            "--code-path",
            &tx_no_op,
            "--data-path",
            "README.md",
            "--fee-amount",
            "0",
            "--gas-limit",
            "0",
            "--fee-token",
            XAN,
            "--ledger-address",
            &validator_one_rpc
        ],
        // 5. Submit a tx to initialize a new account
        vec![
            "init-account",
            "--source",
            BERTHA,
            "--public-key",
            // Value obtained from `anoma::types::key::ed25519::tests::gen_keypair`
            "001be519a321e29020fa3cbfbfd01bd5e92db134305609270b71dace25b5a21168",
            "--code-path",
            &vp_user,
            "--alias",
            "Test-Account",
            "--fee-amount",
            "0",
            "--gas-limit",
            "0",
            "--fee-token",
            XAN,
            "--ledger-address",
            &validator_one_rpc,
        ],
    ];

    for tx_args in &txs_args {
        for &dry_run in &[true, false] {
            let tx_args = if dry_run {
                vec![tx_args.clone(), vec!["--dry-run"]].concat()
            } else {
                tx_args.clone()
            };
            let mut client = run!(test, Bin::Client, tx_args, Some(40))?;

            if !dry_run {
                if !cfg!(feature = "ABCI") {
                    client.exp_string("Transaction accepted")?;
                }
                client.exp_string("Transaction applied")?;
            }
            client.exp_string("Transaction is valid.")?;
            client.assert_success();
        }
    }

    let query_args_and_expected_response = vec![
        // 6. Query token balance
        (
            vec![
                "balance",
                "--owner",
                BERTHA,
                "--token",
                XAN,
                "--ledger-address",
                &validator_one_rpc,
            ],
            // expect a decimal
            r"XAN: \d+(\.\d+)?",
        ),
    ];
    for (query_args, expected) in &query_args_and_expected_response {
        let mut client = run!(test, Bin::Client, query_args, Some(40))?;
        client.exp_regex(expected)?;

        client.assert_success();
    }
    let christel = find_address(&test, CHRISTEL)?;
    // as setup in `genesis/e2e-tests-single-node.toml`
    let christel_balance = token::Amount::whole(1000000);
    let xan = find_address(&test, XAN)?;
    let storage_key = token::balance_key(&xan, &christel).to_string();
    let query_args_and_expected_response = vec![
        // 7. Query storage key and get hex-encoded raw bytes
        (
            vec![
                "query-bytes",
                "--storage-key",
                &storage_key,
                "--ledger-address",
                &validator_one_rpc,
            ],
            // expect hex encoded of borsh encoded bytes
            hex::encode(christel_balance.try_to_vec().unwrap()),
        ),
    ];
    for (query_args, expected) in &query_args_and_expected_response {
        let mut client = run!(test, Bin::Client, query_args, Some(40))?;
        client.exp_string(expected)?;

        client.assert_success();
    }

    Ok(())
}

/// In this test we:
/// 1. Run the ledger node
/// 2. Submit an invalid transaction (disallowed by state machine)
/// 3. Shut down the ledger
/// 4. Restart the ledger
/// 5. Submit and invalid transactions (malformed)
#[test]
fn invalid_transactions() -> Result<()> {
    let test = setup::single_node_net()?;

    // 1. Run the ledger node
    let mut ledger =
        run_as!(test, Who::Validator(0), Bin::Node, &["ledger"], Some(40))?;
    ledger.exp_string("Anoma ledger node started")?;
    if !cfg!(feature = "ABCI") {
        ledger.exp_string("started node")?;
    } else {
        ledger.exp_string("Started node")?;
    }
    // Wait to commit a block
    ledger.exp_regex(r"Committed block hash.*, height: [0-9]+")?;

    // 2. Submit a an invalid transaction (trying to mint tokens should fail
    // in the token's VP)
    let tx_data_path = test.base_dir.path().join("tx.data");
    let transfer = token::Transfer {
        source: find_address(&test, DAEWON)?,
        target: find_address(&test, ALBERT)?,
        token: find_address(&test, XAN)?,
        amount: token::Amount::whole(1),
    };
    let data = transfer
        .try_to_vec()
        .expect("Encoding unsigned transfer shouldn't fail");
    let tx_wasm_path = wasm_abs_path(TX_MINT_TOKENS_WASM);
    std::fs::write(&tx_data_path, data).unwrap();
    let tx_wasm_path = tx_wasm_path.to_string_lossy();
    let tx_data_path = tx_data_path.to_string_lossy();

    let validator_one_rpc = get_actor_rpc(&test, &Who::Validator(0));

    let tx_args = vec![
        "tx",
        "--code-path",
        &tx_wasm_path,
        "--data-path",
        &tx_data_path,
        "--signing-key",
        DAEWON,
        "--fee-amount",
        "0",
        "--gas-limit",
        "0",
        "--fee-token",
        XAN,
        "--ledger-address",
        &validator_one_rpc,
    ];

    let mut client = run!(test, Bin::Client, tx_args, Some(40))?;
    if !cfg!(feature = "ABCI") {
        client.exp_string("Transaction accepted")?;
    }
    client.exp_string("Transaction applied")?;
    client.exp_string("Transaction is invalid")?;
    client.exp_string(r#""code": "1"#)?;

    client.assert_success();
    ledger.exp_string("some VPs rejected apply_tx storage modification")?;

    // Wait to commit a block
    ledger.exp_regex(r"Committed block hash.*, height: [0-9]+")?;

    // 3. Shut it down
    ledger.send_control('c')?;
    // Wait for the node to stop running to finish writing the state and tx
    // queue
    ledger.exp_string("Anoma ledger node has shut down.")?;
    ledger.exp_eof()?;
    drop(ledger);

    // 4. Restart the ledger
    let mut ledger =
        run_as!(test, Who::Validator(0), Bin::Node, &["ledger"], Some(40))?;

    ledger.exp_string("Anoma ledger node started")?;

    // There should be previous state now
    ledger.exp_string("Last state root hash:")?;

    // 5. Submit an invalid transactions (invalid token address)
    let tx_args = vec![
        "transfer",
        "--source",
        DAEWON,
        "--signing-key",
        DAEWON,
        "--target",
        ALBERT,
        "--token",
        BERTHA,
        "--amount",
        "1_000_000.1",
        "--fee-amount",
        "0",
        "--gas-limit",
        "0",
        "--fee-token",
        XAN,
        // Force to ignore client check that fails on the balance check of the
        // source address
        "--force",
        "--ledger-address",
        &validator_one_rpc,
    ];

    let mut client = run!(test, Bin::Client, tx_args, Some(40))?;
    if !cfg!(feature = "ABCI") {
        client.exp_string("Transaction accepted")?;
    }
    client.exp_string("Transaction applied")?;

    client.exp_string("Error trying to apply a transaction")?;

    client.exp_string(r#""code": "3"#)?;

    client.assert_success();
    Ok(())
}

/// PoS bonding, unbonding and withdrawal tests. In this test we:
///
/// 1. Run the ledger node with shorter epochs for faster progression
/// 2. Submit a self-bond for the genesis validator
/// 3. Submit a delegation to the genesis validator
/// 4. Submit an unbond of the self-bond
/// 5. Submit an unbond of the delegation
/// 6. Wait for the unbonding epoch
/// 7. Submit a withdrawal of the self-bond
/// 8. Submit a withdrawal of the delegation
#[test]
fn pos_bonds() -> Result<()> {
    let unbonding_len = 2;
    let test = setup::network(
        |genesis| {
            let parameters = ParametersConfig {
                min_num_of_blocks: 2,
                min_duration: 1,
                max_expected_time_per_block: 1,
                ..genesis.parameters
            };
            let pos_params = PosParamsConfig {
                pipeline_len: 1,
                unbonding_len,
                ..genesis.pos_params
            };
            GenesisConfig {
                parameters,
                pos_params,
                ..genesis
            }
        },
        None,
    )?;

    // 1. Run the ledger node
    let mut ledger =
        run_as!(test, Who::Validator(0), Bin::Node, &["ledger"], Some(40))?;

    ledger.exp_string("Anoma ledger node started")?;
    if !cfg!(feature = "ABCI") {
        ledger.exp_string("started node")?;
    } else {
        ledger.exp_string("Started node")?;
    }

    let validator_one_rpc = get_actor_rpc(&test, &Who::Validator(0));

    // 2. Submit a self-bond for the gepnesis validator
    let tx_args = vec![
        "bond",
        "--validator",
        "validator-0",
        "--amount",
        "10.1",
        "--fee-amount",
        "0",
        "--gas-limit",
        "0",
        "--fee-token",
        XAN,
        "--ledger-address",
        &validator_one_rpc,
    ];
    let mut client =
        run_as!(test, Who::Validator(0), Bin::Client, tx_args, Some(40))?;
    client.exp_string("Transaction is valid.")?;
    client.assert_success();

    // 3. Submit a delegation to the genesis validator
    let tx_args = vec![
        "bond",
        "--validator",
        "validator-0",
        "--source",
        BERTHA,
        "--amount",
        "10.1",
        "--fee-amount",
        "0",
        "--gas-limit",
        "0",
        "--fee-token",
        XAN,
        "--ledger-address",
        &validator_one_rpc,
    ];
    let mut client = run!(test, Bin::Client, tx_args, Some(40))?;
    client.exp_string("Transaction is valid.")?;
    client.assert_success();

    // 4. Submit an unbond of the self-bond
    let tx_args = vec![
        "unbond",
        "--validator",
        "validator-0",
        "--amount",
        "5.1",
        "--fee-amount",
        "0",
        "--gas-limit",
        "0",
        "--fee-token",
        XAN,
        "--ledger-address",
        &validator_one_rpc,
    ];
    let mut client =
        run_as!(test, Who::Validator(0), Bin::Client, tx_args, Some(40))?;
    client.exp_string("Transaction is valid.")?;
    client.assert_success();

    // 5. Submit an unbond of the delegation
    let tx_args = vec![
        "unbond",
        "--validator",
        "validator-0",
        "--source",
        BERTHA,
        "--amount",
        "3.2",
        "--fee-amount",
        "0",
        "--gas-limit",
        "0",
        "--fee-token",
        XAN,
        "--ledger-address",
        &validator_one_rpc,
    ];
    let mut client = run!(test, Bin::Client, tx_args, Some(40))?;
    client.exp_string("Transaction is valid.")?;
    client.assert_success();

    // 6. Wait for the unbonding epoch
    let epoch = get_epoch(&test, &validator_one_rpc)?;
    let earliest_withdrawal_epoch = epoch + unbonding_len;
    println!(
        "Current epoch: {}, earliest epoch for withdrawal: {}",
        epoch, earliest_withdrawal_epoch
    );
    let start = Instant::now();
    let loop_timeout = Duration::new(20, 0);
    loop {
        if Instant::now().duration_since(start) > loop_timeout {
            panic!(
                "Timed out waiting for epoch: {}",
                earliest_withdrawal_epoch
            );
        }
        let epoch = get_epoch(&test, &validator_one_rpc)?;
        if epoch >= earliest_withdrawal_epoch {
            break;
        }
    }

    // 7. Submit a withdrawal of the self-bond
    let tx_args = vec![
        "withdraw",
        "--validator",
        "validator-0",
        "--fee-amount",
        "0",
        "--gas-limit",
        "0",
        "--fee-token",
        XAN,
        "--ledger-address",
        &validator_one_rpc,
    ];
    let mut client =
        run_as!(test, Who::Validator(0), Bin::Client, tx_args, Some(40))?;
    client.exp_string("Transaction is valid.")?;
    client.assert_success();

    // 8. Submit a withdrawal of the delegation
    let tx_args = vec![
        "withdraw",
        "--validator",
        "validator-0",
        "--source",
        BERTHA,
        "--fee-amount",
        "0",
        "--gas-limit",
        "0",
        "--fee-token",
        XAN,
        "--ledger-address",
        &validator_one_rpc,
    ];
    let mut client = run!(test, Bin::Client, tx_args, Some(40))?;
    client.exp_string("Transaction is valid.")?;
    client.assert_success();

    Ok(())
}

/// PoS validator creation test. In this test we:
///
/// 1. Run the ledger node with shorter epochs for faster progression
/// 2. Initialize a new validator account
/// 3. Submit a delegation to the new validator
/// 4. Transfer some XAN to the new validator
/// 5. Submit a self-bond for the new validator
/// 6. Wait for the pipeline epoch
/// 7. Check the new validator's voting power
#[test]
fn pos_init_validator() -> Result<()> {
    let pipeline_len = 1;
    let test = setup::network(
        |genesis| {
            let parameters = ParametersConfig {
                min_num_of_blocks: 2,
                min_duration: 1,
                max_expected_time_per_block: 1,
                ..genesis.parameters
            };
            let pos_params = PosParamsConfig {
                pipeline_len,
                unbonding_len: 2,
                ..genesis.pos_params
            };
            GenesisConfig {
                parameters,
                pos_params,
                ..genesis
            }
        },
        None,
    )?;

    // 1. Run the ledger node
    let mut ledger =
        run_as!(test, Who::Validator(0), Bin::Node, &["ledger"], Some(40))?;

    ledger.exp_string("Anoma ledger node started")?;
    if !cfg!(feature = "ABCI") {
        ledger.exp_string("started node")?;
    } else {
        ledger.exp_string("Started node")?;
    }

    let validator_one_rpc = get_actor_rpc(&test, &Who::Validator(0));

    // 2. Initialize a new validator account
    let new_validator = "new-validator";
    let new_validator_key = format!("{}-key", new_validator);
    let tx_args = vec![
        "init-validator",
        "--alias",
        new_validator,
        "--source",
        BERTHA,
        "--unsafe-dont-encrypt",
        "--fee-amount",
        "0",
        "--gas-limit",
        "0",
        "--fee-token",
        XAN,
        "--ledger-address",
        &validator_one_rpc,
    ];
    let mut client = run!(test, Bin::Client, tx_args, Some(40))?;
    client.exp_string("Transaction is valid.")?;
    client.assert_success();

    // 3. Submit a delegation to the new validator
    //    First, transfer some tokens to the validator's key for fees:
    let tx_args = vec![
        "transfer",
        "--source",
        BERTHA,
        "--target",
        &new_validator_key,
        "--token",
        XAN,
        "--amount",
        "0.5",
        "--fee-amount",
        "0",
        "--gas-limit",
        "0",
        "--fee-token",
        XAN,
        "--ledger-address",
        &validator_one_rpc,
    ];
    let mut client = run!(test, Bin::Client, tx_args, Some(40))?;
    client.exp_string("Transaction is valid.")?;
    client.assert_success();
    //     Then self-bond the tokens:
    let tx_args = vec![
        "bond",
        "--validator",
        new_validator,
        "--source",
        BERTHA,
        "--amount",
        "1000.5",
        "--fee-amount",
        "0",
        "--gas-limit",
        "0",
        "--fee-token",
        XAN,
        "--ledger-address",
        &validator_one_rpc,
    ];
    let mut client = run!(test, Bin::Client, tx_args, Some(40))?;
    client.exp_string("Transaction is valid.")?;
    client.assert_success();

    // 4. Transfer some XAN to the new validator
    let tx_args = vec![
        "transfer",
        "--source",
        BERTHA,
        "--target",
        new_validator,
        "--token",
        XAN,
        "--amount",
        "10999.5",
        "--fee-amount",
        "0",
        "--gas-limit",
        "0",
        "--fee-token",
        XAN,
        "--ledger-address",
        &validator_one_rpc,
    ];
    let mut client = run!(test, Bin::Client, tx_args, Some(40))?;
    client.exp_string("Transaction is valid.")?;
    client.assert_success();

    // 5. Submit a self-bond for the new validator
    let tx_args = vec![
        "bond",
        "--validator",
        new_validator,
        "--amount",
        "10000",
        "--fee-amount",
        "0",
        "--gas-limit",
        "0",
        "--fee-token",
        XAN,
        "--ledger-address",
        &validator_one_rpc,
    ];
    let mut client = run!(test, Bin::Client, tx_args, Some(40))?;
    client.exp_string("Transaction is valid.")?;
    client.assert_success();

    // 6. Wait for the pipeline epoch when the validator's voting power should
    // be non-zero
    let epoch = get_epoch(&test, &validator_one_rpc)?;
    let earliest_update_epoch = epoch + pipeline_len;
    println!(
        "Current epoch: {}, earliest epoch with updated voting power: {}",
        epoch, earliest_update_epoch
    );
    let start = Instant::now();
    let loop_timeout = Duration::new(20, 0);
    loop {
        if Instant::now().duration_since(start) > loop_timeout {
            panic!("Timed out waiting for epoch: {}", earliest_update_epoch);
        }
        let epoch = get_epoch(&test, &validator_one_rpc)?;
        if epoch >= earliest_update_epoch {
            break;
        }
    }

    // 7. Check the new validator's voting power
    let voting_power =
        find_voting_power(&test, new_validator, &validator_one_rpc)?;
    assert_eq!(voting_power, 11);

    Ok(())
}
/// Test that multiple txs submitted in the same block all get the tx result.
///
/// In this test we:
/// 1. Run the ledger node with 10s consensus timeout
/// 2. Spawn threads each submitting token transfer tx
#[test]
fn ledger_many_txs_in_a_block() -> Result<()> {
    let test = Arc::new(setup::network(
        |genesis| genesis,
        // Set 10s consensus timeout to have more time to submit txs
        Some("10s"),
    )?);

    // 1. Run the ledger node
    let mut ledger =
        run_as!(*test, Who::Validator(0), Bin::Node, &["ledger"], Some(40))?;

    ledger.exp_string("Anoma ledger node started")?;
    if !cfg!(feature = "ABCI") {
        ledger.exp_string("started node")?;
    } else {
        ledger.exp_string("Started node")?;
    }

    // Wait to commit a block
    ledger.exp_regex(r"Committed block hash.*, height: [0-9]+")?;

    let validator_one_rpc = Arc::new(get_actor_rpc(&test, &Who::Validator(0)));

    // A token transfer tx args
    let tx_args = Arc::new(vec![
        "transfer",
        "--source",
        BERTHA,
        "--target",
        ALBERT,
        "--token",
        XAN,
        "--amount",
        "10.1",
        "--fee-amount",
        "0",
        "--gas-limit",
        "0",
        "--fee-token",
        XAN,
        "--ledger-address",
    ]);

    // 2. Spawn threads each submitting token transfer tx
    // We collect to run the threads in parallel.
    #[allow(clippy::needless_collect)]
    let tasks: Vec<std::thread::JoinHandle<_>> = (0..3)
        .into_iter()
        .map(|_| {
            let test = Arc::clone(&test);
            let validator_one_rpc = Arc::clone(&validator_one_rpc);
            let tx_args = Arc::clone(&tx_args);
            std::thread::spawn(move || {
                let mut args = (*tx_args).clone();
                args.push(&*validator_one_rpc);
                let mut client = run!(*test, Bin::Client, args, Some(40))?;
                if !cfg!(feature = "ABCI") {
                    client.exp_string("Transaction accepted")?;
                }
                client.exp_string("Transaction applied")?;
                client.exp_string("Transaction is valid.")?;
                client.assert_success();
                let res: Result<()> = Ok(());
                res
            })
        })
        .collect();
    for task in tasks.into_iter() {
        task.join().unwrap()?;
    }

    Ok(())
}

/// In this test we:
<<<<<<< HEAD
/// 1. Run the ledger node
/// 2. Submit a valid proposal
/// 3. Query the proposal
/// 4. Query token balance (submitted funds)
/// 5. Query governance address balance
/// 6. Submit an invalid proposal
/// 7. Check invalid proposal was not accepted
/// 8. Query token balance (funds shall not be submitted)
/// 9. Send a yay vote from a validator
/// 10. Send a yay vote from a normal user
/// 11. Query the proposal and check the result
/// 12. Wait proposal grace and check proposal author funds
/// 13. Check governance address funds are 0
#[test]
fn proposal_submission() -> Result<()> {
    let test = setup::network(|genesis| genesis, None)?;

    let anomac_help = vec!["--help"];

    let mut client = run!(test, Bin::Client, anomac_help, Some(40))?;
    client.exp_string("Anoma client command line interface.")?;
    client.assert_success();

    // 1. Run the ledger node
    let mut ledger =
        run_as!(test, Who::Validator(0), Bin::Node, &["ledger"], Some(40))?;

    ledger.exp_string("Anoma ledger node started")?;
    if !cfg!(feature = "ABCI") {
        ledger.exp_string("started node")?;
    } else {
        ledger.exp_string("Started node")?;
    }

    let validator_one_rpc = get_actor_rpc(&test, &Who::Validator(0));

    // 1.1 Delegate some token
    let tx_args = vec![
        "bond",
        "--validator",
        "validator-0",
        "--source",
        BERTHA,
        "--amount",
        "900",
        "--fee-amount",
        "0",
        "--gas-limit",
        "0",
        "--fee-token",
        XAN,
        "--ledger-address",
        &validator_one_rpc,
    ];
    let mut client = run!(test, Bin::Client, tx_args, Some(40))?;
    client.exp_string("Transaction is valid.")?;
    client.assert_success();

    // 2. Submit valid proposal
    let valid_proposal_json_path =
        test.base_dir.path().join("valid_proposal.json");
    let proposal_code = wasm_abs_path(TX_PROPOSAL_CODE);

    let albert = find_address(&test, ALBERT)?;
    let valid_proposal_json = json!(
        {
            "content": {
                "title": "TheTitle",
                "authors": "test@test.com",
                "discussions-to": "www.github.com/anoma/aip/1",
                "created": "2022-03-10T08:54:37Z",
                "license": "MIT",
                "abstract": "Ut convallis eleifend orci vel venenatis. Duis vulputate metus in lacus sollicitudin vestibulum. Suspendisse vel velit ac est consectetur feugiat nec ac urna. Ut faucibus ex nec dictum fermentum. Morbi aliquet purus at sollicitudin ultrices. Quisque viverra varius cursus. Praesent sed mauris gravida, pharetra turpis non, gravida eros. Nullam sed ex justo. Ut at placerat ipsum, sit amet rhoncus libero. Sed blandit non purus non suscipit. Phasellus sed quam nec augue bibendum bibendum ut vitae urna. Sed odio diam, ornare nec sapien eget, congue viverra enim.",
                "motivation": "Ut convallis eleifend orci vel venenatis. Duis vulputate metus in lacus sollicitudin vestibulum. Suspendisse vel velit ac est consectetur feugiat nec ac urna. Ut faucibus ex nec dictum fermentum. Morbi aliquet purus at sollicitudin ultrices.",
                "details": "Ut convallis eleifend orci vel venenatis. Duis vulputate metus in lacus sollicitudin vestibulum. Suspendisse vel velit ac est consectetur feugiat nec ac urna. Ut faucibus ex nec dictum fermentum. Morbi aliquet purus at sollicitudin ultrices. Quisque viverra varius cursus. Praesent sed mauris gravida, pharetra turpis non, gravida eros.",
                "requires": "2"
            },
            "author": albert,
            "voting_start_epoch": 6,
            "voting_end_epoch": 18,
            "grace_epoch": 24,
            "proposal_code_path": proposal_code.to_str().unwrap()
        }
    );

    generate_proposal_json(
        valid_proposal_json_path.clone(),
        valid_proposal_json,
    );

    let validator_one_rpc = get_actor_rpc(&test, &Who::Validator(0));

    let submit_proposal_args = vec![
        "init-proposal",
        "--data-path",
        valid_proposal_json_path.to_str().unwrap(),
        "--ledger-address",
        &validator_one_rpc,
    ];
    let mut client = run!(test, Bin::Client, submit_proposal_args, Some(40))?;
    client.exp_string("Transaction is valid.")?;
    client.assert_success();

    // 3. Query the proposal

    let proposal_query_args = vec![
        "query-proposal",
        "--proposal-id",
        "0",
        "--ledger-address",
        &validator_one_rpc,
    ];

    let mut client = run!(test, Bin::Client, proposal_query_args, Some(40))?;
    client.exp_string("Proposal: 0")?;
    client.assert_success();

    // 4. Query token balance proposal author (submitted funds)
    let query_balance_args = vec![
        "balance",
        "--owner",
        ALBERT,
        "--token",
        XAN,
        "--ledger-address",
        &validator_one_rpc,
    ];

    let mut client = run!(test, Bin::Client, query_balance_args, Some(40))?;
    client.exp_string("XAN: 999500")?;
    client.assert_success();

    // 5. Query token balance governance
    let query_balance_args = vec![
        "balance",
        "--owner",
        GOVERNANCE_ADDRESS,
        "--token",
        XAN,
        "--ledger-address",
        &validator_one_rpc,
    ];

    let mut client = run!(test, Bin::Client, query_balance_args, Some(40))?;
    client.exp_string("XAN: 500")?;
    client.assert_success();

    // 6. Submit an invalid proposal
    // proposal is invalid due to voting_end_epoch - voting_start_epoch < 3
    let invalid_proposal_json_path =
        test.base_dir.path().join("invalid_proposal.json");
    let albert = find_address(&test, ALBERT)?;
    let invalid_proposal_json = json!(
        {
            "content": {
                "title": "TheTitle",
                "authors": "test@test.com",
                "discussions-to": "www.github.com/anoma/aip/1",
                "created": "2022-03-10T08:54:37Z",
                "license": "MIT",
                "abstract": "Ut convallis eleifend orci vel venenatis. Duis
    vulputate metus in lacus sollicitudin vestibulum. Suspendisse vel velit
    ac est consectetur feugiat nec ac urna. Ut faucibus ex nec dictum
    fermentum. Morbi aliquet purus at sollicitudin ultrices. Quisque viverra
    varius cursus. Praesent sed mauris gravida, pharetra turpis non, gravida
    eros. Nullam sed ex justo. Ut at placerat ipsum, sit amet rhoncus libero.
    Sed blandit non purus non suscipit. Phasellus sed quam nec augue bibendum
    bibendum ut vitae urna. Sed odio diam, ornare nec sapien eget, congue
    viverra enim.",
                "motivation": "Ut convallis eleifend orci vel venenatis. Duis
    vulputate metus in lacus sollicitudin vestibulum. Suspendisse vel velit
    ac est consectetur feugiat nec ac urna. Ut faucibus ex nec dictum
    fermentum. Morbi aliquet purus at sollicitudin ultrices.",
                "details": "Ut convallis eleifend orci vel venenatis. Duis
    vulputate metus in lacus sollicitudin vestibulum. Suspendisse vel velit
    ac est consectetur feugiat nec ac urna. Ut faucibus ex nec dictum
    fermentum. Morbi aliquet purus at sollicitudin ultrices. Quisque viverra
    varius cursus. Praesent sed mauris gravida, pharetra turpis non, gravida
    eros.",             "requires": "2"
            },
            "author": albert,
            "voting_start_epoch": 9999,
            "voting_end_epoch": 10000,
            "grace_epoch": 10009,
        }
    );
    generate_proposal_json(
        invalid_proposal_json_path.clone(),
        invalid_proposal_json,
    );

    let submit_proposal_args = vec![
        "init-proposal",
        "--data-path",
        invalid_proposal_json_path.to_str().unwrap(),
        "--ledger-address",
        &validator_one_rpc,
    ];
    let mut client = run!(test, Bin::Client, submit_proposal_args, Some(40))?;
    client.exp_string("Transaction is invalid.")?;
    client.assert_success();

    // 7. Check invalid proposal was not accepted
    let proposal_query_args = vec![
        "query-proposal",
        "--proposal-id",
        "1",
        "--ledger-address",
        &validator_one_rpc,
    ];

    let mut client = run!(test, Bin::Client, proposal_query_args, Some(40))?;
    client.exp_string("No valid proposal was found with id 1")?;
    client.assert_success();

    // 8. Query token balance (funds shall not be submitted)
    let query_balance_args = vec![
        "balance",
        "--owner",
        ALBERT,
        "--token",
        XAN,
        "--ledger-address",
        &validator_one_rpc,
    ];

    let mut client = run!(test, Bin::Client, query_balance_args, Some(40))?;
    client.exp_string("XAN: 999500")?;
    client.assert_success();

    // 9. Send a yay vote from a validator
    let mut epoch = get_epoch(&test, &validator_one_rpc).unwrap();
    while epoch.0 <= 7 {
        sleep(1);
        epoch = get_epoch(&test, &validator_one_rpc).unwrap();
    }

    let submit_proposal_vote = vec![
        "vote-proposal",
        "--proposal-id",
        "0",
        "--vote",
        "yay",
        "--signer",
        "validator-0",
        "--ledger-address",
        &validator_one_rpc,
    ];

    let mut client = run_as!(
        test,
        Who::Validator(0),
        Bin::Client,
        submit_proposal_vote,
        Some(15)
    )?;
    client.exp_string("Transaction is valid.")?;
    client.assert_success();

    let submit_proposal_vote_delagator = vec![
        "vote-proposal",
        "--proposal-id",
        "0",
        "--vote",
        "nay",
        "--signer",
        BERTHA,
        "--ledger-address",
        &validator_one_rpc,
    ];

    let mut client =
        run!(test, Bin::Client, submit_proposal_vote_delagator, Some(40))?;
    client.exp_string("Transaction is valid.")?;
    client.assert_success();

    // 10. Send a yay vote from a non-validator/non-delegator user
    let submit_proposal_vote = vec![
        "vote-proposal",
        "--proposal-id",
        "0",
        "--vote",
        "yay",
        "--signer",
        ALBERT,
        "--ledger-address",
        &validator_one_rpc,
    ];

    // this is valid because the client filter ALBERT delegation and there are
    // none
    let mut client = run!(test, Bin::Client, submit_proposal_vote, Some(15))?;
    client.exp_string("Transaction is valid.")?;
    client.assert_success();

    // 11. Query the proposal and check the result
    let mut epoch = get_epoch(&test, &validator_one_rpc).unwrap();
    while epoch.0 <= 19 {
        sleep(1);
        epoch = get_epoch(&test, &validator_one_rpc).unwrap();
    }

    let query_proposal = vec![
        "query-proposal-result",
        "--proposal-id",
        "0",
        "--ledger-address",
        &validator_one_rpc,
    ];

    let mut client = run!(test, Bin::Client, query_proposal, Some(15))?;
    client.exp_string("Result: passed")?;
    client.assert_success();

    // 12. Wait proposal grace and check proposal author funds
    let mut epoch = get_epoch(&test, &validator_one_rpc).unwrap();
    while epoch.0 < 26 {
        sleep(1);
        epoch = get_epoch(&test, &validator_one_rpc).unwrap();
    }

    let query_balance_args = vec![
        "balance",
        "--owner",
        ALBERT,
        "--token",
        XAN,
        "--ledger-address",
        &validator_one_rpc,
    ];

    let mut client = run!(test, Bin::Client, query_balance_args, Some(30))?;
    client.exp_string("XAN: 1000000")?;
    client.assert_success();

    // 13. Check if governance funds are 0
    let query_balance_args = vec![
        "balance",
        "--owner",
        GOVERNANCE_ADDRESS,
        "--token",
        XAN,
        "--ledger-address",
        &validator_one_rpc,
    ];

    let mut client = run!(test, Bin::Client, query_balance_args, Some(30))?;
    client.exp_string("XAN: 0")?;
    client.assert_success();

    // // 14. Query parameters
    let query_protocol_parameters = vec![
        "query-protocol-parameters",
        "--ledger-address",
        &validator_one_rpc,
    ];

    let mut client =
        run!(test, Bin::Client, query_protocol_parameters, Some(30))?;
    client.exp_regex(".*Min. proposal grace epoch: 9.*")?;
    client.assert_success();

    Ok(())
}

/// In this test we:
/// 1. Run the ledger node
/// 2. Create an offline proposal
/// 3. Create an offline vote
/// 4. Tally offline
#[test]
fn proposal_offline() -> Result<()> {
    let test = setup::network(|genesis| genesis, None)?;

    // 1. Run the ledger node
    let mut ledger =
        run_as!(test, Who::Validator(0), Bin::Node, &["ledger"], Some(20))?;

    ledger.exp_string("Anoma ledger node started")?;
    if !cfg!(feature = "ABCI") {
        ledger.exp_string("started node")?;
    } else {
        ledger.exp_string("Started node")?;
    }

    let validator_one_rpc = get_actor_rpc(&test, &Who::Validator(0));

    // 1.1 Delegate some token
    let tx_args = vec![
        "bond",
        "--validator",
        "validator-0",
        "--source",
        ALBERT,
        "--amount",
        "900",
=======
/// 1. Setup 2 genesis validators
/// 2. Initialize a new network with the 2 validators
/// 3. Setup and start the 2 genesis validator nodes and a non-validator node
/// 4. Submit a valid token transfer tx from one validator to the other
/// 5. Check that all the nodes processed the tx with the same result
#[test]
fn test_genesis_validators() -> Result<()> {
    // This test is not using the `setup::network`, because we're setting up
    // custom genesis validators
    setup::INIT.call_once(|| {
        if let Err(err) = color_eyre::install() {
            eprintln!("Failed setting up colorful error reports {}", err);
        }
    });

    let working_dir = setup::working_dir();
    let base_dir = tempdir().unwrap();
    let checksums_path = working_dir
        .join("wasm/checksums.json")
        .to_string_lossy()
        .into_owned();

    // Same as in `genesis/e2e-tests-single-node.toml` for `validator-0`
    let net_address_0 = SocketAddr::from_str("127.0.0.1:27656").unwrap();
    let net_address_port_0 = net_address_0.port();
    // Find the first port (ledger P2P) that should be used for a validator at
    // the given index
    let get_first_port = |ix: u8| {
        net_address_port_0
            + 6 * (ix as u16 + 1)
            + if cfg!(feature = "ABCI") {
                0
            } else {
                // The ABCI++ ports at `26670 + ABCI_PLUS_PLUS_PORT_OFFSET`,
                // see `network`
                setup::ABCI_PLUS_PLUS_PORT_OFFSET
            }
    };

    // 1. Setup 2 genesis validators
    let validator_0_alias = "validator-0";
    let validator_1_alias = "validator-1";

    let init_genesis_validator_0 = setup::run_cmd(
        Bin::Client,
        [
            "utils",
            "init-genesis-validator",
            "--unsafe-dont-encrypt",
            "--alias",
            validator_0_alias,
            "--net-address",
            &format!("127.0.0.1:{}", get_first_port(0)),
        ],
        Some(5),
        &working_dir,
        &base_dir,
        "validator",
        format!("{}:{}", std::file!(), std::line!()),
    )?;
    init_genesis_validator_0.assert_success();
    let validator_0_pre_genesis_dir =
        anoma_apps::client::utils::validator_pre_genesis_dir(
            base_dir.path(),
            validator_0_alias,
        );
    let config = std::fs::read_to_string(
        anoma_apps::client::utils::validator_pre_genesis_file(
            &validator_0_pre_genesis_dir,
        ),
    )
    .unwrap();
    let mut validator_0_config: ValidatorPreGenesisConfig =
        toml::from_str(&config).unwrap();
    let validator_0_config = validator_0_config
        .validator
        .remove(validator_0_alias)
        .unwrap();

    let init_genesis_validator_1 = setup::run_cmd(
        Bin::Client,
        [
            "utils",
            "init-genesis-validator",
            "--unsafe-dont-encrypt",
            "--alias",
            validator_1_alias,
            "--net-address",
            &format!("127.0.0.1:{}", get_first_port(1)),
        ],
        Some(5),
        &working_dir,
        &base_dir,
        "validator",
        format!("{}:{}", std::file!(), std::line!()),
    )?;
    init_genesis_validator_1.assert_success();
    let validator_1_pre_genesis_dir =
        anoma_apps::client::utils::validator_pre_genesis_dir(
            base_dir.path(),
            validator_1_alias,
        );
    let config = std::fs::read_to_string(
        &anoma_apps::client::utils::validator_pre_genesis_file(
            &validator_1_pre_genesis_dir,
        ),
    )
    .unwrap();
    let mut validator_1_config: ValidatorPreGenesisConfig =
        toml::from_str(&config).unwrap();
    let validator_1_config = validator_1_config
        .validator
        .remove(validator_1_alias)
        .unwrap();

    // 2. Initialize a new network with the 2 validators
    let mut genesis = genesis_config::open_genesis_config(
        working_dir.join(setup::SINGLE_NODE_NET_GENESIS),
    );
    let update_validator_config =
        |ix: u8, mut config: genesis_config::ValidatorConfig| {
            // Setup tokens balances and validity predicates
            config.tokens = Some(200000);
            config.non_staked_balance = Some(1000000000000);
            config.validator_vp = Some("vp_user".into());
            config.staking_reward_vp = Some("vp_user".into());
            // Setup the validator ports same as what
            // `setup::add_validators` would do
            let mut net_address = net_address_0;
            // 6 ports for each validator
            let first_port = get_first_port(ix);
            net_address.set_port(first_port);
            config.net_address = Some(net_address.to_string());
            config
        };
    genesis.validator = HashMap::from_iter([
        (
            validator_0_alias.to_owned(),
            update_validator_config(0, validator_0_config),
        ),
        (
            validator_1_alias.to_owned(),
            update_validator_config(1, validator_1_config),
        ),
    ]);
    let genesis_file = base_dir.path().join("e2e-test-genesis-src.toml");
    genesis_config::write_genesis_config(&genesis, &genesis_file);
    let genesis_path = genesis_file.to_string_lossy();

    let archive_dir = base_dir.path().to_string_lossy().to_string();
    let args = vec![
        "utils",
        "init-network",
        "--unsafe-dont-encrypt",
        "--genesis-path",
        &genesis_path,
        "--chain-prefix",
        "e2e-test",
        "--localhost",
        "--allow-duplicate-ip",
        "--wasm-checksums-path",
        &checksums_path,
        "--archive-dir",
        &archive_dir,
    ];
    let mut init_network = setup::run_cmd(
        Bin::Client,
        args,
        Some(5),
        &working_dir,
        &base_dir,
        "validator",
        format!("{}:{}", std::file!(), std::line!()),
    )?;

    // Get the generated chain_id` from result of the last command
    let (unread, matched) =
        init_network.exp_regex(r"Derived chain ID: .*\n")?;
    let chain_id_raw =
        matched.trim().split_once("Derived chain ID: ").unwrap().1;
    let chain_id = ChainId::from_str(chain_id_raw.trim())?;
    println!("'init-network' output: {}", unread);
    let net = setup::Network {
        chain_id: chain_id.clone(),
    };
    let test = setup::Test {
        working_dir: working_dir.clone(),
        base_dir,
        net,
        genesis,
    };

    // Host the network archive to make it available for `join-network` commands
    let network_archive_server = file_serve::Server::new(&working_dir);
    let network_archive_addr = network_archive_server.addr().to_owned();
    std::thread::spawn(move || {
        network_archive_server.serve().unwrap();
    });

    // 3. Setup and start the 2 genesis validator nodes and a non-validator node

    // Clean-up the chain dir from the existing validator dir that were created
    // by `init-network`, because we want to set them up with `join-network`
    // instead
    let validator_0_base_dir = test.get_base_dir(&Who::Validator(0));
    let validator_1_base_dir = test.get_base_dir(&Who::Validator(1));
    std::fs::remove_dir_all(&validator_0_base_dir).unwrap();
    std::fs::remove_dir_all(&validator_1_base_dir).unwrap();

    std::env::set_var(
        anoma_apps::client::utils::ENV_VAR_NETWORK_CONFIGS_SERVER,
        format!("http://{network_archive_addr}/{}", archive_dir),
    );
    let pre_genesis_path = validator_0_pre_genesis_dir.to_string_lossy();
    let mut join_network_val_0 = run_as!(
        test,
        Who::Validator(0),
        Bin::Client,
        [
            "utils",
            "join-network",
            "--chain-id",
            chain_id.as_str(),
            "--pre-genesis-path",
            pre_genesis_path.as_ref(),
        ],
        Some(5)
    )?;
    join_network_val_0.exp_string("Successfully configured for chain")?;

    let pre_genesis_path = validator_1_pre_genesis_dir.to_string_lossy();
    let mut join_network_val_1 = run_as!(
        test,
        Who::Validator(1),
        Bin::Client,
        [
            "utils",
            "join-network",
            "--chain-id",
            chain_id.as_str(),
            "--pre-genesis-path",
            pre_genesis_path.as_ref(),
        ],
        Some(5)
    )?;
    join_network_val_1.exp_string("Successfully configured for chain")?;

    // We have to update the ports in the configs again, because the ones from
    // `join-network` use the defaults
    let update_config = |ix: u8, mut config: Config| {
        let first_port = net_address_port_0
            + 6 * (ix as u16 + 1)
            + if cfg!(feature = "ABCI") {
                0
            } else {
                setup::ABCI_PLUS_PLUS_PORT_OFFSET
            };
        config.ledger.tendermint.p2p_address.set_port(first_port);
        config
            .ledger
            .tendermint
            .rpc_address
            .set_port(first_port + 1);
        config.ledger.shell.ledger_address.set_port(first_port + 2);
        config
    };

    let validator_0_config = update_config(
        0,
        Config::load(&validator_0_base_dir, &test.net.chain_id, None),
    );
    validator_0_config
        .write(&validator_0_base_dir, &chain_id, true)
        .unwrap();

    let validator_1_config = update_config(
        1,
        Config::load(&validator_1_base_dir, &test.net.chain_id, None),
    );
    validator_1_config
        .write(&validator_1_base_dir, &chain_id, true)
        .unwrap();

    // Copy WASMs to each node's chain dir
    let chain_dir = test.base_dir.path().join(chain_id.as_str());
    setup::copy_wasm_to_chain_dir(
        &working_dir,
        &chain_dir,
        &chain_id,
        test.genesis.validator.keys(),
    );

    let args = ["ledger"];
    let mut validator_0 =
        run_as!(test, Who::Validator(0), Bin::Node, args, Some(40))?;
    validator_0.exp_string("Anoma ledger node started")?;
    validator_0.exp_string("This node is a validator")?;

    let mut validator_1 =
        run_as!(test, Who::Validator(1), Bin::Node, args, Some(40))?;
    validator_1.exp_string("Anoma ledger node started")?;
    validator_1.exp_string("This node is a validator")?;

    let mut non_validator =
        run_as!(test, Who::NonValidator, Bin::Node, args, Some(40))?;
    non_validator.exp_string("Anoma ledger node started")?;
    if !cfg!(feature = "ABCI") {
        non_validator.exp_string("This node is a fullnode")?;
    } else {
        non_validator.exp_string("This node is not a validator")?;
    }

    // 4. Submit a valid token transfer tx
    let validator_one_rpc = get_actor_rpc(&test, &Who::Validator(0));
    let tx_args = [
        "transfer",
        "--source",
        validator_0_alias,
        "--target",
        validator_1_alias,
        "--token",
        XAN,
        "--amount",
        "10.1",
>>>>>>> 5f3ab69c
        "--fee-amount",
        "0",
        "--gas-limit",
        "0",
        "--fee-token",
        XAN,
        "--ledger-address",
        &validator_one_rpc,
    ];
<<<<<<< HEAD
    let mut client = run!(test, Bin::Client, tx_args, Some(40))?;
    client.exp_string("Transaction is valid.")?;
    client.assert_success();

    // 2. Create an offline proposal
    let valid_proposal_json_path =
        test.base_dir.path().join("valid_proposal.json");
    let albert = find_address(&test, ALBERT)?;
    let valid_proposal_json = json!(
        {
            "content": {
                "title": "TheTitle",
                "authors": "test@test.com",
                "discussions-to": "www.github.com/anoma/aip/1",
                "created": "2022-03-10T08:54:37Z",
                "license": "MIT",
                "abstract": "Ut convallis eleifend orci vel venenatis. Duis vulputate metus in lacus sollicitudin vestibulum. Suspendisse vel velit ac est consectetur feugiat nec ac urna. Ut faucibus ex nec dictum fermentum. Morbi aliquet purus at sollicitudin ultrices. Quisque viverra varius cursus. Praesent sed mauris gravida, pharetra turpis non, gravida eros. Nullam sed ex justo. Ut at placerat ipsum, sit amet rhoncus libero. Sed blandit non purus non suscipit. Phasellus sed quam nec augue bibendum bibendum ut vitae urna. Sed odio diam, ornare nec sapien eget, congue viverra enim.",
                "motivation": "Ut convallis eleifend orci vel venenatis. Duis vulputate metus in lacus sollicitudin vestibulum. Suspendisse vel velit ac est consectetur feugiat nec ac urna. Ut faucibus ex nec dictum fermentum. Morbi aliquet purus at sollicitudin ultrices.",
                "details": "Ut convallis eleifend orci vel venenatis. Duis vulputate metus in lacus sollicitudin vestibulum. Suspendisse vel velit ac est consectetur feugiat nec ac urna. Ut faucibus ex nec dictum fermentum. Morbi aliquet purus at sollicitudin ultrices. Quisque viverra varius cursus. Praesent sed mauris gravida, pharetra turpis non, gravida eros.",
                "requires": "2"
            },
            "author": albert,
            "voting_start_epoch": 3,
            "voting_end_epoch": 6,
            "grace_epoch": 6
        }
    );
    generate_proposal_json(
        valid_proposal_json_path.clone(),
        valid_proposal_json,
    );

    let validator_one_rpc = get_actor_rpc(&test, &Who::Validator(0));

    let offline_proposal_args = vec![
        "init-proposal",
        "--data-path",
        valid_proposal_json_path.to_str().unwrap(),
        "--offline",
        "--ledger-address",
        &validator_one_rpc,
    ];

    let mut client = run!(test, Bin::Client, offline_proposal_args, Some(15))?;
    client.exp_string("Proposal created: ")?;
    client.assert_success();

    // 3. Generate an offline yay vote
    let mut epoch = get_epoch(&test, &validator_one_rpc).unwrap();
    while epoch.0 <= 5 {
        sleep(1);
        epoch = get_epoch(&test, &validator_one_rpc).unwrap();
    }

    let proposal_path = working_dir().join("proposal");
    let proposal_ref = proposal_path.to_string_lossy();
    let submit_proposal_vote = vec![
        "vote-proposal",
        "--data-path",
        &proposal_ref,
        "--vote",
        "yay",
        "--signer",
        ALBERT,
        "--offline",
        "--ledger-address",
        &validator_one_rpc,
    ];

    let mut client = run!(test, Bin::Client, submit_proposal_vote, Some(15))?;
    client.exp_string("Proposal vote created: ")?;
    client.assert_success();

    let expected_file_name = format!("proposal-vote-{}", albert);
    let expected_path_vote = working_dir().join(&expected_file_name);
    assert!(expected_path_vote.exists());

    let expected_path_proposal = working_dir().join("proposal");
    assert!(expected_path_proposal.exists());

    // 4. Compute offline tally
    let proposal_data_folder = working_dir().join("proposal-test-data");
    fs::create_dir_all(&proposal_data_folder)
        .expect("Should create a new folder.");
    fs::copy(
        expected_path_proposal,
        &proposal_data_folder.join("proposal"),
    )
    .expect("Should copy proposal file.");
    fs::copy(
        expected_path_vote,
        &proposal_data_folder.join(&expected_file_name),
    )
    .expect("Should copy proposal vote file.");

    let tally_offline = vec![
        "query-proposal-result",
        "--data-path",
        proposal_data_folder.to_str().unwrap(),
        "--offline",
        "--ledger-address",
        &validator_one_rpc,
    ];

    let mut client = run!(test, Bin::Client, tally_offline, Some(15))?;
    client.exp_string("Result: rejected")?;
    client.assert_success();

    Ok(())
}

fn generate_proposal_json(
    proposal_path: PathBuf,
    proposal_content: serde_json::Value,
) {
    let intent_writer = OpenOptions::new()
        .create(true)
        .write(true)
        .truncate(true)
        .open(proposal_path)
        .unwrap();
    serde_json::to_writer(intent_writer, &proposal_content).unwrap();
=======
    let mut client =
        run_as!(test, Who::Validator(0), Bin::Client, tx_args, Some(40))?;
    client.exp_string("Transaction is valid.")?;
    client.assert_success();

    // 3. Check that all the nodes processed the tx with the same result
    let expected_result = "all VPs accepted apply_tx storage modification";
    validator_0.exp_string(expected_result)?;
    validator_1.exp_string(expected_result)?;
    non_validator.exp_string(expected_result)?;

    Ok(())
>>>>>>> 5f3ab69c
}<|MERGE_RESOLUTION|>--- conflicted
+++ resolved
@@ -9,13 +9,10 @@
 //! To keep the temporary files created by a test, use env var
 //! `ANOMA_E2E_KEEP_TEMP=true`.
 
-<<<<<<< HEAD
+use std::collections::HashMap;
 use std::fs::{self, OpenOptions};
+use std::net::SocketAddr;
 use std::path::PathBuf;
-=======
-use std::collections::HashMap;
-use std::net::SocketAddr;
->>>>>>> 5f3ab69c
 use std::process::Command;
 use std::str::FromStr;
 use std::sync::Arc;
@@ -1011,7 +1008,6 @@
 }
 
 /// In this test we:
-<<<<<<< HEAD
 /// 1. Run the ledger node
 /// 2. Submit a valid proposal
 /// 3. Query the proposal
@@ -1408,7 +1404,140 @@
         ALBERT,
         "--amount",
         "900",
-=======
+        "--fee-amount",
+        "0",
+        "--gas-limit",
+        "0",
+        "--fee-token",
+        XAN,
+        "--ledger-address",
+        &validator_one_rpc,
+    ];
+    let mut client = run!(test, Bin::Client, tx_args, Some(40))?;
+    client.exp_string("Transaction is valid.")?;
+    client.assert_success();
+
+    // 2. Create an offline proposal
+    let valid_proposal_json_path =
+        test.base_dir.path().join("valid_proposal.json");
+    let albert = find_address(&test, ALBERT)?;
+    let valid_proposal_json = json!(
+        {
+            "content": {
+                "title": "TheTitle",
+                "authors": "test@test.com",
+                "discussions-to": "www.github.com/anoma/aip/1",
+                "created": "2022-03-10T08:54:37Z",
+                "license": "MIT",
+                "abstract": "Ut convallis eleifend orci vel venenatis. Duis vulputate metus in lacus sollicitudin vestibulum. Suspendisse vel velit ac est consectetur feugiat nec ac urna. Ut faucibus ex nec dictum fermentum. Morbi aliquet purus at sollicitudin ultrices. Quisque viverra varius cursus. Praesent sed mauris gravida, pharetra turpis non, gravida eros. Nullam sed ex justo. Ut at placerat ipsum, sit amet rhoncus libero. Sed blandit non purus non suscipit. Phasellus sed quam nec augue bibendum bibendum ut vitae urna. Sed odio diam, ornare nec sapien eget, congue viverra enim.",
+                "motivation": "Ut convallis eleifend orci vel venenatis. Duis vulputate metus in lacus sollicitudin vestibulum. Suspendisse vel velit ac est consectetur feugiat nec ac urna. Ut faucibus ex nec dictum fermentum. Morbi aliquet purus at sollicitudin ultrices.",
+                "details": "Ut convallis eleifend orci vel venenatis. Duis vulputate metus in lacus sollicitudin vestibulum. Suspendisse vel velit ac est consectetur feugiat nec ac urna. Ut faucibus ex nec dictum fermentum. Morbi aliquet purus at sollicitudin ultrices. Quisque viverra varius cursus. Praesent sed mauris gravida, pharetra turpis non, gravida eros.",
+                "requires": "2"
+            },
+            "author": albert,
+            "voting_start_epoch": 3,
+            "voting_end_epoch": 6,
+            "grace_epoch": 6
+        }
+    );
+    generate_proposal_json(
+        valid_proposal_json_path.clone(),
+        valid_proposal_json,
+    );
+
+    let validator_one_rpc = get_actor_rpc(&test, &Who::Validator(0));
+
+    let offline_proposal_args = vec![
+        "init-proposal",
+        "--data-path",
+        valid_proposal_json_path.to_str().unwrap(),
+        "--offline",
+        "--ledger-address",
+        &validator_one_rpc,
+    ];
+
+    let mut client = run!(test, Bin::Client, offline_proposal_args, Some(15))?;
+    client.exp_string("Proposal created: ")?;
+    client.assert_success();
+
+    // 3. Generate an offline yay vote
+    let mut epoch = get_epoch(&test, &validator_one_rpc).unwrap();
+    while epoch.0 <= 5 {
+        sleep(1);
+        epoch = get_epoch(&test, &validator_one_rpc).unwrap();
+    }
+
+    let proposal_path = working_dir().join("proposal");
+    let proposal_ref = proposal_path.to_string_lossy();
+    let submit_proposal_vote = vec![
+        "vote-proposal",
+        "--data-path",
+        &proposal_ref,
+        "--vote",
+        "yay",
+        "--signer",
+        ALBERT,
+        "--offline",
+        "--ledger-address",
+        &validator_one_rpc,
+    ];
+
+    let mut client = run!(test, Bin::Client, submit_proposal_vote, Some(15))?;
+    client.exp_string("Proposal vote created: ")?;
+    client.assert_success();
+
+    let expected_file_name = format!("proposal-vote-{}", albert);
+    let expected_path_vote = working_dir().join(&expected_file_name);
+    assert!(expected_path_vote.exists());
+
+    let expected_path_proposal = working_dir().join("proposal");
+    assert!(expected_path_proposal.exists());
+
+    // 4. Compute offline tally
+    let proposal_data_folder = working_dir().join("proposal-test-data");
+    fs::create_dir_all(&proposal_data_folder)
+        .expect("Should create a new folder.");
+    fs::copy(
+        expected_path_proposal,
+        &proposal_data_folder.join("proposal"),
+    )
+    .expect("Should copy proposal file.");
+    fs::copy(
+        expected_path_vote,
+        &proposal_data_folder.join(&expected_file_name),
+    )
+    .expect("Should copy proposal vote file.");
+
+    let tally_offline = vec![
+        "query-proposal-result",
+        "--data-path",
+        proposal_data_folder.to_str().unwrap(),
+        "--offline",
+        "--ledger-address",
+        &validator_one_rpc,
+    ];
+
+    let mut client = run!(test, Bin::Client, tally_offline, Some(15))?;
+    client.exp_string("Result: rejected")?;
+    client.assert_success();
+
+    Ok(())
+}
+
+fn generate_proposal_json(
+    proposal_path: PathBuf,
+    proposal_content: serde_json::Value,
+) {
+    let intent_writer = OpenOptions::new()
+        .create(true)
+        .write(true)
+        .truncate(true)
+        .open(proposal_path)
+        .unwrap();
+    serde_json::to_writer(intent_writer, &proposal_content).unwrap();
+}
+
+/// In this test we:
 /// 1. Setup 2 genesis validators
 /// 2. Initialize a new network with the 2 validators
 /// 3. Setup and start the 2 genesis validator nodes and a non-validator node
@@ -1733,7 +1862,6 @@
         XAN,
         "--amount",
         "10.1",
->>>>>>> 5f3ab69c
         "--fee-amount",
         "0",
         "--gas-limit",
@@ -1743,130 +1871,6 @@
         "--ledger-address",
         &validator_one_rpc,
     ];
-<<<<<<< HEAD
-    let mut client = run!(test, Bin::Client, tx_args, Some(40))?;
-    client.exp_string("Transaction is valid.")?;
-    client.assert_success();
-
-    // 2. Create an offline proposal
-    let valid_proposal_json_path =
-        test.base_dir.path().join("valid_proposal.json");
-    let albert = find_address(&test, ALBERT)?;
-    let valid_proposal_json = json!(
-        {
-            "content": {
-                "title": "TheTitle",
-                "authors": "test@test.com",
-                "discussions-to": "www.github.com/anoma/aip/1",
-                "created": "2022-03-10T08:54:37Z",
-                "license": "MIT",
-                "abstract": "Ut convallis eleifend orci vel venenatis. Duis vulputate metus in lacus sollicitudin vestibulum. Suspendisse vel velit ac est consectetur feugiat nec ac urna. Ut faucibus ex nec dictum fermentum. Morbi aliquet purus at sollicitudin ultrices. Quisque viverra varius cursus. Praesent sed mauris gravida, pharetra turpis non, gravida eros. Nullam sed ex justo. Ut at placerat ipsum, sit amet rhoncus libero. Sed blandit non purus non suscipit. Phasellus sed quam nec augue bibendum bibendum ut vitae urna. Sed odio diam, ornare nec sapien eget, congue viverra enim.",
-                "motivation": "Ut convallis eleifend orci vel venenatis. Duis vulputate metus in lacus sollicitudin vestibulum. Suspendisse vel velit ac est consectetur feugiat nec ac urna. Ut faucibus ex nec dictum fermentum. Morbi aliquet purus at sollicitudin ultrices.",
-                "details": "Ut convallis eleifend orci vel venenatis. Duis vulputate metus in lacus sollicitudin vestibulum. Suspendisse vel velit ac est consectetur feugiat nec ac urna. Ut faucibus ex nec dictum fermentum. Morbi aliquet purus at sollicitudin ultrices. Quisque viverra varius cursus. Praesent sed mauris gravida, pharetra turpis non, gravida eros.",
-                "requires": "2"
-            },
-            "author": albert,
-            "voting_start_epoch": 3,
-            "voting_end_epoch": 6,
-            "grace_epoch": 6
-        }
-    );
-    generate_proposal_json(
-        valid_proposal_json_path.clone(),
-        valid_proposal_json,
-    );
-
-    let validator_one_rpc = get_actor_rpc(&test, &Who::Validator(0));
-
-    let offline_proposal_args = vec![
-        "init-proposal",
-        "--data-path",
-        valid_proposal_json_path.to_str().unwrap(),
-        "--offline",
-        "--ledger-address",
-        &validator_one_rpc,
-    ];
-
-    let mut client = run!(test, Bin::Client, offline_proposal_args, Some(15))?;
-    client.exp_string("Proposal created: ")?;
-    client.assert_success();
-
-    // 3. Generate an offline yay vote
-    let mut epoch = get_epoch(&test, &validator_one_rpc).unwrap();
-    while epoch.0 <= 5 {
-        sleep(1);
-        epoch = get_epoch(&test, &validator_one_rpc).unwrap();
-    }
-
-    let proposal_path = working_dir().join("proposal");
-    let proposal_ref = proposal_path.to_string_lossy();
-    let submit_proposal_vote = vec![
-        "vote-proposal",
-        "--data-path",
-        &proposal_ref,
-        "--vote",
-        "yay",
-        "--signer",
-        ALBERT,
-        "--offline",
-        "--ledger-address",
-        &validator_one_rpc,
-    ];
-
-    let mut client = run!(test, Bin::Client, submit_proposal_vote, Some(15))?;
-    client.exp_string("Proposal vote created: ")?;
-    client.assert_success();
-
-    let expected_file_name = format!("proposal-vote-{}", albert);
-    let expected_path_vote = working_dir().join(&expected_file_name);
-    assert!(expected_path_vote.exists());
-
-    let expected_path_proposal = working_dir().join("proposal");
-    assert!(expected_path_proposal.exists());
-
-    // 4. Compute offline tally
-    let proposal_data_folder = working_dir().join("proposal-test-data");
-    fs::create_dir_all(&proposal_data_folder)
-        .expect("Should create a new folder.");
-    fs::copy(
-        expected_path_proposal,
-        &proposal_data_folder.join("proposal"),
-    )
-    .expect("Should copy proposal file.");
-    fs::copy(
-        expected_path_vote,
-        &proposal_data_folder.join(&expected_file_name),
-    )
-    .expect("Should copy proposal vote file.");
-
-    let tally_offline = vec![
-        "query-proposal-result",
-        "--data-path",
-        proposal_data_folder.to_str().unwrap(),
-        "--offline",
-        "--ledger-address",
-        &validator_one_rpc,
-    ];
-
-    let mut client = run!(test, Bin::Client, tally_offline, Some(15))?;
-    client.exp_string("Result: rejected")?;
-    client.assert_success();
-
-    Ok(())
-}
-
-fn generate_proposal_json(
-    proposal_path: PathBuf,
-    proposal_content: serde_json::Value,
-) {
-    let intent_writer = OpenOptions::new()
-        .create(true)
-        .write(true)
-        .truncate(true)
-        .open(proposal_path)
-        .unwrap();
-    serde_json::to_writer(intent_writer, &proposal_content).unwrap();
-=======
     let mut client =
         run_as!(test, Who::Validator(0), Bin::Client, tx_args, Some(40))?;
     client.exp_string("Transaction is valid.")?;
@@ -1879,5 +1883,4 @@
     non_validator.exp_string(expected_result)?;
 
     Ok(())
->>>>>>> 5f3ab69c
 }