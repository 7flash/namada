--- conflicted
+++ resolved
@@ -48,7 +48,6 @@
     ValidatorSetUpdate, ValidatorState, WeightedValidator,
 };
 use crate::{
-<<<<<<< HEAD
     apply_list_slashes, become_validator, below_capacity_validator_set_handle,
     bond_handle, bond_tokens, bonds_and_unbonds,
     compute_amount_after_slashing_unbond,
@@ -59,42 +58,24 @@
     delegator_redelegated_bonds_handle, delegator_redelegated_unbonds_handle,
     find_bonds_to_remove, find_validator_by_raw_hash,
     fold_and_slash_redelegated_bonds, get_num_consensus_validators,
-    init_genesis, insert_validator_into_validator_set, is_validator,
-    process_slashes, purge_validator_sets_for_old_epoch,
+    insert_validator_into_validator_set, is_validator, process_slashes,
     read_below_capacity_validator_set_addresses_with_stake,
     read_below_threshold_validator_set_addresses,
     read_consensus_validator_set_addresses_with_stake, read_total_stake,
     read_validator_deltas_value, read_validator_stake, slash,
     slash_redelegation, slash_validator, slash_validator_redelegation,
-    staking_token_address, store_total_consensus_stake, total_bonded_handle,
-    total_deltas_handle, total_unbonded_handle, unbond_handle, unbond_tokens,
-    unjail_validator, update_validator_deltas, update_validator_set,
-    validator_consensus_key_handle, validator_incoming_redelegations_handle,
+    staking_token_address, store_total_consensus_stake, test_init_genesis,
+    total_bonded_handle, total_deltas_handle, total_unbonded_handle,
+    unbond_handle, unbond_tokens, unjail_validator, update_validator_deltas,
+    update_validator_set, validator_consensus_key_handle,
+    validator_incoming_redelegations_handle,
     validator_outgoing_redelegations_handle, validator_set_positions_handle,
     validator_set_update_tendermint, validator_slashes_handle,
     validator_state_handle, validator_total_redelegated_bonded_handle,
     validator_total_redelegated_unbonded_handle, withdraw_tokens,
-    write_validator_address_raw_hash, BecomeValidator, EagerRedelegatedUnbonds,
-    FoldRedelegatedBondsResult, ModifiedRedelegation, RedelegationError,
-    STORE_VALIDATOR_SETS_LEN,
-=======
-    become_validator, below_capacity_validator_set_handle, bond_handle,
-    bond_tokens, bonds_and_unbonds, consensus_validator_set_handle,
-    copy_validator_sets_and_positions, find_validator_by_raw_hash,
-    get_num_consensus_validators, insert_validator_into_validator_set,
-    is_validator, process_slashes,
-    read_below_capacity_validator_set_addresses_with_stake,
-    read_below_threshold_validator_set_addresses,
-    read_consensus_validator_set_addresses_with_stake, read_total_stake,
-    read_validator_delta_value, read_validator_stake, slash,
-    staking_token_address, store_total_consensus_stake, test_init_genesis,
-    total_deltas_handle, unbond_handle, unbond_tokens, unjail_validator,
-    update_validator_deltas, update_validator_set,
-    validator_consensus_key_handle, validator_set_positions_handle,
-    validator_set_update_tendermint, validator_slashes_handle,
-    validator_state_handle, withdraw_tokens, write_validator_address_raw_hash,
-    BecomeValidator,
->>>>>>> d4511d04
+    write_pos_params, write_validator_address_raw_hash, BecomeValidator,
+    EagerRedelegatedUnbonds, FoldRedelegatedBondsResult, ModifiedRedelegation,
+    RedelegationError,
 };
 
 proptest! {
@@ -914,7 +895,7 @@
     let mut s = TestWlStorage::default();
 
     // Genesis
-    let mut current_epoch = dbg!(s.storage.block.epoch);
+    let mut current_epoch = s.storage.block.epoch;
     let params = test_init_genesis(
         &mut s,
         params,
@@ -1248,41 +1229,6 @@
         res
     };
 
-<<<<<<< HEAD
-    // A helper to insert a non-genesis validator
-    let insert_validator = |s: &mut TestWlStorage,
-                            addr,
-                            pk: &PublicKey,
-                            stake: token::Amount,
-                            epoch: Epoch| {
-        insert_validator_into_validator_set(
-            s,
-            &params,
-            addr,
-            stake,
-            epoch,
-            params.pipeline_len,
-        )
-        .unwrap();
-
-        update_validator_deltas(
-            s,
-            addr,
-            stake.change(),
-            epoch,
-            params.pipeline_len,
-        )
-        .unwrap();
-
-        // Set their consensus key (needed for
-        // `validator_set_update_tendermint` fn)
-        validator_consensus_key_handle(addr)
-            .set(s, pk.clone(), epoch, params.pipeline_len)
-            .unwrap();
-    };
-
-=======
->>>>>>> d4511d04
     // Create genesis validators
     let ((val1, pk1), stake1) =
         (gen_validator(), token::Amount::native_whole(1));
@@ -1374,7 +1320,6 @@
 
         update_validator_deltas(
             s,
-            &params,
             addr,
             stake.change(),
             epoch,
@@ -1962,6 +1907,7 @@
         tm_votes_per_token: Dec::new(1, 1).expect("Dec creation failed"),
         ..Default::default()
     };
+
     let addr_seed = "seed";
     let mut address_gen = EstablishedAddressGen::new(addr_seed);
     let mut sk_seed = 0;
@@ -1975,41 +1921,6 @@
         res
     };
 
-<<<<<<< HEAD
-    // A helper to insert a non-genesis validator
-    let insert_validator = |s: &mut TestWlStorage,
-                            addr,
-                            pk: &PublicKey,
-                            stake: token::Amount,
-                            epoch: Epoch| {
-        insert_validator_into_validator_set(
-            s,
-            &params,
-            addr,
-            stake,
-            epoch,
-            params.pipeline_len,
-        )
-        .unwrap();
-
-        update_validator_deltas(
-            s,
-            addr,
-            stake.change(),
-            epoch,
-            params.pipeline_len,
-        )
-        .unwrap();
-
-        // Set their consensus key (needed for
-        // `validator_set_update_tendermint` fn)
-        validator_consensus_key_handle(addr)
-            .set(s, pk.clone(), epoch, params.pipeline_len)
-            .unwrap();
-    };
-
-=======
->>>>>>> d4511d04
     // Start with two genesis validators, one with 1 voting power and other 0
     let epoch = Epoch::default();
     // 1M voting power
@@ -2090,7 +2001,6 @@
 
         update_validator_deltas(
             s,
-            &params,
             addr,
             stake.change(),
             epoch,
@@ -2467,6 +2377,10 @@
 #[test]
 fn test_find_bonds_to_remove() {
     let mut storage = TestWlStorage::default();
+    let gov_params = namada_core::ledger::governance::parameters::GovernanceParameters::default();
+    gov_params.init_storage(&mut storage).unwrap();
+    write_pos_params(&mut storage, &OwnedPosParams::default()).unwrap();
+
     let source = established_address_1();
     let validator = established_address_2();
     let bond_handle = bond_handle(&source, &validator);
@@ -2721,7 +2635,7 @@
 #[test]
 fn test_compute_bond_at_epoch() {
     let mut storage = TestWlStorage::default();
-    let params = PosParams {
+    let params = OwnedPosParams {
         pipeline_len: 2,
         unbonding_len: 4,
         cubic_slashing_window_length: 1,
@@ -2871,7 +2785,7 @@
 #[test]
 fn test_compute_slash_bond_at_epoch() {
     let mut storage = TestWlStorage::default();
-    let params = PosParams {
+    let params = OwnedPosParams {
         pipeline_len: 2,
         unbonding_len: 4,
         cubic_slashing_window_length: 1,
@@ -3134,7 +3048,7 @@
 #[test]
 fn test_apply_list_slashes() {
     let init_epoch = Epoch(2);
-    let params = PosParams {
+    let params = OwnedPosParams {
         unbonding_len: 4,
         ..Default::default()
     };
@@ -3182,7 +3096,7 @@
 #[test]
 fn test_compute_slashable_amount() {
     let init_epoch = Epoch(2);
-    let params = PosParams {
+    let params = OwnedPosParams {
         unbonding_len: 4,
         ..Default::default()
     };
@@ -3239,7 +3153,7 @@
 #[test]
 fn test_fold_and_slash_redelegated_bonds() {
     let mut storage = TestWlStorage::default();
-    let params = PosParams {
+    let params = OwnedPosParams {
         unbonding_len: 4,
         ..Default::default()
     };
@@ -3338,7 +3252,7 @@
 #[test]
 fn test_slash_redelegation() {
     let mut storage = TestWlStorage::default();
-    let params = PosParams {
+    let params = OwnedPosParams {
         unbonding_len: 4,
         ..Default::default()
     };
@@ -3526,10 +3440,14 @@
 #[test]
 fn test_slash_validator_redelegation() {
     let mut storage = TestWlStorage::default();
-    let params = PosParams {
+    let params = OwnedPosParams {
         unbonding_len: 4,
         ..Default::default()
     };
+    let gov_params = namada_core::ledger::governance::parameters::GovernanceParameters::default();
+    gov_params.init_storage(&mut storage).unwrap();
+    write_pos_params(&mut storage, &params).unwrap();
+
     let alice = established_address_1();
     let bob = established_address_2();
 
@@ -3703,10 +3621,14 @@
 #[test]
 fn test_slash_validator() {
     let mut storage = TestWlStorage::default();
-    let params = PosParams {
+    let params = OwnedPosParams {
         unbonding_len: 4,
         ..Default::default()
     };
+    let gov_params = namada_core::ledger::governance::parameters::GovernanceParameters::default();
+    gov_params.init_storage(&mut storage).unwrap();
+    write_pos_params(&mut storage, &params).unwrap();
+
     let alice = established_address_1();
     let bob = established_address_2();
 
@@ -4112,7 +4034,7 @@
 #[test]
 fn compute_amount_after_slashing_unbond_test() {
     let mut storage = TestWlStorage::default();
-    let params = PosParams {
+    let params = OwnedPosParams {
         unbonding_len: 4,
         ..Default::default()
     };
@@ -4230,7 +4152,7 @@
 #[test]
 fn compute_amount_after_slashing_withdraw_test() {
     let mut storage = TestWlStorage::default();
-    let params = PosParams {
+    let params = OwnedPosParams {
         unbonding_len: 4,
         ..Default::default()
     };
@@ -4391,16 +4313,16 @@
     let dest_validator = validators[1].address.clone();
 
     let mut storage = TestWlStorage::default();
-    let params = PosParams {
+    let params = OwnedPosParams {
         unbonding_len: 4,
         ..Default::default()
     };
 
     // Genesis
     let mut current_epoch = storage.storage.block.epoch;
-    init_genesis(
+    let params = test_init_genesis(
         &mut storage,
-        &params,
+        params,
         validators.clone().into_iter(),
         current_epoch,
     )
@@ -4802,7 +4724,7 @@
     let dest_validator = validators[1].address.clone();
 
     let mut storage = TestWlStorage::default();
-    let params = PosParams {
+    let params = OwnedPosParams {
         unbonding_len: 4,
         // Avoid empty consensus set by removing the threshold
         validator_stake_threshold: token::Amount::zero(),
@@ -4811,9 +4733,9 @@
 
     // Genesis
     let mut current_epoch = storage.storage.block.epoch;
-    init_genesis(
+    let params = test_init_genesis(
         &mut storage,
-        &params,
+        params,
         validators.clone().into_iter(),
         current_epoch,
     )
@@ -5210,16 +5132,16 @@
     let _init_stake_dest_2 = validators[2].tokens;
 
     let mut storage = TestWlStorage::default();
-    let params = PosParams {
+    let params = OwnedPosParams {
         unbonding_len: 4,
         ..Default::default()
     };
 
     // Genesis
     let mut current_epoch = storage.storage.block.epoch;
-    init_genesis(
+    let params = test_init_genesis(
         &mut storage,
-        &params,
+        params,
         validators.clone().into_iter(),
         current_epoch,
     )
@@ -5566,6 +5488,10 @@
     use namada_core::types::address::testing::established_address_4;
 
     let mut storage = TestWlStorage::default();
+    let gov_params = namada_core::ledger::governance::parameters::GovernanceParameters::default();
+    gov_params.init_storage(&mut storage).unwrap();
+    write_pos_params(&mut storage, &OwnedPosParams::default()).unwrap();
+
     let validator = established_address_1();
     let redeleg_src_1 = established_address_2();
     let redeleg_src_2 = established_address_3();
@@ -5672,7 +5598,7 @@
 fn test_overslashing_aux(mut validators: Vec<GenesisValidator>) {
     assert_eq!(validators.len(), 4);
 
-    let params = PosParams {
+    let params = OwnedPosParams {
         unbonding_len: 4,
         ..Default::default()
     };
@@ -5694,9 +5620,9 @@
 
     // Genesis
     let mut current_epoch = storage.storage.block.epoch;
-    init_genesis(
+    let params = test_init_genesis(
         &mut storage,
-        &params,
+        params,
         validators.clone().into_iter(),
         current_epoch,
     )
