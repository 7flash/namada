//! Proof of Stake system.
//!
//! TODO: We might need to storage both active and total validator set voting
//! power. For consensus, we only consider active validator set voting power,
//! but for other activities in which inactive validators can participate (e.g.
//! voting on a protocol parameter changes, upgrades, default VP changes) we
//! should use the total validator set voting power.

#![doc(html_favicon_url = "https://dev.namada.net/master/favicon.png")]
#![doc(html_logo_url = "https://dev.namada.net/master/rustdoc-logo.png")]
#![warn(missing_docs)]
#![deny(rustdoc::broken_intra_doc_links)]
#![deny(rustdoc::private_intra_doc_links)]

pub mod btree_set;
pub mod epoched;
pub mod parameters;
pub mod storage;
pub mod types;
pub mod validation;

use core::fmt::Debug;
use std::collections::{BTreeSet, HashMap, HashSet};
use std::convert::TryFrom;
use std::num::TryFromIntError;

use epoched::{
    DynEpochOffset, EpochOffset, Epoched, EpochedDelta, OffsetPipelineLen,
};
use namada_core::ledger::storage_api;
use namada_core::types::address::{self, Address, InternalAddress};
use namada_core::types::key::common;
use namada_core::types::storage::Epoch;
use namada_core::types::token;
pub use parameters::PosParams;
use rust_decimal::Decimal;
use thiserror::Error;
use types::{
<<<<<<< HEAD
    ActiveValidator, Bonds, Epoch, EthAddress, GenesisValidator, Slash,
    SlashType, Slashes, TotalVotingPowers, TryRefTo, Unbond, Unbonds,
    ValidatorConsensusKeys, ValidatorEthKey, ValidatorSet, ValidatorSetUpdate,
    ValidatorSets, ValidatorState, ValidatorStates, ValidatorTotalDeltas,
    ValidatorVotingPowers, VotingPower, VotingPowerDelta,
=======
    ActiveValidator, Bonds, CommissionRates, GenesisValidator, Slash,
    SlashType, Slashes, TotalDeltas, Unbond, Unbonds, ValidatorConsensusKeys,
    ValidatorDeltas, ValidatorSet, ValidatorSetUpdate, ValidatorSets,
    ValidatorState, ValidatorStates,
>>>>>>> 7ed315a9
};

use crate::btree_set::BTreeSetShims;
use crate::types::{
    decimal_mult_i128, decimal_mult_u64, Bond, BondId, WeightedValidator,
};

/// Address of the PoS account implemented as a native VP
pub const ADDRESS: Address = Address::Internal(InternalAddress::PoS);

/// Address of the PoS slash pool account
pub const SLASH_POOL_ADDRESS: Address =
    Address::Internal(InternalAddress::PosSlashPool);

/// Address of the staking token (NAM)
pub fn staking_token_address() -> Address {
    address::nam()
}

/// Read-only part of the PoS system
pub trait PosReadOnly {
    /// Address of the PoS account
    const POS_ADDRESS: Address;

    /// Address of the staking token
    fn staking_token_address(&self) -> Address;

    /// Read PoS parameters.
    fn read_pos_params(&self) -> Result<PosParams, storage_api::Error>;
    /// Read PoS validator's consensus key (used for signing block votes).
    fn read_validator_consensus_key(
        &self,
        key: &Address,
    ) -> Result<Option<ValidatorConsensusKeys>, storage_api::Error>;
    /// Read PoS validator's state.
    fn read_validator_state(
        &self,
        key: &Address,
    ) -> Result<Option<ValidatorStates>, storage_api::Error>;
    /// Read PoS validator's total deltas of their bonds (validator self-bonds
    /// and delegations).
    fn read_validator_deltas(
        &self,
        key: &Address,
    ) -> Result<Option<ValidatorDeltas>, storage_api::Error>;

    /// Read PoS slashes applied to a validator.
    fn read_validator_slashes(
        &self,
        key: &Address,
    ) -> Result<Vec<Slash>, storage_api::Error>;
    /// Read PoS validator's commission rate for delegation rewards
    fn read_validator_commission_rate(
        &self,
        key: &Address,
    ) -> Result<Option<CommissionRates>, storage_api::Error>;
    /// Read PoS validator's maximum change in the commission rate for
    /// delegation rewards
    fn read_validator_max_commission_rate_change(
        &self,
        key: &Address,
    ) -> Result<Option<Decimal>, storage_api::Error>;
    /// Read PoS bond (validator self-bond or a delegation).
    fn read_bond(
        &self,
        key: &BondId,
    ) -> Result<Option<Bonds>, storage_api::Error>;
    /// Read PoS unbond (unbonded tokens from validator self-bond or a
    /// delegation).
    fn read_unbond(
        &self,
        key: &BondId,
    ) -> Result<Option<Unbonds>, storage_api::Error>;
    /// Read PoS validator set (active and inactive).
    fn read_validator_set(&self) -> Result<ValidatorSets, storage_api::Error>;
    /// Read PoS total deltas for all validators (active and inactive)
    fn read_total_deltas(&self) -> Result<TotalDeltas, storage_api::Error>;

    /// Check if the given address is a validator by checking that it has some
    /// state.
    fn is_validator(
        &self,
<<<<<<< HEAD
    ) -> Result<ValidatorSets<Self::Address>, Self::Error>;
    /// Read PoS total voting power of all validators (active and inactive).
    fn read_total_voting_power(&self)
    -> Result<TotalVotingPowers, Self::Error>;

    /// Read PoS validator's Eth bridge governance key
    fn read_validator_eth_cold_key(
        &self,
        key: &Self::Address,
    ) -> Option<ValidatorEthKey<Self::PublicKey>>;

    /// Read PoS validator's Eth validator set update signing key
    fn read_validator_eth_hot_key(
        &self,
        key: &Self::Address,
    ) -> Option<ValidatorEthKey<Self::PublicKey>>;
}
=======
        address: &Address,
    ) -> Result<bool, storage_api::Error> {
        let state = self.read_validator_state(address)?;
        Ok(state.is_some())
    }
>>>>>>> 7ed315a9

    /// Get the total bond amount for the given bond ID at the given epoch.
    fn bond_amount(
        &self,
        bond_id: &BondId,
        epoch: Epoch,
    ) -> Result<token::Amount, storage_api::Error> {
        // TODO new slash logic
        let slashes = self.read_validator_slashes(&bond_id.validator)?;
        // TODO apply rewards, if any
        let bonds = self.read_bond(bond_id)?;
        Ok(bonds
            .and_then(|bonds| {
                bonds.get(epoch).map(|bond| {
                    let mut total: u64 = 0;
                    // Find the sum of the bonds
                    for (start_epoch, delta) in bond.pos_deltas.into_iter() {
                        let delta: u64 = delta.into();
                        total += delta;
                        // Apply slashes if any
                        for slash in slashes.iter() {
                            if slash.epoch <= start_epoch {
                                let current_slashed =
                                    decimal_mult_u64(slash.rate, delta);
                                total -= current_slashed;
                            }
                        }
                    }
                    let neg_deltas: u64 = bond.neg_deltas.into();
                    token::Amount::from(total - neg_deltas)
                })
            })
            .unwrap_or_default())
    }

    /// Get all the validator known addresses. These validators may be in any
    /// state, e.g. active, inactive or jailed.
    fn validator_addresses(
        &self,
        epoch: Epoch,
    ) -> Result<HashSet<Address>, storage_api::Error> {
        let validator_sets = self.read_validator_set()?;
        let validator_set = validator_sets.get(epoch).unwrap();

        Ok(validator_set
            .active
            .union(&validator_set.inactive)
            .map(|validator| validator.address.clone())
            .collect())
    }

    /// Get the total stake of a validator at the given epoch or current when
    /// `None`. The total stake is a sum of validator's self-bonds and
    /// delegations to their address.
    fn validator_stake(
        &self,
        validator: &Address,
        epoch: Epoch,
    ) -> Result<token::Amount, storage_api::Error> {
        let deltas = self.read_validator_deltas(validator)?;
        let total_stake = deltas.and_then(|deltas| deltas.get(epoch)).and_then(
            |total_stake| {
                let sum: i128 = total_stake;
                let sum: u64 = sum.try_into().ok()?;
                Some(sum.into())
            },
        );
        Ok(total_stake.unwrap_or_default())
    }

    /// Get the total stake in PoS system at the given epoch or current when
    /// `None`.
    fn total_stake(
        &self,
        epoch: Epoch,
    ) -> Result<token::Amount, storage_api::Error> {
        let epoch = epoch;
        // TODO read total stake from storage once added
        self.validator_addresses(epoch)?
            .into_iter()
            .try_fold(token::Amount::default(), |acc, validator| {
                Ok(acc + self.validator_stake(&validator, epoch)?)
            })
    }
}

/// PoS system trait to be implemented in integration that can read and write
/// PoS data.
pub trait PosActions: PosReadOnly {
    /// Write PoS parameters.
    fn write_pos_params(
        &mut self,
        params: &PosParams,
    ) -> Result<(), storage_api::Error>;
    /// Write PoS validator's raw hash of its consensus key.
    fn write_validator_address_raw_hash(
        &mut self,
        address: &Address,
        consensus_key: &common::PublicKey,
    ) -> Result<(), storage_api::Error>;
    /// Write PoS validator's consensus key (used for signing block votes).
    fn write_validator_consensus_key(
        &mut self,
<<<<<<< HEAD
        key: &Self::Address,
        value: ValidatorConsensusKeys<Self::PublicKey>,
    ) -> Result<(), Self::Error>;
    /// Write PoS validator's Eth bridge governance key
    fn write_validator_eth_cold_key(
        &mut self,
        address: &Self::Address,
        value: ValidatorEthKey<Self::PublicKey>,
    ) -> Result<(), Self::Error>;
    /// Write PoS validator's Eth validator set update signing key
    fn write_validator_eth_hot_key(
        &mut self,
        address: &Self::Address,
        value: ValidatorEthKey<Self::PublicKey>,
    ) -> Result<(), Self::Error>;
=======
        key: &Address,
        value: ValidatorConsensusKeys,
    ) -> Result<(), storage_api::Error>;
>>>>>>> 7ed315a9
    /// Write PoS validator's state.
    fn write_validator_state(
        &mut self,
        key: &Address,
        value: ValidatorStates,
    ) -> Result<(), storage_api::Error>;
    /// Write PoS validator's commission rate for delegator rewards
    fn write_validator_commission_rate(
        &mut self,
        key: &Address,
        value: CommissionRates,
    ) -> Result<(), storage_api::Error>;
    /// Write PoS validator's maximum change in the commission rate per epoch
    fn write_validator_max_commission_rate_change(
        &mut self,
        key: &Address,
        value: Decimal,
    ) -> Result<(), storage_api::Error>;
    /// Write PoS validator's total deltas of their bonds (validator self-bonds
    /// and delegations).
    fn write_validator_deltas(
        &mut self,
        key: &Address,
        value: ValidatorDeltas,
    ) -> Result<(), storage_api::Error>;

    /// Write PoS bond (validator self-bond or a delegation).
    fn write_bond(
        &mut self,
        key: &BondId,
        value: Bonds,
    ) -> Result<(), storage_api::Error>;
    /// Write PoS unbond (unbonded tokens from validator self-bond or a
    /// delegation).
    fn write_unbond(
        &mut self,
        key: &BondId,
        value: Unbonds,
    ) -> Result<(), storage_api::Error>;
    /// Write PoS validator set (active and inactive).
    fn write_validator_set(
        &mut self,
        value: ValidatorSets,
    ) -> Result<(), storage_api::Error>;
    /// Write PoS total deltas of all validators (active and inactive).
    fn write_total_deltas(
        &mut self,
        value: TotalDeltas,
    ) -> Result<(), storage_api::Error>;
    /// Delete an emptied PoS bond (validator self-bond or a delegation).
    fn delete_bond(&mut self, key: &BondId) -> Result<(), storage_api::Error>;
    /// Delete an emptied PoS unbond (unbonded tokens from validator self-bond
    /// or a delegation).
    fn delete_unbond(&mut self, key: &BondId)
    -> Result<(), storage_api::Error>;

    /// Transfer tokens from the `src` to the `dest`.
    fn transfer(
        &mut self,
        token: &Address,
        amount: token::Amount,
        src: &Address,
        dest: &Address,
    ) -> Result<(), storage_api::Error>;

    /// Attempt to update the given account to become a validator.
    fn become_validator(
        &mut self,
<<<<<<< HEAD
        address: &Self::Address,
        staking_reward_address: &Self::Address,
        consensus_key: &Self::PublicKey,
        eth_cold_key: &Self::PublicKey,
        eth_hot_key: &Self::PublicKey,
        current_epoch: impl Into<Epoch>,
    ) -> Result<(), Self::BecomeValidatorError>
    where
        Self::PublicKey: TryRefTo<EthAddress>,
    {
        let current_epoch = current_epoch.into();
=======
        address: &Address,
        consensus_key: &common::PublicKey,
        current_epoch: Epoch,
        commission_rate: Decimal,
        max_commission_rate_change: Decimal,
    ) -> Result<(), storage_api::Error> {
>>>>>>> 7ed315a9
        let params = self.read_pos_params()?;
        let mut validator_set = self.read_validator_set()?;
        if self.is_validator(address)? {
            return Err(BecomeValidatorError::AlreadyValidator(
                address.clone(),
            )
            .into());
        }
        let consensus_key_clone = consensus_key.clone();
        let BecomeValidatorData {
            consensus_key,
            eth_cold_key,
            eth_hot_key,
            state,
            deltas,
            commission_rate,
            max_commission_rate_change,
        } = become_validator(
            &params,
            address,
            consensus_key,
            eth_cold_key,
            eth_hot_key,
            &mut validator_set,
            current_epoch,
<<<<<<< HEAD
        )?;
        self.write_validator_staking_reward_address(
            address,
            staking_reward_address.clone(),
        )?;
=======
            commission_rate,
            max_commission_rate_change,
        );
>>>>>>> 7ed315a9
        self.write_validator_consensus_key(address, consensus_key)?;
        self.write_validator_eth_cold_key(address, eth_cold_key)?;
        self.write_validator_eth_hot_key(address, eth_hot_key)?;
        self.write_validator_state(address, state)?;
        self.write_validator_set(validator_set)?;
        self.write_validator_address_raw_hash(address, &consensus_key_clone)?;
        self.write_validator_deltas(address, deltas)?;
        self.write_validator_max_commission_rate_change(
            address,
            max_commission_rate_change,
        )?;

        let commission_rates =
            Epoched::init(commission_rate, current_epoch, &params);
        self.write_validator_commission_rate(address, commission_rates)?;

        // Do we need to write the total deltas of all validators?
        Ok(())
    }

    /// Self-bond tokens to a validator when `source` is `None` or equal to
    /// the `validator` address, or delegate tokens from the `source` to the
    /// `validator`.
    fn bond_tokens(
        &mut self,
        source: Option<&Address>,
        validator: &Address,
        amount: token::Amount,
        current_epoch: Epoch,
    ) -> Result<(), storage_api::Error> {
        if let Some(source) = source {
            if source != validator && self.is_validator(source)? {
                return Err(BondError::SourceMustNotBeAValidator(
                    source.clone(),
                )
                .into());
            }
        }
        let params = self.read_pos_params()?;
        let validator_state = self.read_validator_state(validator)?;
        let source = source.unwrap_or(validator);
        let bond_id = BondId {
            source: source.clone(),
            validator: validator.clone(),
        };
        let bond = self.read_bond(&bond_id)?;
        let validator_deltas = self.read_validator_deltas(validator)?;
        let mut total_deltas = self.read_total_deltas()?;
        let mut validator_set = self.read_validator_set()?;

        let BondData {
            bond,
            validator_deltas,
        } = bond_tokens(
            &params,
            validator_state,
            &bond_id,
            bond,
            amount,
            validator_deltas,
            &mut total_deltas,
            &mut validator_set,
            current_epoch,
        )?;
        self.write_bond(&bond_id, bond)?;
        self.write_validator_deltas(validator, validator_deltas)?;
        self.write_total_deltas(total_deltas)?;
        self.write_validator_set(validator_set)?;

        // Transfer the bonded tokens from the source to PoS
        self.transfer(
            &self.staking_token_address(),
            amount,
            source,
            &Self::POS_ADDRESS,
        )?;
        Ok(())
    }

    /// Unbond self-bonded tokens from a validator when `source` is `None` or
    /// equal to the `validator` address, or unbond delegated tokens from
    /// the `source` to the `validator`.
    fn unbond_tokens(
        &mut self,
        source: Option<&Address>,
        validator: &Address,
        amount: token::Amount,
        current_epoch: Epoch,
    ) -> Result<(), storage_api::Error> {
        let params = self.read_pos_params()?;
        let source = source.unwrap_or(validator);
        let bond_id = BondId {
            source: source.clone(),
            validator: validator.clone(),
        };
        let mut bond = match self.read_bond(&bond_id)? {
            Some(val) => val,
            None => return Err(UnbondError::NoBondFound.into()),
        };
        let unbond = self.read_unbond(&bond_id)?;
        let mut validator_deltas =
            self.read_validator_deltas(validator)?.ok_or_else(|| {
                UnbondError::ValidatorHasNoBonds(validator.clone())
            })?;
        let slashes = self.read_validator_slashes(validator)?;
        let mut total_deltas = self.read_total_deltas()?;
        let mut validator_set = self.read_validator_set()?;

        let UnbondData { unbond } = unbond_tokens(
            &params,
            &bond_id,
            &mut bond,
            unbond,
            amount,
            slashes,
            &mut validator_deltas,
            &mut total_deltas,
            &mut validator_set,
            current_epoch,
        )?;

        let total_bonds = bond.get_at_offset(
            current_epoch,
            DynEpochOffset::PipelineLen,
            &params,
        );
        match total_bonds {
            Some(total_bonds) if total_bonds.sum() != 0.into() => {
                self.write_bond(&bond_id, bond)?;
            }
            _ => {
                // If the bond is left empty, delete it
                self.delete_bond(&bond_id)?
            }
        }
        self.write_unbond(&bond_id, unbond)?;
        self.write_validator_deltas(validator, validator_deltas)?;
        self.write_total_deltas(total_deltas)?;
        self.write_validator_set(validator_set)?;

        Ok(())
    }

    /// Withdraw unbonded tokens from a self-bond to a validator when `source`
    /// is `None` or equal to the `validator` address, or withdraw unbonded
    /// tokens delegated to the `validator` to the `source`.
    fn withdraw_tokens(
        &mut self,
        source: Option<&Address>,
        validator: &Address,
        current_epoch: Epoch,
    ) -> Result<token::Amount, storage_api::Error> {
        let params = self.read_pos_params()?;
        let source = source.unwrap_or(validator);
        let bond_id = BondId {
            source: source.clone(),
            validator: validator.clone(),
        };

        let unbond = self.read_unbond(&bond_id)?;
        let slashes = self.read_validator_slashes(&bond_id.validator)?;

        let WithdrawData {
            unbond,
            withdrawn,
            slashed,
        } = withdraw_unbonds(
            &params,
            &bond_id,
            unbond,
            slashes,
            current_epoch,
        )?;

        let total_unbonds = unbond.get_at_offset(
            current_epoch,
            DynEpochOffset::UnbondingLen,
            &params,
        );
        match total_unbonds {
            Some(total_unbonds) if total_unbonds.sum() != 0.into() => {
                self.write_unbond(&bond_id, unbond)?;
            }
            _ => {
                // If the unbond is left empty, delete it
                self.delete_unbond(&bond_id)?
            }
        }

        // Transfer the tokens from PoS back to the source
        self.transfer(
            &self.staking_token_address(),
            withdrawn,
            &Self::POS_ADDRESS,
            source,
        )?;

        Ok(slashed)
    }

    /// Change the commission rate of a validator
    fn change_validator_commission_rate(
        &mut self,
        validator: &Address,
        new_rate: Decimal,
        current_epoch: Epoch,
    ) -> Result<(), storage_api::Error> {
        if new_rate < Decimal::ZERO {
            return Err(CommissionRateChangeError::NegativeRate(
                new_rate,
                validator.clone(),
            )
            .into());
        }

        let max_change = self
            .read_validator_max_commission_rate_change(validator)
            .map_err(|_| {
                CommissionRateChangeError::NoMaxSetInStorage(validator.clone())
            })?
            .ok_or_else(|| {
                CommissionRateChangeError::CannotRead(validator.clone())
            })?;
        let mut commission_rates =
            match self.read_validator_commission_rate(validator) {
                Ok(Some(rates)) => rates,
                _ => {
                    return Err(CommissionRateChangeError::CannotRead(
                        validator.clone(),
                    )
                    .into());
                }
            };
        let params = self.read_pos_params()?;

        let rate_at_pipeline = *commission_rates
            .get_at_offset(current_epoch, DynEpochOffset::PipelineLen, &params)
            .expect("Could not find a rate in given epoch");
        if new_rate == rate_at_pipeline {
            return Err(CommissionRateChangeError::ChangeIsZero(
                validator.clone(),
            )
            .into());
        }

        let rate_before_pipeline = *commission_rates
            .get_at_offset(
                current_epoch,
                DynEpochOffset::PipelineLenMinusOne,
                &params,
            )
            .expect("Could not find a rate in given epoch");
        let change_from_prev = new_rate - rate_before_pipeline;
        if change_from_prev.abs() > max_change {
            return Err(CommissionRateChangeError::RateChangeTooLarge(
                change_from_prev,
                validator.clone(),
            )
            .into());
        }
        commission_rates.update_from_offset(
            |val, _epoch| {
                *val = new_rate;
            },
            current_epoch,
            DynEpochOffset::PipelineLen,
            &params,
        );
        self.write_validator_commission_rate(validator, commission_rates)
            .map_err(|_| {
                CommissionRateChangeError::CannotWrite(validator.clone())
            })?;

        Ok(())
    }
}

/// PoS system base trait for system initialization on genesis block, updating
/// the validator on a new epoch and applying slashes.
pub trait PosBase {
    /// Address of the PoS account
    const POS_ADDRESS: Address;
    /// Address of the staking token
    fn staking_token_address(&self) -> Address;
    /// Address of the slash pool, into which slashed tokens are transferred.
    const POS_SLASH_POOL_ADDRESS: Address;

    /// Read PoS parameters.
    fn read_pos_params(&self) -> PosParams;
    /// Read PoS raw hash of validator's consensus key.
    fn read_validator_address_raw_hash(
        &self,
        raw_hash: impl AsRef<str>,
    ) -> Option<Address>;
    /// Read PoS validator's consensus key (used for signing block votes).
    fn read_validator_consensus_key(
        &self,
        key: &Address,
    ) -> Option<ValidatorConsensusKeys>;
    /// Read PoS validator's state.
    fn read_validator_state(&self, key: &Address) -> Option<ValidatorStates>;
    /// Read PoS validator's total deltas of their bonds (validator self-bonds
    /// and delegations).
    fn read_validator_deltas(&self, key: &Address) -> Option<ValidatorDeltas>;

    /// Read PoS slashes applied to a validator.
    fn read_validator_slashes(&self, key: &Address) -> Slashes;
    /// Read PoS validator's commission rate
    fn read_validator_commission_rate(&self, key: &Address) -> CommissionRates;
    /// Read PoS validator's maximum commission rate change per epoch
    fn read_validator_max_commission_rate_change(
        &self,
        key: &Address,
    ) -> Decimal;
    /// Read PoS validator set (active and inactive).
<<<<<<< HEAD
    fn read_validator_set(&self) -> ValidatorSets<Self::Address>;
    /// Read PoS total voting power of all validators (active and inactive).
    fn read_total_voting_power(&self) -> TotalVotingPowers;
    /// Read PoS validator's Eth bridge governance key
    fn read_validator_eth_cold_key(
        &self,
        key: &Self::Address,
    ) -> Option<ValidatorEthKey<Self::PublicKey>>;

    /// Read PoS validator's Eth validator set update signing key
    fn read_validator_eth_hot_key(
        &self,
        key: &Self::Address,
    ) -> Option<ValidatorEthKey<Self::PublicKey>>;
=======
    fn read_validator_set(&self) -> ValidatorSets;
    /// Read PoS total deltas of all validators (active and inactive).
    fn read_total_deltas(&self) -> TotalDeltas;
>>>>>>> 7ed315a9

    /// Write PoS parameters.
    fn write_pos_params(&mut self, params: &PosParams);
    /// Write PoS validator's raw hash of its consensus key.
    fn write_validator_address_raw_hash(
        &mut self,
        address: &Address,
        consensus_key: &common::PublicKey,
    );
    /// Write PoS validator's consensus key (used for signing block votes).
    fn write_validator_consensus_key(
        &mut self,
        key: &Address,
        value: &ValidatorConsensusKeys,
    );
    /// Write PoS validator's state.
    fn write_validator_state(&mut self, key: &Address, value: &ValidatorStates);
    /// Write PoS validator's total deltas of their bonds (validator self-bonds
    /// and delegations).
    fn write_validator_deltas(
        &mut self,
        key: &Address,
        value: &ValidatorDeltas,
    );
    /// Write PoS validator's commission rate.
    fn write_validator_commission_rate(
        &mut self,
        key: &Address,
        value: &CommissionRates,
    );
    /// Write PoS validator's maximum change in the commission rate.
    fn write_validator_max_commission_rate_change(
        &mut self,
        key: &Address,
        value: &Decimal,
    );
    /// Write (append) PoS slash applied to a validator.
    fn write_validator_slash(&mut self, validator: &Address, value: Slash);
    /// Write PoS bond (validator self-bond or a delegation).
    fn write_bond(&mut self, key: &BondId, value: &Bonds);
    /// Write PoS validator set (active and inactive).
<<<<<<< HEAD
    fn write_validator_set(&mut self, value: &ValidatorSets<Self::Address>);
    /// Read PoS total voting power of all validators (active and inactive).
    fn write_total_voting_power(&mut self, value: &TotalVotingPowers);
    /// Write PoS validator's Eth bridge governance key
    fn write_validator_eth_cold_key(
        &mut self,
        address: &Self::Address,
        value: &ValidatorEthKey<Self::PublicKey>,
    );
    /// Write PoS validator's Eth validator set update signing key
    fn write_validator_eth_hot_key(
        &mut self,
        address: &Self::Address,
        value: &ValidatorEthKey<Self::PublicKey>,
    );
    /// Initialize staking reward account with the given public key.
    fn init_staking_reward_account(
        &mut self,
        address: &Self::Address,
        pk: &Self::PublicKey,
    );
=======
    fn write_validator_set(&mut self, value: &ValidatorSets);
    /// Write total deltas in PoS for all validators (active and inactive)
    fn write_total_deltas(&mut self, value: &TotalDeltas);
>>>>>>> 7ed315a9
    /// Credit tokens to the `target` account. This should only be used at
    /// genesis.
    fn credit_tokens(
        &mut self,
        token: &Address,
        target: &Address,
        amount: token::Amount,
    );
    /// Transfer tokens from the `src` to the `dest`.
    fn transfer(
        &mut self,
        token: &Address,
        amount: token::Amount,
        src: &Address,
        dest: &Address,
    );

    /// Initialize the PoS system storage data in the genesis block for the
    /// given PoS parameters and initial validator set. The validators'
    /// tokens will be put into self-bonds. The given PoS parameters are written
    /// with the [`PosBase::write_pos_params`] method.
    fn init_genesis<'a>(
        &mut self,
        params: &'a PosParams,
<<<<<<< HEAD
        validators: impl Iterator<
            Item = &'a GenesisValidator<
                Self::Address,
                Self::TokenAmount,
                Self::PublicKey,
            >,
        > + Clone
        + 'a,
        current_epoch: impl Into<Epoch>,
    ) -> Result<(), GenesisError>
    where
        Self::PublicKey: TryRefTo<EthAddress>,
    {
        let current_epoch = current_epoch.into();
=======
        validators: impl Iterator<Item = &'a GenesisValidator> + Clone + 'a,
        current_epoch: Epoch,
    ) -> Result<(), GenesisError> {
>>>>>>> 7ed315a9
        self.write_pos_params(params);

        let GenesisData {
            validators,
            validator_set,
            total_deltas,
            total_bonded_balance,
        } = init_genesis(params, validators, current_epoch)?;

        for res in validators {
            let GenesisValidatorData {
                ref address,
                consensus_key,
                commission_rate,
                max_commission_rate_change,
                state,
                deltas,
                bond: (bond_id, bond),
                eth_cold_key,
                eth_hot_key,
            } = res?;
            self.write_validator_address_raw_hash(
                address,
                consensus_key
                    .get(current_epoch)
                    .expect("Consensus key must be set"),
            );
            self.write_validator_consensus_key(address, &consensus_key);
            self.write_validator_eth_cold_key(address, &eth_cold_key);
            self.write_validator_eth_hot_key(address, &eth_hot_key);
            self.write_validator_state(address, &state);
            self.write_validator_deltas(address, &deltas);
            self.write_bond(&bond_id, &bond);
            self.write_validator_commission_rate(address, &commission_rate);
            self.write_validator_max_commission_rate_change(
                address,
                &max_commission_rate_change,
            );
        }
        self.write_validator_set(&validator_set);
        self.write_total_deltas(&total_deltas);

        // TODO: write total_staked_tokens (Amount) to storage?

        // Credit the bonded tokens to the PoS account
        self.credit_tokens(
            &self.staking_token_address(),
            &Self::POS_ADDRESS,
            total_bonded_balance,
        );
        Ok(())
    }

    /// Calls a closure on each validator update element.
    fn validator_set_update(
        &self,
        current_epoch: Epoch,
        f: impl FnMut(ValidatorSetUpdate),
    ) {
        let current_epoch: Epoch = current_epoch;
        let current_epoch_u64: u64 = current_epoch.into();
        // INVARIANT: We can only access the previous epochs data, because
        // this function is called on a beginning of a new block, before
        // anything else could be updated (in epoched data updates, the old
        // epochs data are merged with the current one).
        let previous_epoch: Option<Epoch> = if current_epoch_u64 == 0 {
            None
        } else {
            Some(Epoch::from(current_epoch_u64 - 1))
        };
        let validators = self.read_validator_set();
        let cur_validators = validators.get(current_epoch).unwrap();
        let prev_validators =
            previous_epoch.and_then(|epoch| validators.get(epoch));

        // If the validator has never been active before and it doesn't have
        // more than 0 voting power, we should not tell Tendermint to
        // update it until it does. Tendermint uses 0 voting power as a
        // way to signal that a validator has been removed from the
        // validator set, but fails if we attempt to give it a new
        // validator with 0 voting power.
        // For active validators, this would only ever happen until all the
        // validator slots are filled with non-0 voting power validators, but we
        // still need to guard against it.
        let active_validators = cur_validators.active.iter().filter_map(
            |validator: &WeightedValidator| {
                // If the validators set from previous epoch contains the same
                // validator, it means its voting power hasn't changed and hence
                // doesn't need to updated.
                if let (Some(prev_epoch), Some(prev_validators)) =
                    (previous_epoch, prev_validators)
                {
                    if prev_validators.active.contains(validator) {
                        println!(
                            "skipping validator update, still the same {}",
                            validator.address
                        );
                        return None;
                    }
                    if validator.bonded_stake == 0 {
                        // If the validator was `Pending` in the previous epoch,
                        // it means that it just was just added to validator
                        // set. We have to skip it, because it's 0.
                        if let Some(state) =
                            self.read_validator_state(&validator.address)
                        {
                            if let Some(ValidatorState::Pending) =
                                state.get(prev_epoch)
                            {
                                println!(
                                    "skipping validator update, it's new {}",
                                    validator.address
                                );
                                return None;
                            }
                        }
                    }
                }
                let consensus_key = self
                    .read_validator_consensus_key(&validator.address)
                    .unwrap()
                    .get(current_epoch)
                    .unwrap()
                    .clone();
                Some(ValidatorSetUpdate::Active(ActiveValidator {
                    consensus_key,
                    bonded_stake: validator.bonded_stake,
                }))
            },
        );
        let inactive_validators = cur_validators.inactive.iter().filter_map(
            |validator: &WeightedValidator| {
                // If the validators set from previous epoch contains the same
                // validator, it means its voting power hasn't changed and hence
                // doesn't need to updated.
                if let (Some(prev_epoch), Some(prev_validators)) =
                    (previous_epoch, prev_validators)
                {
                    if prev_validators.inactive.contains(validator) {
                        return None;
                    }
                    if validator.bonded_stake == 0 {
                        // If the validator was `Pending` in the previous epoch,
                        // it means that it just was just added to validator
                        // set. We have to skip it, because it's 0.
                        if let Some(state) =
                            self.read_validator_state(&validator.address)
                        {
                            if let Some(ValidatorState::Pending) =
                                state.get(prev_epoch)
                            {
                                return None;
                            }
                        }
                    }
                }
                let consensus_key = self
                    .read_validator_consensus_key(&validator.address)
                    .unwrap()
                    .get(current_epoch)
                    .unwrap()
                    .clone();
                Some(ValidatorSetUpdate::Deactivated(consensus_key))
            },
        );
        active_validators.chain(inactive_validators).for_each(f)
    }

    /// Apply a slash to a byzantine validator for the given evidence.
    fn slash(
        &mut self,
        params: &PosParams,
        current_epoch: Epoch,
        evidence_epoch: Epoch,
        evidence_block_height: impl Into<u64>,
        slash_type: SlashType,
        validator: &Address,
    ) -> Result<(), SlashError> {
        let evidence_epoch = evidence_epoch;
        let rate = slash_type.get_slash_rate(params);
        let validator_slash = Slash {
            epoch: evidence_epoch,
            r#type: slash_type,
            rate,
            block_height: evidence_block_height.into(),
        };

        let mut deltas =
            self.read_validator_deltas(validator).ok_or_else(|| {
                SlashError::ValidatorHasNoTotalDeltas(validator.clone())
            })?;
        let mut validator_set = self.read_validator_set();
        let mut total_deltas = self.read_total_deltas();

        let slashed_change = slash(
            params,
            current_epoch,
            validator,
            &validator_slash,
            &mut deltas,
            &mut validator_set,
            &mut total_deltas,
        )?;
        let slashed_change: i128 = slashed_change;
        let slashed_amount = u64::try_from(slashed_change)
            .map_err(|_err| SlashError::InvalidSlashChange(slashed_change))?;
        let slashed_amount = token::Amount::from(slashed_amount);

        self.write_validator_deltas(validator, &deltas);
        self.write_validator_slash(validator, validator_slash);
        self.write_validator_set(&validator_set);
        self.write_total_deltas(&total_deltas);

        // TODO: write total staked tokens (Amount) to storage?

        // Transfer the slashed tokens to the PoS slash pool
        self.transfer(
            &self.staking_token_address(),
            slashed_amount,
            &Self::POS_ADDRESS,
            &Self::POS_SLASH_POOL_ADDRESS,
        );
        Ok(())
    }
}

#[allow(missing_docs)]
#[derive(Error, Debug)]
pub enum GenesisError {
    #[error("Voting power overflow: {0}")]
    VotingPowerOverflow(TryFromIntError),
    #[error("Ethereum address can only be of secp kind")]
    SecpKeyConversion,
}

#[allow(missing_docs)]
#[derive(Error, Debug)]
pub enum BecomeValidatorError {
    #[error("The given address {0} is already a validator")]
    AlreadyValidator(Address),
<<<<<<< HEAD
    #[error(
        "The staking reward address must be different from the validator's \
         address {0}"
    )]
    StakingRewardAddressEqValidatorAddress(Address),
    #[error("Ethereum address can only be of secp kind")]
    SecpKeyConversion,
=======
>>>>>>> 7ed315a9
}

#[allow(missing_docs)]
#[derive(Error, Debug)]
pub enum BondError {
    #[error("The given address {0} is not a validator address")]
    NotAValidator(Address),
    #[error(
        "The given source address {0} is a validator address. Validators may \
         not delegate."
    )]
    SourceMustNotBeAValidator(Address),
    #[error("The given validator address {0} is inactive")]
    InactiveValidator(Address),
    #[error("Voting power overflow: {0}")]
    VotingPowerOverflow(TryFromIntError),
}

#[allow(missing_docs)]
#[derive(Error, Debug)]
pub enum UnbondError {
    #[error("No bond could be found")]
    NoBondFound,
    #[error(
        "Trying to withdraw more tokens ({0}) than the amount bonded ({0})"
    )]
    UnbondAmountGreaterThanBond(token::Amount, token::Amount),
    #[error("No bonds found for the validator {0}")]
    ValidatorHasNoBonds(Address),
    #[error("Voting power not found for the validator {0}")]
    ValidatorHasNoVotingPower(Address),
    #[error("Voting power overflow: {0}")]
    VotingPowerOverflow(TryFromIntError),
}

#[allow(missing_docs)]
#[derive(Error, Debug)]
pub enum WithdrawError {
    #[error("No unbond could be found for {0}")]
    NoUnbondFound(BondId),
    #[error("No unbond may be withdrawn yet for {0}")]
    NoWithdrawableUnbond(BondId),
}

#[allow(missing_docs)]
#[derive(Error, Debug)]
pub enum SlashError {
    #[error("The validator {0} has no total deltas value")]
    ValidatorHasNoTotalDeltas(Address),
    #[error("The validator {0} has no voting power")]
    ValidatorHasNoVotingPower(Address),
    #[error("Unexpected slash token change")]
    InvalidSlashChange(i128),
    #[error("Voting power overflow: {0}")]
    VotingPowerOverflow(TryFromIntError),
    #[error("Unexpected negative stake {0} for validator {1}")]
    NegativeStake(i128, Address),
}

#[allow(missing_docs)]
#[derive(Error, Debug)]
pub enum CommissionRateChangeError {
    #[error("Unexpected negative commission rate {0} for validator {1}")]
    NegativeRate(Decimal, Address),
    #[error("Rate change of {0} is too large for validator {1}")]
    RateChangeTooLarge(Decimal, Address),
    #[error("The rate change is 0 for validator {0}")]
    ChangeIsZero(Address),
    #[error(
        "There is no maximum rate change written in storage for validator {0}"
    )]
    NoMaxSetInStorage(Address),
    #[error("Cannot write to storage for validator {0}")]
    CannotWrite(Address),
    #[error("Cannot read storage for validator {0}")]
    CannotRead(Address),
}

struct GenesisData<Validators>
where
    Validators: Iterator<Item = Result<GenesisValidatorData, GenesisError>>,
{
    validators: Validators,
    /// Active and inactive validator sets
    validator_set: ValidatorSets,
    /// The sum of all active and inactive validators' bonded deltas
    total_deltas: TotalDeltas,
    /// The sum of all active and inactive validators' bonded tokens
    total_bonded_balance: token::Amount,
}
struct GenesisValidatorData {
    address: Address,
    consensus_key: ValidatorConsensusKeys,
    commission_rate: CommissionRates,
    max_commission_rate_change: Decimal,
    state: ValidatorStates,
<<<<<<< HEAD
    total_deltas: ValidatorTotalDeltas<TokenChange>,
    voting_power: ValidatorVotingPowers,
    bond: (BondId<Address>, Bonds<TokenAmount>),
    eth_cold_key: ValidatorEthKey<PK>,
    eth_hot_key: ValidatorEthKey<PK>,
=======
    deltas: ValidatorDeltas,
    bond: (BondId, Bonds),
>>>>>>> 7ed315a9
}

/// A function that returns genesis data created from the initial validator set.
fn init_genesis<'a>(
    params: &'a PosParams,
    validators: impl Iterator<Item = &'a GenesisValidator> + Clone + 'a,
    current_epoch: Epoch,
) -> Result<
    GenesisData<
        impl Iterator<Item = Result<GenesisValidatorData, GenesisError>> + 'a,
    >,
    GenesisError,
<<<<<<< HEAD
>
where
    Address: 'a
        + Display
        + Debug
        + Clone
        + Ord
        + Hash
        + BorshDeserialize
        + BorshSerialize
        + BorshSchema,
    TokenAmount: 'a
        + Debug
        + Default
        + Clone
        + Copy
        + Add<Output = TokenAmount>
        + AddAssign
        + Into<u64>
        + BorshDeserialize
        + BorshSerialize
        + BorshSchema,
    TokenChange: 'a
        + Debug
        + Copy
        + Add<Output = TokenChange>
        + From<TokenAmount>
        + BorshDeserialize
        + BorshSerialize
        + BorshSchema,
    PK: 'a
        + Debug
        + Clone
        + BorshDeserialize
        + BorshSerialize
        + BorshSchema
        + TryRefTo<EthAddress>,
{
    // Accumulate the validator set and total voting power
    let mut active: BTreeSet<WeightedValidator<Address>> = BTreeSet::default();
    let mut total_voting_power = VotingPowerDelta::default();
    let mut total_bonded_balance = TokenAmount::default();
=======
> {
    // Accumulate the validator set and total bonded token balance
    let mut active: BTreeSet<WeightedValidator> = BTreeSet::default();
    let mut total_bonded_delta = token::Change::default();
    let mut total_bonded_balance = token::Amount::default();
>>>>>>> 7ed315a9
    for GenesisValidator {
        address, tokens, ..
    } in validators.clone()
    {
        total_bonded_balance += *tokens;
        // is some extra error handling needed here for casting the delta as
        // i64? (token::Change)
        let delta = token::Change::from(*tokens);
        total_bonded_delta += delta;
        active.insert(WeightedValidator {
            bonded_stake: (*tokens).into(),
            address: address.clone(),
        });
    }
    // Pop the smallest validators from the active set until its size is under
    // the limit and insert them into the inactive set
    let mut inactive: BTreeSet<WeightedValidator> = BTreeSet::default();
    while active.len() > params.max_validator_slots as usize {
        match active.pop_first_shim() {
            Some(first) => {
                inactive.insert(first);
            }
            None => break,
        }
    }
    let validator_set = ValidatorSet { active, inactive };
    let validator_set = Epoched::init_at_genesis(validator_set, current_epoch);
    let total_bonded_delta =
        EpochedDelta::init_at_genesis(total_bonded_delta, current_epoch);

    // Adapt the genesis validators data to PoS data
    let validators = validators.map(
        move |GenesisValidator {
                  address,
                  tokens,
                  consensus_key,
<<<<<<< HEAD
                  staking_reward_key,
                  eth_cold_key,
                  eth_hot_key,
              }| {
            let consensus_key =
                Epoched::init_at_genesis(consensus_key.clone(), current_epoch);
            let eth_cold_key =
                Epoched::init_at_genesis(eth_cold_key.clone(), current_epoch);
            let eth_hot_key =
                Epoched::init_at_genesis(eth_hot_key.clone(), current_epoch);
=======
                  commission_rate,
                  max_commission_rate_change,
              }| {
            let consensus_key =
                Epoched::init_at_genesis(consensus_key.clone(), current_epoch);
            let commission_rate =
                Epoched::init_at_genesis(*commission_rate, current_epoch);
>>>>>>> 7ed315a9
            let state = Epoched::init_at_genesis(
                ValidatorState::Candidate,
                current_epoch,
            );
            let token_delta = token::Change::from(*tokens);
            let deltas =
                EpochedDelta::init_at_genesis(token_delta, current_epoch);
            let bond_id = BondId {
                source: address.clone(),
                validator: address.clone(),
            };
            let mut pos_deltas = HashMap::default();
            pos_deltas.insert(current_epoch, *tokens);
            let bond = EpochedDelta::init_at_genesis(
                Bond {
                    pos_deltas,
                    neg_deltas: Default::default(),
                },
                current_epoch,
            );
            Ok(GenesisValidatorData {
                address: address.clone(),
                consensus_key,
                commission_rate,
                max_commission_rate_change: *max_commission_rate_change,
                state,
                deltas,
                bond: (bond_id, bond),
                eth_cold_key,
                eth_hot_key,
            })
        },
    );

    // TODO: include total_tokens here, think abt where to write to storage
    Ok(GenesisData {
        validators,
        validator_set,
        total_deltas: total_bonded_delta,
        total_bonded_balance,
    })
}

/// A function to apply a slash to byzantine validator.
#[allow(clippy::too_many_arguments)]
fn slash(
    params: &PosParams,
    current_epoch: Epoch,
    validator: &Address,
    slash: &Slash,
    validator_deltas: &mut ValidatorDeltas,
    validator_set: &mut ValidatorSets,
    total_deltas: &mut TotalDeltas,
) -> Result<token::Change, SlashError> {
    let current_stake: token::Change =
        validator_deltas.get(current_epoch).unwrap_or_default();
    if current_stake < token::Change::default() {
        return Err(SlashError::NegativeStake(
            current_stake,
            validator.clone(),
        ));
    }
    let raw_current_stake: i128 = current_stake;
    let slashed_amount: token::Change =
        decimal_mult_i128(slash.rate, raw_current_stake);
    let token_change = -slashed_amount;

    // Apply slash at pipeline offset
    let update_offset = DynEpochOffset::PipelineLen;

    // Update validator set. This has to be done before we update the
    // `validator_deltas`, because we need to look-up the validator with
    // its voting power before the change.
    update_validator_set(
        params,
        validator,
        token_change,
        update_offset,
        validator_set,
        Some(validator_deltas),
        current_epoch,
    );

    // Update validator's deltas
    validator_deltas.add_at_offset(
        token_change,
        current_epoch,
        update_offset,
        params,
    );

    // Update total deltas of all validators
    total_deltas.add_at_offset(
        token_change,
        current_epoch,
        update_offset,
        params,
    );

    Ok(slashed_amount)
}

<<<<<<< HEAD
struct BecomeValidatorData<PK, TokenChange>
where
    PK: Debug + Clone + BorshDeserialize + BorshSerialize + BorshSchema,
    TokenChange: Default
        + Debug
        + Clone
        + Copy
        + Add<Output = TokenChange>
        + BorshDeserialize
        + BorshSerialize
        + BorshSchema,
{
    consensus_key: ValidatorConsensusKeys<PK>,
    eth_cold_key: ValidatorEthKey<PK>,
    eth_hot_key: ValidatorEthKey<PK>,
=======
struct BecomeValidatorData {
    consensus_key: ValidatorConsensusKeys,
>>>>>>> 7ed315a9
    state: ValidatorStates,
    deltas: ValidatorDeltas,
    commission_rate: Decimal,
    max_commission_rate_change: Decimal,
}

/// A function that initialized data for a new validator.
<<<<<<< HEAD
fn become_validator<'a, Address, PK, TokenChange>(
    params: &PosParams,
    address: &Address,
    consensus_key: &PK,
    eth_cold_key: &'a PK,
    eth_hot_key: &'a PK,
    validator_set: &mut ValidatorSets<Address>,
    current_epoch: Epoch,
) -> Result<BecomeValidatorData<PK, TokenChange>, BecomeValidatorError<Address>>
where
    Address: Display
        + Debug
        + Clone
        + Ord
        + Hash
        + BorshDeserialize
        + BorshSerialize
        + BorshSchema,
    PK: Debug
        + Clone
        + BorshDeserialize
        + BorshSerialize
        + BorshSchema
        + TryRefTo<EthAddress>,
    TokenChange: Default
        + Debug
        + Clone
        + Copy
        + Add<Output = TokenChange>
        + BorshDeserialize
        + BorshSerialize
        + BorshSchema,
{
=======
fn become_validator(
    params: &PosParams,
    address: &Address,
    consensus_key: &common::PublicKey,
    validator_set: &mut ValidatorSets,
    current_epoch: Epoch,
    commission_rate: Decimal,
    max_commission_rate_change: Decimal,
) -> BecomeValidatorData {
>>>>>>> 7ed315a9
    let consensus_key =
        Epoched::init(consensus_key.clone(), current_epoch, params);
    let eth_cold_key =
        Epoched::init(eth_cold_key.clone(), current_epoch, params);
    let eth_hot_key = Epoched::init(eth_hot_key.clone(), current_epoch, params);

    let mut state =
        Epoched::init_at_genesis(ValidatorState::Pending, current_epoch);
    state.set(ValidatorState::Candidate, current_epoch, params);

    let deltas = EpochedDelta::init_at_offset(
        Default::default(),
        current_epoch,
        DynEpochOffset::PipelineLen,
        params,
    );

    validator_set.update_from_offset(
        |validator_set, _epoch| {
            let validator = WeightedValidator {
                bonded_stake: 0,
                address: address.clone(),
            };
            if validator_set.active.len() < params.max_validator_slots as usize
            {
                validator_set.active.insert(validator);
            } else {
                validator_set.inactive.insert(validator);
            }
        },
        current_epoch,
        DynEpochOffset::PipelineLen,
        params,
    );

    Ok(BecomeValidatorData {
        consensus_key,
        state,
<<<<<<< HEAD
        total_deltas,
        voting_power,
        eth_cold_key,
        eth_hot_key,
    })
=======
        deltas,
        commission_rate,
        max_commission_rate_change,
    }
>>>>>>> 7ed315a9
}

struct BondData {
    pub bond: Bonds,
    pub validator_deltas: ValidatorDeltas,
}

/// Bond tokens to a validator (self-bond or delegation).
#[allow(clippy::too_many_arguments)]
fn bond_tokens(
    params: &PosParams,
    validator_state: Option<ValidatorStates>,
    bond_id: &BondId,
    current_bond: Option<Bonds>,
    amount: token::Amount,
    validator_deltas: Option<ValidatorDeltas>,
    total_deltas: &mut TotalDeltas,
    validator_set: &mut ValidatorSets,
    current_epoch: Epoch,
<<<<<<< HEAD
) -> Result<BondData<TokenAmount, TokenChange>, BondError<Address>>
where
    Address: Display
        + Debug
        + Clone
        + PartialEq
        + Eq
        + PartialOrd
        + Ord
        + Hash
        + BorshDeserialize
        + BorshSerialize
        + BorshSchema,
    TokenAmount: Display
        + Debug
        + Default
        + Clone
        + Copy
        + PartialEq
        + Add<Output = TokenAmount>
        + AddAssign
        + Into<u64>
        + BorshDeserialize
        + BorshSerialize
        + BorshSchema,
    TokenChange: Display
        + Debug
        + Default
        + Clone
        + Copy
        + Neg
        + Add<Output = TokenChange>
        + Sub
        + From<TokenAmount>
        + Into<i128>
        + BorshDeserialize
        + BorshSerialize
        + BorshSchema,
{
=======
) -> Result<BondData, BondError> {
    if amount == token::Amount::default() {
        return Err(BondError::ZeroAmount);
    }
>>>>>>> 7ed315a9
    // Check the validator state
    match validator_state {
        None => {
            return Err(BondError::NotAValidator(bond_id.validator.clone()));
        }
        Some(validator_state) => {
            // Check that it's not inactive anywhere from the current epoch
            // to the pipeline offset
            for epoch in
                current_epoch.iter_range(OffsetPipelineLen::value(params))
            {
                if let Some(ValidatorState::Inactive) =
                    validator_state.get(epoch)
                {
                    return Err(BondError::InactiveValidator(
                        bond_id.validator.clone(),
                    ));
                }
            }
        }
    }

    // Update or create the bond
    //
    let mut value = Bond {
        pos_deltas: HashMap::default(),
        neg_deltas: token::Amount::default(),
    };
    // Initialize the bond at the pipeline offset
    let update_offset = DynEpochOffset::PipelineLen;
    value
        .pos_deltas
        .insert(current_epoch + update_offset.value(params), amount);
    let bond = match current_bond {
        None => EpochedDelta::init_at_offset(
            value,
            current_epoch,
            update_offset,
            params,
        ),
        Some(mut bond) => {
            bond.add_at_offset(value, current_epoch, update_offset, params);
            bond
        }
    };

    // Update validator set. This has to be done before we update the
    // `validator_deltas`, because we need to look-up the validator with
    // its voting power before the change.
    let token_change = token::Change::from(amount);
    update_validator_set(
        params,
        &bond_id.validator,
        token_change,
        update_offset,
        validator_set,
        validator_deltas.as_ref(),
        current_epoch,
    );

    // Update validator's total deltas and total staked token deltas
    let delta = token::Change::from(amount);
    let validator_deltas = match validator_deltas {
        Some(mut validator_deltas) => {
            validator_deltas.add_at_offset(
                delta,
                current_epoch,
                update_offset,
                params,
            );
            validator_deltas
        }
        None => EpochedDelta::init_at_offset(
            delta,
            current_epoch,
            update_offset,
            params,
        ),
    };

    total_deltas.add_at_offset(delta, current_epoch, update_offset, params);

    Ok(BondData {
        bond,
        validator_deltas,
    })
}

struct UnbondData {
    pub unbond: Unbonds,
}

/// Unbond tokens from a validator's bond (self-bond or delegation).
#[allow(clippy::too_many_arguments)]
fn unbond_tokens(
    params: &PosParams,
    bond_id: &BondId,
    bond: &mut Bonds,
    unbond: Option<Unbonds>,
    amount: token::Amount,
    slashes: Slashes,
    validator_deltas: &mut ValidatorDeltas,
    total_deltas: &mut TotalDeltas,
    validator_set: &mut ValidatorSets,
    current_epoch: Epoch,
<<<<<<< HEAD
) -> Result<UnbondData<TokenAmount>, UnbondError<Address, TokenAmount>>
where
    Address: Display
        + Debug
        + Clone
        + PartialEq
        + Eq
        + PartialOrd
        + Ord
        + Hash
        + BorshDeserialize
        + BorshSerialize
        + BorshSchema,
    TokenAmount: Display
        + Debug
        + Default
        + Clone
        + Copy
        + PartialOrd
        + Add<Output = TokenAmount>
        + AddAssign
        + Into<u64>
        + From<u64>
        + Sub<Output = TokenAmount>
        + SubAssign
        + BorshDeserialize
        + BorshSerialize
        + BorshSchema,
    TokenChange: Display
        + Debug
        + Default
        + Clone
        + Copy
        + Add<Output = TokenChange>
        + Sub<Output = TokenChange>
        + From<TokenAmount>
        + Neg<Output = TokenChange>
        + Into<i128>
        + BorshDeserialize
        + BorshSerialize
        + BorshSchema,
{
=======
) -> Result<UnbondData, UnbondError> {
    if amount == token::Amount::default() {
        return Err(UnbondError::ZeroAmount);
    }
>>>>>>> 7ed315a9
    // We can unbond tokens that are bonded for a future epoch (not yet
    // active), hence we check the total at the pipeline offset
    let unbondable_amount = bond
        .get_at_offset(current_epoch, DynEpochOffset::PipelineLen, params)
        .unwrap_or_default()
        .sum();
    if amount > unbondable_amount {
        return Err(UnbondError::UnbondAmountGreaterThanBond(
            amount,
            unbondable_amount,
        ));
    }

    let mut unbond = match unbond {
        Some(unbond) => unbond,
        None => EpochedDelta::init(Unbond::default(), current_epoch, params),
    };

    let update_offset = DynEpochOffset::UnbondingLen;
    let mut to_unbond = amount;
    let to_unbond = &mut to_unbond;
    let mut slashed_amount = token::Amount::default();
    // Decrement the bond deltas starting from the rightmost value (a bond in a
    // future-most epoch) until whole amount is decremented
    bond.rev_while(
        |bonds, _epoch| {
            for (epoch_start, bond_delta) in bonds.pos_deltas.iter() {
                if *to_unbond == 0.into() {
                    return true;
                }
                let mut unbonded = HashMap::default();
                let unbond_end =
                    current_epoch + update_offset.value(params) - 1;
                // We need to accumulate the slashed delta for multiple
                // slashes applicable to a bond, where
                // each slash should be calculated from
                // the delta reduced by the previous slash.
                let applied_delta = if *to_unbond > *bond_delta {
                    unbonded.insert((*epoch_start, unbond_end), *bond_delta);
                    *to_unbond -= *bond_delta;
                    *bond_delta
                } else {
                    unbonded.insert((*epoch_start, unbond_end), *to_unbond);
                    let applied_delta = *to_unbond;
                    *to_unbond = 0.into();
                    applied_delta
                };
                // Calculate how much the bond delta would be after slashing
                let mut slashed_bond_delta = applied_delta;
                for slash in &slashes {
                    if slash.epoch >= *epoch_start {
                        let raw_delta: u64 = slashed_bond_delta.into();
                        let raw_slashed_delta =
                            decimal_mult_u64(slash.rate, raw_delta);
                        let slashed_delta =
                            token::Amount::from(raw_slashed_delta);
                        slashed_bond_delta -= slashed_delta;
                    }
                }
                slashed_amount += slashed_bond_delta;

                // For each decremented bond value write a new unbond
                unbond.add(Unbond { deltas: unbonded }, current_epoch, params);
            }
            // Stop the update once all the tokens are unbonded
            *to_unbond != 0.into()
        },
        current_epoch,
        params,
    );

    bond.add_at_offset(
        Bond {
            pos_deltas: Default::default(),
            neg_deltas: amount,
        },
        current_epoch,
        update_offset,
        params,
    );

    // Update validator set. This has to be done before we update the
    // `validator_deltas`, because we need to look-up the validator with
    // its voting power before the change.
    let token_change = -token::Change::from(slashed_amount);
    update_validator_set(
        params,
        &bond_id.validator,
        token_change,
        update_offset,
        validator_set,
        Some(validator_deltas),
        current_epoch,
    );

    // Update validator's deltas
    validator_deltas.add(token_change, current_epoch, params);

    // Update the total deltas of all validators.
    // TODO: provide some error handling that was maybe here before?
    total_deltas.add(token_change, current_epoch, params);

    Ok(UnbondData { unbond })
}

/// Update validator set when a validator's receives a new bond and when its
/// bond is unbonded (self-bond or delegation).
fn update_validator_set(
    params: &PosParams,
    validator: &Address,
    token_change: token::Change,
    change_offset: DynEpochOffset,
    validator_set: &mut ValidatorSets,
    validator_deltas: Option<&ValidatorDeltas>,
    current_epoch: Epoch,
) {
    validator_set.update_from_offset(
        |validator_set, epoch| {
            // Find the validator's bonded stake at the epoch that's being
            // updated from its total deltas
            let tokens_pre = validator_deltas
                .and_then(|d| d.get(epoch))
                .unwrap_or_default();
            let tokens_post = tokens_pre + token_change;
            let tokens_pre: i128 = tokens_pre;
            let tokens_post: i128 = tokens_post;
            let tokens_pre: u64 = TryFrom::try_from(tokens_pre).unwrap();
            let tokens_post: u64 = TryFrom::try_from(tokens_post).unwrap();

            if tokens_pre != tokens_post {
                let validator_pre = WeightedValidator {
                    bonded_stake: tokens_pre,
                    address: validator.clone(),
                };
                let validator_post = WeightedValidator {
                    bonded_stake: tokens_post,
                    address: validator.clone(),
                };

                if validator_set.inactive.contains(&validator_pre) {
                    let min_active_validator =
                        validator_set.active.first_shim();
                    let min_bonded_stake = min_active_validator
                        .map(|v| v.bonded_stake)
                        .unwrap_or_default();
                    if tokens_post > min_bonded_stake {
                        let deactivate_min =
                            validator_set.active.pop_first_shim();
                        let popped =
                            validator_set.inactive.remove(&validator_pre);
                        debug_assert!(popped);
                        validator_set.active.insert(validator_post);
                        if let Some(deactivate_min) = deactivate_min {
                            validator_set.inactive.insert(deactivate_min);
                        }
                    } else {
                        validator_set.inactive.remove(&validator_pre);
                        validator_set.inactive.insert(validator_post);
                    }
                } else {
                    debug_assert!(
                        validator_set.active.contains(&validator_pre)
                    );
                    let max_inactive_validator =
                        validator_set.inactive.last_shim();
                    let max_bonded_stake = max_inactive_validator
                        .map(|v| v.bonded_stake)
                        .unwrap_or_default();
                    if tokens_post < max_bonded_stake {
                        let activate_max =
                            validator_set.inactive.pop_last_shim();
                        let popped =
                            validator_set.active.remove(&validator_pre);
                        debug_assert!(popped);
                        validator_set.inactive.insert(validator_post);
                        if let Some(activate_max) = activate_max {
                            validator_set.active.insert(activate_max);
                        }
                    } else {
                        validator_set.active.remove(&validator_pre);
                        validator_set.active.insert(validator_post);
                    }
                }
            }
        },
        current_epoch,
        change_offset,
        params,
    )
}

struct WithdrawData {
    pub unbond: Unbonds,
    pub withdrawn: token::Amount,
    pub slashed: token::Amount,
}

/// Withdraw tokens from unbonds of self-bonds or delegations.
fn withdraw_unbonds(
    params: &PosParams,
    bond_id: &BondId,
    unbond: Option<Unbonds>,
    slashes: Vec<Slash>,
    current_epoch: Epoch,
) -> Result<WithdrawData, WithdrawError> {
    let mut unbond =
        unbond.ok_or_else(|| WithdrawError::NoUnbondFound(bond_id.clone()))?;
    let withdrawable_unbond = unbond
        .get(current_epoch)
        .ok_or_else(|| WithdrawError::NoWithdrawableUnbond(bond_id.clone()))?;
    let mut slashed = token::Amount::default();
    let withdrawn_amount = withdrawable_unbond.deltas.iter().fold(
        token::Amount::default(),
        |sum, ((epoch_start, epoch_end), delta)| {
            let mut delta = *delta;
            // Check and apply slashes, if any
            for slash in &slashes {
                if slash.epoch >= *epoch_start && slash.epoch <= *epoch_end {
                    let raw_delta: u64 = delta.into();
                    let current_slashed = token::Amount::from(
                        decimal_mult_u64(slash.rate, raw_delta),
                    );
                    slashed += current_slashed;
                    delta -= current_slashed;
                }
            }
            sum + delta
        },
    );
    unbond.delete_current(current_epoch, params);
    Ok(WithdrawData {
        unbond,
        withdrawn: withdrawn_amount,
        slashed,
    })
}

impl From<BecomeValidatorError> for storage_api::Error {
    fn from(err: BecomeValidatorError) -> Self {
        Self::new(err)
    }
}

impl From<BondError> for storage_api::Error {
    fn from(err: BondError) -> Self {
        Self::new(err)
    }
}

impl From<UnbondError> for storage_api::Error {
    fn from(err: UnbondError) -> Self {
        Self::new(err)
    }
}

impl From<WithdrawError> for storage_api::Error {
    fn from(err: WithdrawError) -> Self {
        Self::new(err)
    }
}

impl From<CommissionRateChangeError> for storage_api::Error {
    fn from(err: CommissionRateChangeError) -> Self {
        Self::new(err)
    }
}<|MERGE_RESOLUTION|>--- conflicted
+++ resolved
@@ -36,18 +36,10 @@
 use rust_decimal::Decimal;
 use thiserror::Error;
 use types::{
-<<<<<<< HEAD
-    ActiveValidator, Bonds, Epoch, EthAddress, GenesisValidator, Slash,
-    SlashType, Slashes, TotalVotingPowers, TryRefTo, Unbond, Unbonds,
-    ValidatorConsensusKeys, ValidatorEthKey, ValidatorSet, ValidatorSetUpdate,
-    ValidatorSets, ValidatorState, ValidatorStates, ValidatorTotalDeltas,
-    ValidatorVotingPowers, VotingPower, VotingPowerDelta,
-=======
-    ActiveValidator, Bonds, CommissionRates, GenesisValidator, Slash,
-    SlashType, Slashes, TotalDeltas, Unbond, Unbonds, ValidatorConsensusKeys,
-    ValidatorDeltas, ValidatorSet, ValidatorSetUpdate, ValidatorSets,
-    ValidatorState, ValidatorStates,
->>>>>>> 7ed315a9
+    ActiveValidator, Bonds, CommissionRates, EthAddress, GenesisValidator,
+    Slash, SlashType, Slashes, TotalDeltas, Unbond, Unbonds,
+    ValidatorConsensusKeys, ValidatorDeltas, ValidatorEthKey, ValidatorSet,
+    ValidatorSetUpdate, ValidatorSets, ValidatorState, ValidatorStates,
 };
 
 use crate::btree_set::BTreeSetShims;
@@ -128,33 +120,19 @@
 
     /// Check if the given address is a validator by checking that it has some
     /// state.
-    fn is_validator(
-        &self,
-<<<<<<< HEAD
-    ) -> Result<ValidatorSets<Self::Address>, Self::Error>;
-    /// Read PoS total voting power of all validators (active and inactive).
-    fn read_total_voting_power(&self)
-    -> Result<TotalVotingPowers, Self::Error>;
+    fn is_validator(&self) -> Result<bool, storage_api::Error>;
 
     /// Read PoS validator's Eth bridge governance key
     fn read_validator_eth_cold_key(
         &self,
-        key: &Self::Address,
-    ) -> Option<ValidatorEthKey<Self::PublicKey>>;
+        key: &Address,
+    ) -> Option<ValidatorEthKey>;
 
     /// Read PoS validator's Eth validator set update signing key
     fn read_validator_eth_hot_key(
         &self,
-        key: &Self::Address,
-    ) -> Option<ValidatorEthKey<Self::PublicKey>>;
-}
-=======
-        address: &Address,
-    ) -> Result<bool, storage_api::Error> {
-        let state = self.read_validator_state(address)?;
-        Ok(state.is_some())
-    }
->>>>>>> 7ed315a9
+        key: &Address,
+    ) -> Option<ValidatorEthKey>;
 
     /// Get the total bond amount for the given bond ID at the given epoch.
     fn bond_amount(
@@ -258,27 +236,20 @@
     /// Write PoS validator's consensus key (used for signing block votes).
     fn write_validator_consensus_key(
         &mut self,
-<<<<<<< HEAD
-        key: &Self::Address,
-        value: ValidatorConsensusKeys<Self::PublicKey>,
-    ) -> Result<(), Self::Error>;
-    /// Write PoS validator's Eth bridge governance key
+        key: &Address,
+        value: ValidatorConsensusKeys,
+    ) -> Result<(), storage_api::Error>;
     fn write_validator_eth_cold_key(
         &mut self,
-        address: &Self::Address,
-        value: ValidatorEthKey<Self::PublicKey>,
-    ) -> Result<(), Self::Error>;
+        address: &Address,
+        value: ValidatorEthKey,
+    ) -> Result<(), storage_api::Error>;
     /// Write PoS validator's Eth validator set update signing key
     fn write_validator_eth_hot_key(
         &mut self,
-        address: &Self::Address,
-        value: ValidatorEthKey<Self::PublicKey>,
-    ) -> Result<(), Self::Error>;
-=======
-        key: &Address,
-        value: ValidatorConsensusKeys,
+        address: &Address,
+        value: ValidatorEthKey,
     ) -> Result<(), storage_api::Error>;
->>>>>>> 7ed315a9
     /// Write PoS validator's state.
     fn write_validator_state(
         &mut self,
@@ -347,26 +318,14 @@
     /// Attempt to update the given account to become a validator.
     fn become_validator(
         &mut self,
-<<<<<<< HEAD
-        address: &Self::Address,
-        staking_reward_address: &Self::Address,
-        consensus_key: &Self::PublicKey,
-        eth_cold_key: &Self::PublicKey,
-        eth_hot_key: &Self::PublicKey,
-        current_epoch: impl Into<Epoch>,
-    ) -> Result<(), Self::BecomeValidatorError>
-    where
-        Self::PublicKey: TryRefTo<EthAddress>,
-    {
-        let current_epoch = current_epoch.into();
-=======
         address: &Address,
         consensus_key: &common::PublicKey,
+        eth_cold_key: &common::PublicKey,
+        eth_hot_key: &common::PublicKey,
         current_epoch: Epoch,
         commission_rate: Decimal,
         max_commission_rate_change: Decimal,
     ) -> Result<(), storage_api::Error> {
->>>>>>> 7ed315a9
         let params = self.read_pos_params()?;
         let mut validator_set = self.read_validator_set()?;
         if self.is_validator(address)? {
@@ -392,17 +351,9 @@
             eth_hot_key,
             &mut validator_set,
             current_epoch,
-<<<<<<< HEAD
-        )?;
-        self.write_validator_staking_reward_address(
-            address,
-            staking_reward_address.clone(),
-        )?;
-=======
             commission_rate,
             max_commission_rate_change,
         );
->>>>>>> 7ed315a9
         self.write_validator_consensus_key(address, consensus_key)?;
         self.write_validator_eth_cold_key(address, eth_cold_key)?;
         self.write_validator_eth_hot_key(address, eth_hot_key)?;
@@ -717,27 +668,21 @@
         &self,
         key: &Address,
     ) -> Decimal;
-    /// Read PoS validator set (active and inactive).
-<<<<<<< HEAD
-    fn read_validator_set(&self) -> ValidatorSets<Self::Address>;
-    /// Read PoS total voting power of all validators (active and inactive).
-    fn read_total_voting_power(&self) -> TotalVotingPowers;
     /// Read PoS validator's Eth bridge governance key
     fn read_validator_eth_cold_key(
         &self,
-        key: &Self::Address,
-    ) -> Option<ValidatorEthKey<Self::PublicKey>>;
+        key: &Address,
+    ) -> Option<ValidatorEthKey>;
 
     /// Read PoS validator's Eth validator set update signing key
     fn read_validator_eth_hot_key(
         &self,
-        key: &Self::Address,
-    ) -> Option<ValidatorEthKey<Self::PublicKey>>;
-=======
+        key: &Address,
+    ) -> Option<ValidatorEthKey>;
+    /// Read PoS validator set (active and inactive).
     fn read_validator_set(&self) -> ValidatorSets;
     /// Read PoS total deltas of all validators (active and inactive).
     fn read_total_deltas(&self) -> TotalDeltas;
->>>>>>> 7ed315a9
 
     /// Write PoS parameters.
     fn write_pos_params(&mut self, params: &PosParams);
@@ -778,34 +723,22 @@
     fn write_validator_slash(&mut self, validator: &Address, value: Slash);
     /// Write PoS bond (validator self-bond or a delegation).
     fn write_bond(&mut self, key: &BondId, value: &Bonds);
-    /// Write PoS validator set (active and inactive).
-<<<<<<< HEAD
-    fn write_validator_set(&mut self, value: &ValidatorSets<Self::Address>);
-    /// Read PoS total voting power of all validators (active and inactive).
-    fn write_total_voting_power(&mut self, value: &TotalVotingPowers);
     /// Write PoS validator's Eth bridge governance key
     fn write_validator_eth_cold_key(
         &mut self,
-        address: &Self::Address,
-        value: &ValidatorEthKey<Self::PublicKey>,
+        address: &Address,
+        value: &ValidatorEthKey,
     );
     /// Write PoS validator's Eth validator set update signing key
     fn write_validator_eth_hot_key(
         &mut self,
-        address: &Self::Address,
-        value: &ValidatorEthKey<Self::PublicKey>,
-    );
-    /// Initialize staking reward account with the given public key.
-    fn init_staking_reward_account(
-        &mut self,
-        address: &Self::Address,
-        pk: &Self::PublicKey,
-    );
-=======
+        address: &Address,
+        value: &ValidatorEthKey,
+    );
+    /// Write PoS validator set (active and inactive).
     fn write_validator_set(&mut self, value: &ValidatorSets);
     /// Write total deltas in PoS for all validators (active and inactive)
     fn write_total_deltas(&mut self, value: &TotalDeltas);
->>>>>>> 7ed315a9
     /// Credit tokens to the `target` account. This should only be used at
     /// genesis.
     fn credit_tokens(
@@ -830,26 +763,9 @@
     fn init_genesis<'a>(
         &mut self,
         params: &'a PosParams,
-<<<<<<< HEAD
-        validators: impl Iterator<
-            Item = &'a GenesisValidator<
-                Self::Address,
-                Self::TokenAmount,
-                Self::PublicKey,
-            >,
-        > + Clone
-        + 'a,
-        current_epoch: impl Into<Epoch>,
-    ) -> Result<(), GenesisError>
-    where
-        Self::PublicKey: TryRefTo<EthAddress>,
-    {
-        let current_epoch = current_epoch.into();
-=======
         validators: impl Iterator<Item = &'a GenesisValidator> + Clone + 'a,
         current_epoch: Epoch,
     ) -> Result<(), GenesisError> {
->>>>>>> 7ed315a9
         self.write_pos_params(params);
 
         let GenesisData {
@@ -1090,16 +1006,8 @@
 pub enum BecomeValidatorError {
     #[error("The given address {0} is already a validator")]
     AlreadyValidator(Address),
-<<<<<<< HEAD
-    #[error(
-        "The staking reward address must be different from the validator's \
-         address {0}"
-    )]
-    StakingRewardAddressEqValidatorAddress(Address),
     #[error("Ethereum address can only be of secp kind")]
     SecpKeyConversion,
-=======
->>>>>>> 7ed315a9
 }
 
 #[allow(missing_docs)]
@@ -1196,16 +1104,10 @@
     commission_rate: CommissionRates,
     max_commission_rate_change: Decimal,
     state: ValidatorStates,
-<<<<<<< HEAD
-    total_deltas: ValidatorTotalDeltas<TokenChange>,
-    voting_power: ValidatorVotingPowers,
-    bond: (BondId<Address>, Bonds<TokenAmount>),
-    eth_cold_key: ValidatorEthKey<PK>,
-    eth_hot_key: ValidatorEthKey<PK>,
-=======
     deltas: ValidatorDeltas,
     bond: (BondId, Bonds),
->>>>>>> 7ed315a9
+    eth_cold_key: ValidatorEthKey,
+    eth_hot_key: ValidatorEthKey,
 }
 
 /// A function that returns genesis data created from the initial validator set.
@@ -1218,56 +1120,11 @@
         impl Iterator<Item = Result<GenesisValidatorData, GenesisError>> + 'a,
     >,
     GenesisError,
-<<<<<<< HEAD
->
-where
-    Address: 'a
-        + Display
-        + Debug
-        + Clone
-        + Ord
-        + Hash
-        + BorshDeserialize
-        + BorshSerialize
-        + BorshSchema,
-    TokenAmount: 'a
-        + Debug
-        + Default
-        + Clone
-        + Copy
-        + Add<Output = TokenAmount>
-        + AddAssign
-        + Into<u64>
-        + BorshDeserialize
-        + BorshSerialize
-        + BorshSchema,
-    TokenChange: 'a
-        + Debug
-        + Copy
-        + Add<Output = TokenChange>
-        + From<TokenAmount>
-        + BorshDeserialize
-        + BorshSerialize
-        + BorshSchema,
-    PK: 'a
-        + Debug
-        + Clone
-        + BorshDeserialize
-        + BorshSerialize
-        + BorshSchema
-        + TryRefTo<EthAddress>,
-{
-    // Accumulate the validator set and total voting power
-    let mut active: BTreeSet<WeightedValidator<Address>> = BTreeSet::default();
-    let mut total_voting_power = VotingPowerDelta::default();
-    let mut total_bonded_balance = TokenAmount::default();
-=======
 > {
     // Accumulate the validator set and total bonded token balance
     let mut active: BTreeSet<WeightedValidator> = BTreeSet::default();
     let mut total_bonded_delta = token::Change::default();
     let mut total_bonded_balance = token::Amount::default();
->>>>>>> 7ed315a9
     for GenesisValidator {
         address, tokens, ..
     } in validators.clone()
@@ -1304,10 +1161,10 @@
                   address,
                   tokens,
                   consensus_key,
-<<<<<<< HEAD
-                  staking_reward_key,
                   eth_cold_key,
                   eth_hot_key,
+                  commission_rate,
+                  max_commission_rate_change,
               }| {
             let consensus_key =
                 Epoched::init_at_genesis(consensus_key.clone(), current_epoch);
@@ -1315,15 +1172,8 @@
                 Epoched::init_at_genesis(eth_cold_key.clone(), current_epoch);
             let eth_hot_key =
                 Epoched::init_at_genesis(eth_hot_key.clone(), current_epoch);
-=======
-                  commission_rate,
-                  max_commission_rate_change,
-              }| {
-            let consensus_key =
-                Epoched::init_at_genesis(consensus_key.clone(), current_epoch);
             let commission_rate =
                 Epoched::init_at_genesis(*commission_rate, current_epoch);
->>>>>>> 7ed315a9
             let state = Epoched::init_at_genesis(
                 ValidatorState::Candidate,
                 current_epoch,
@@ -1426,26 +1276,10 @@
     Ok(slashed_amount)
 }
 
-<<<<<<< HEAD
-struct BecomeValidatorData<PK, TokenChange>
-where
-    PK: Debug + Clone + BorshDeserialize + BorshSerialize + BorshSchema,
-    TokenChange: Default
-        + Debug
-        + Clone
-        + Copy
-        + Add<Output = TokenChange>
-        + BorshDeserialize
-        + BorshSerialize
-        + BorshSchema,
-{
-    consensus_key: ValidatorConsensusKeys<PK>,
-    eth_cold_key: ValidatorEthKey<PK>,
-    eth_hot_key: ValidatorEthKey<PK>,
-=======
 struct BecomeValidatorData {
     consensus_key: ValidatorConsensusKeys,
->>>>>>> 7ed315a9
+    eth_cold_key: ValidatorEthKey,
+    eth_hot_key: ValidatorEthKey,
     state: ValidatorStates,
     deltas: ValidatorDeltas,
     commission_rate: Decimal,
@@ -1453,51 +1287,17 @@
 }
 
 /// A function that initialized data for a new validator.
-<<<<<<< HEAD
-fn become_validator<'a, Address, PK, TokenChange>(
-    params: &PosParams,
-    address: &Address,
-    consensus_key: &PK,
-    eth_cold_key: &'a PK,
-    eth_hot_key: &'a PK,
-    validator_set: &mut ValidatorSets<Address>,
-    current_epoch: Epoch,
-) -> Result<BecomeValidatorData<PK, TokenChange>, BecomeValidatorError<Address>>
-where
-    Address: Display
-        + Debug
-        + Clone
-        + Ord
-        + Hash
-        + BorshDeserialize
-        + BorshSerialize
-        + BorshSchema,
-    PK: Debug
-        + Clone
-        + BorshDeserialize
-        + BorshSerialize
-        + BorshSchema
-        + TryRefTo<EthAddress>,
-    TokenChange: Default
-        + Debug
-        + Clone
-        + Copy
-        + Add<Output = TokenChange>
-        + BorshDeserialize
-        + BorshSerialize
-        + BorshSchema,
-{
-=======
 fn become_validator(
     params: &PosParams,
     address: &Address,
     consensus_key: &common::PublicKey,
+    eth_cold_key: &common::PublicKey,
+    eth_hot_key: &common::PublicKey,
     validator_set: &mut ValidatorSets,
     current_epoch: Epoch,
     commission_rate: Decimal,
     max_commission_rate_change: Decimal,
 ) -> BecomeValidatorData {
->>>>>>> 7ed315a9
     let consensus_key =
         Epoched::init(consensus_key.clone(), current_epoch, params);
     let eth_cold_key =
@@ -1536,18 +1336,12 @@
     Ok(BecomeValidatorData {
         consensus_key,
         state,
-<<<<<<< HEAD
-        total_deltas,
-        voting_power,
         eth_cold_key,
         eth_hot_key,
-    })
-=======
         deltas,
         commission_rate,
         max_commission_rate_change,
-    }
->>>>>>> 7ed315a9
+    })
 }
 
 struct BondData {
@@ -1567,52 +1361,7 @@
     total_deltas: &mut TotalDeltas,
     validator_set: &mut ValidatorSets,
     current_epoch: Epoch,
-<<<<<<< HEAD
-) -> Result<BondData<TokenAmount, TokenChange>, BondError<Address>>
-where
-    Address: Display
-        + Debug
-        + Clone
-        + PartialEq
-        + Eq
-        + PartialOrd
-        + Ord
-        + Hash
-        + BorshDeserialize
-        + BorshSerialize
-        + BorshSchema,
-    TokenAmount: Display
-        + Debug
-        + Default
-        + Clone
-        + Copy
-        + PartialEq
-        + Add<Output = TokenAmount>
-        + AddAssign
-        + Into<u64>
-        + BorshDeserialize
-        + BorshSerialize
-        + BorshSchema,
-    TokenChange: Display
-        + Debug
-        + Default
-        + Clone
-        + Copy
-        + Neg
-        + Add<Output = TokenChange>
-        + Sub
-        + From<TokenAmount>
-        + Into<i128>
-        + BorshDeserialize
-        + BorshSerialize
-        + BorshSchema,
-{
-=======
 ) -> Result<BondData, BondError> {
-    if amount == token::Amount::default() {
-        return Err(BondError::ZeroAmount);
-    }
->>>>>>> 7ed315a9
     // Check the validator state
     match validator_state {
         None => {
@@ -1718,55 +1467,7 @@
     total_deltas: &mut TotalDeltas,
     validator_set: &mut ValidatorSets,
     current_epoch: Epoch,
-<<<<<<< HEAD
-) -> Result<UnbondData<TokenAmount>, UnbondError<Address, TokenAmount>>
-where
-    Address: Display
-        + Debug
-        + Clone
-        + PartialEq
-        + Eq
-        + PartialOrd
-        + Ord
-        + Hash
-        + BorshDeserialize
-        + BorshSerialize
-        + BorshSchema,
-    TokenAmount: Display
-        + Debug
-        + Default
-        + Clone
-        + Copy
-        + PartialOrd
-        + Add<Output = TokenAmount>
-        + AddAssign
-        + Into<u64>
-        + From<u64>
-        + Sub<Output = TokenAmount>
-        + SubAssign
-        + BorshDeserialize
-        + BorshSerialize
-        + BorshSchema,
-    TokenChange: Display
-        + Debug
-        + Default
-        + Clone
-        + Copy
-        + Add<Output = TokenChange>
-        + Sub<Output = TokenChange>
-        + From<TokenAmount>
-        + Neg<Output = TokenChange>
-        + Into<i128>
-        + BorshDeserialize
-        + BorshSerialize
-        + BorshSchema,
-{
-=======
 ) -> Result<UnbondData, UnbondError> {
-    if amount == token::Amount::default() {
-        return Err(UnbondError::ZeroAmount);
-    }
->>>>>>> 7ed315a9
     // We can unbond tokens that are bonded for a future epoch (not yet
     // active), hence we check the total at the pipeline offset
     let unbondable_amount = bond
