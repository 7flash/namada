--- conflicted
+++ resolved
@@ -53,11 +53,7 @@
     bonds_for_source_prefix, bonds_prefix, consensus_keys_key,
     decimal_mult_amount, get_validator_address_from_bond, into_tm_voting_power,
     is_bond_key, is_unbond_key, is_validator_slashes_key,
-<<<<<<< HEAD
-    last_block_proposer_key, mult_change_to_amount, params_key, slashes_prefix,
-=======
     last_block_proposer_key, params_key, slashes_prefix,
->>>>>>> fdeaf23f
     unbonds_for_source_prefix, unbonds_prefix, validator_address_raw_hash_key,
     validator_last_slash_key, validator_max_commission_rate_change_key,
     BondDetails, BondsAndUnbondsDetail, BondsAndUnbondsDetails,
@@ -305,15 +301,9 @@
     Bonds::open(key)
 }
 
-<<<<<<< HEAD
-/// Get the storage handle to a validator's global bonds
-pub fn global_bond_handle(validator: &Address) -> Bonds {
-    let key = storage::global_bonds_key(validator);
-=======
 /// Get the storage handle to a validator's total bonds
 pub fn total_bonded_handle(validator: &Address) -> Bonds {
     let key = storage::validator_total_bonded_key(validator);
->>>>>>> fdeaf23f
     Bonds::open(key)
 }
 
@@ -447,11 +437,7 @@
             delta,
             current_epoch,
         )?;
-<<<<<<< HEAD
-        global_bond_handle(&address).init_at_genesis(
-=======
         total_bonded_handle(&address).init_at_genesis(
->>>>>>> fdeaf23f
             storage,
             delta,
             current_epoch,
@@ -636,10 +622,6 @@
 where
     S: StorageRead,
 {
-<<<<<<< HEAD
-    // tracing::debug!("Read validator stake at epoch {}", epoch);
-=======
->>>>>>> fdeaf23f
     let handle = validator_deltas_handle(validator);
     let amount = handle
         .get_sum(storage, epoch, params)?
@@ -899,11 +881,7 @@
     let source = source.unwrap_or(validator);
     tracing::debug!("Source {} --> Validator {}", source, validator);
     let bond_handle = bond_handle(source, validator);
-<<<<<<< HEAD
-    let global_bond_handle = global_bond_handle(validator);
-=======
     let total_bonded_handle = total_bonded_handle(validator);
->>>>>>> fdeaf23f
 
     // Check that validator is not inactive at anywhere between the current
     // epoch and pipeline offset
@@ -931,17 +909,10 @@
         .get_delta_val(storage, current_epoch + offset, &params)?
         .unwrap_or_default();
     bond_handle.set(storage, cur_remain + amount, current_epoch, offset)?;
-<<<<<<< HEAD
-    let cur_remain_global = global_bond_handle
-        .get_delta_val(storage, current_epoch + offset, &params)?
-        .unwrap_or_default();
-    global_bond_handle.set(
-=======
     let cur_remain_global = total_bonded_handle
         .get_delta_val(storage, current_epoch + offset, &params)?
         .unwrap_or_default();
     total_bonded_handle.set(
->>>>>>> fdeaf23f
         storage,
         cur_remain_global + amount,
         current_epoch,
@@ -1536,10 +1507,6 @@
 struct BondAndUnbondUpdates {
     bond_start: Epoch,
     new_bond_value: token::Change,
-<<<<<<< HEAD
-    new_global_bond_value: token::Change,
-=======
->>>>>>> fdeaf23f
     unbond_value: token::Change,
 }
 
@@ -1569,11 +1536,7 @@
         }
     }
     // Make sure the target is actually a validator
-<<<<<<< HEAD
-    if !is_validator(storage, validator, &params, pipeline_epoch)? {
-=======
     if !is_validator(storage, validator)? {
->>>>>>> fdeaf23f
         return Err(BondError::NotAValidator(validator.clone()).into());
     }
     // Make sure the validator is not currently frozen
@@ -1596,10 +1559,6 @@
 
     let source = source.unwrap_or(validator);
     let bonds_handle = bond_handle(source, validator);
-<<<<<<< HEAD
-    let global_bonds_handle = global_bond_handle(validator);
-=======
->>>>>>> fdeaf23f
 
     tracing::debug!("\nBonds before decrementing:");
     for ep in Epoch::default().iter_range(current_epoch.0 + 3) {
@@ -1650,22 +1609,10 @@
         // println!("\nBond (epoch, amnt) = ({}, {})", bond_epoch, bond_amount);
         // println!("remaining = {}", remaining);
 
-<<<<<<< HEAD
-        let global_bond_amount =
-            global_bonds_handle.get_delta_val(storage, bond_epoch, &params)?;
-        debug_assert!(global_bond_amount.is_some());
-        let global_bond_amount = global_bond_amount.unwrap_or_default();
-
-=======
->>>>>>> fdeaf23f
         let to_unbond = cmp::min(bond_amount, remaining);
         new_bond_values.insert(BondAndUnbondUpdates {
             bond_start: bond_epoch,
             new_bond_value: bond_amount - to_unbond,
-<<<<<<< HEAD
-            new_global_bond_value: global_bond_amount - to_unbond,
-=======
->>>>>>> fdeaf23f
             unbond_value: to_unbond,
         });
         // println!("to_unbond (init) = {}", to_unbond);
@@ -1701,23 +1648,10 @@
     for BondAndUnbondUpdates {
         bond_start,
         new_bond_value,
-<<<<<<< HEAD
-        new_global_bond_value,
-=======
->>>>>>> fdeaf23f
         unbond_value,
     } in new_bond_values.into_iter()
     {
         bonds_handle.set(storage, new_bond_value, bond_start, 0)?;
-<<<<<<< HEAD
-        global_bonds_handle.set(
-            storage,
-            new_global_bond_value,
-            bond_start,
-            0,
-        )?;
-=======
->>>>>>> fdeaf23f
         update_unbond(
             &unbonds,
             storage,
@@ -1736,20 +1670,9 @@
             tracing::debug!("bond ∆ at epoch {}: {}", ep, delta);
         }
     }
-<<<<<<< HEAD
-    let stake_at_pipeline =
-        read_validator_stake(storage, &params, validator, pipeline_epoch)?
-            .unwrap_or_default()
-            .change();
-    let token_change = cmp::min(amount_after_slashing, stake_at_pipeline);
-    tracing::debug!(
-        "Token change including slashes on unbond = {}",
-        token_change
-=======
     tracing::debug!(
         "Token change including slashes on unbond = {}",
         -amount_after_slashing
->>>>>>> fdeaf23f
     );
 
     // Update the validator set at the pipeline offset. Since unbonding from a
@@ -1766,11 +1689,7 @@
             storage,
             &params,
             validator,
-<<<<<<< HEAD
-            -token_change,
-=======
             -amount_after_slashing,
->>>>>>> fdeaf23f
             current_epoch,
         )?;
     }
@@ -1780,18 +1699,6 @@
         storage,
         &params,
         validator,
-<<<<<<< HEAD
-        -token_change,
-        current_epoch,
-        params.pipeline_len,
-    )?;
-    update_total_deltas(
-        storage,
-        &params,
-        -token_change,
-        current_epoch,
-        params.pipeline_len,
-=======
         -amount_after_slashing,
         current_epoch,
         params.pipeline_len,
@@ -1802,7 +1709,6 @@
         -amount_after_slashing,
         current_epoch,
         params.pipeline_len,
->>>>>>> fdeaf23f
     )?;
 
     Ok(())
@@ -1973,11 +1879,7 @@
         .into());
     }
 
-<<<<<<< HEAD
-    let mut total_slashed = token::Amount::default();
-=======
     // let mut total_slashed = token::Amount::default();
->>>>>>> fdeaf23f
     let mut withdrawable_amount = token::Amount::default();
     // (withdraw_epoch, start_epoch)
     let mut unbonds_to_remove: Vec<(Epoch, Epoch)> = Vec::new();
@@ -2006,28 +1908,19 @@
         let slashes_for_this_unbond = find_slashes_in_range(
             storage,
             start_epoch,
-<<<<<<< HEAD
-            Some(withdraw_epoch - params.slash_processing_epoch_offset()),
-=======
             Some(
                 withdraw_epoch
                     - params.unbonding_len
                     - params.cubic_slashing_window_length,
             ),
->>>>>>> fdeaf23f
             validator,
         )?;
 
         let amount_after_slashing =
             get_slashed_amount(&params, amount, &slashes_for_this_unbond)?;
 
-<<<<<<< HEAD
-        total_slashed +=
-            amount - token::Amount::from_change(amount_after_slashing);
-=======
         // total_slashed +=
         //     amount - token::Amount::from_change(amount_after_slashing);
->>>>>>> fdeaf23f
         withdrawable_amount +=
             token::Amount::from_change(amount_after_slashing);
         unbonds_to_remove.push((withdraw_epoch, start_epoch));
@@ -2685,10 +2578,7 @@
         let validator = bond_id.validator.clone();
         let (bonds, _unbonds) = bonds_and_unbonds.entry(bond_id).or_default();
         bonds.push(make_bond_details(
-<<<<<<< HEAD
-=======
             params,
->>>>>>> fdeaf23f
             &validator,
             change,
             start,
@@ -2752,10 +2642,7 @@
         .filter(|(_start, change)| *change > token::Change::default())
         .map(|(start, change)| {
             make_bond_details(
-<<<<<<< HEAD
-=======
                 params,
->>>>>>> fdeaf23f
                 &validator,
                 change,
                 start,
@@ -2788,13 +2675,8 @@
     Ok(HashMap::from_iter([(bond_id, details)]))
 }
 
-<<<<<<< HEAD
-// TODO: check carefully for validity
-fn make_bond_details(
-=======
 fn make_bond_details(
     params: &PosParams,
->>>>>>> fdeaf23f
     validator: &Address,
     change: token::Change,
     start: Epoch,
@@ -2807,30 +2689,6 @@
         .cloned()
         .unwrap_or_default();
     let amount = token::Amount::from_change(change);
-<<<<<<< HEAD
-    let slashed_amount =
-        slashes
-            .iter()
-            .fold(None, |acc: Option<token::Amount>, slash| {
-                if slash.epoch >= start {
-                    let validator_slashes =
-                        applied_slashes.entry(validator.clone()).or_default();
-                    if !prev_applied_slashes
-                        .iter()
-                        .any(|s| s.clone() == slash.clone())
-                    {
-                        validator_slashes.push(slash.clone());
-                    }
-                    return Some(
-                        acc.unwrap_or_default()
-                            + mult_change_to_amount(slash.rate, change),
-                    );
-                }
-                acc
-            });
-    let slashed_amount =
-        slashed_amount.map(|slashed| cmp::min(amount, slashed));
-=======
     let mut slash_rates_by_epoch = BTreeMap::<Epoch, Decimal>::new();
 
     let validator_slashes =
@@ -2855,7 +2713,6 @@
         Some(amount - amount_after_slashing)
     };
 
->>>>>>> fdeaf23f
     BondDetails {
         start,
         amount,
@@ -2863,10 +2720,6 @@
     }
 }
 
-<<<<<<< HEAD
-// TODO: check carefully for validity
-=======
->>>>>>> fdeaf23f
 fn make_unbond_details(
     params: &PosParams,
     validator: &Address,
@@ -2880,39 +2733,6 @@
         .get(validator)
         .cloned()
         .unwrap_or_default();
-<<<<<<< HEAD
-    // TODO: checks bounds for considering valid unbond with slash!
-    let slashed_amount =
-        slashes
-            .iter()
-            .fold(None, |acc: Option<token::Amount>, slash| {
-                if slash.epoch >= start
-                    && slash.epoch
-                        < withdraw
-                            .checked_sub(Epoch(
-                                params.unbonding_len
-                                    + params.cubic_slashing_window_length,
-                            ))
-                            .unwrap_or_default()
-                {
-                    let validator_slashes =
-                        applied_slashes.entry(validator.clone()).or_default();
-                    if !prev_applied_slashes
-                        .iter()
-                        .any(|s| s.clone() == slash.clone())
-                    {
-                        validator_slashes.push(slash.clone());
-                    }
-                    return Some(
-                        acc.unwrap_or_default()
-                            + decimal_mult_amount(slash.rate, amount),
-                    );
-                }
-                acc
-            });
-    let slashed_amount =
-        slashed_amount.map(|slashed| cmp::min(amount, slashed));
-=======
     let mut slash_rates_by_epoch = BTreeMap::<Epoch, Decimal>::new();
 
     let validator_slashes =
@@ -2945,7 +2765,6 @@
         Some(amount - amount_after_slashing)
     };
 
->>>>>>> fdeaf23f
     UnbondDetails {
         start,
         withdraw,
@@ -3167,16 +2986,6 @@
 where
     S: StorageRead + StorageWrite,
 {
-<<<<<<< HEAD
-    tracing::debug!(
-        "Slashing validator {} on new evidence from epoch {} (current epoch = \
-         {})",
-        validator,
-        evidence_epoch,
-        current_epoch
-    );
-=======
->>>>>>> fdeaf23f
     let evidence_block_height: u64 = evidence_block_height.into();
     let slash = Slash {
         epoch: evidence_epoch,
@@ -3422,12 +3231,9 @@
         // became active after the infraction epoch, accounting for slashes
         let mut total_unbonded = token::Amount::default();
 
-<<<<<<< HEAD
-=======
         let total_bonded_handle = total_bonded_handle(&validator);
         let mut sum_post_bonds = token::Change::default();
-
->>>>>>> fdeaf23f
+        
         // Start from after the infraction epoch up thru last epoch before
         // processing
         tracing::debug!("Iterating over unbonds after the infraction epoch");
@@ -3436,10 +3242,7 @@
             current_epoch.prev(),
         ) {
             tracing::debug!("Epoch {}", epoch);
-<<<<<<< HEAD
-=======
             let mut recent_unbonds = token::Change::default();
->>>>>>> fdeaf23f
             let unbonds = unbond_records_handle(&validator).at(&epoch);
             for unbond in unbonds.iter(storage)? {
                 let (start, unbond_amount) = unbond?;
@@ -3448,30 +3251,6 @@
                     &unbond_amount,
                     &start
                 );
-<<<<<<< HEAD
-                if start > infraction_epoch {
-                    continue;
-                }
-
-                let prev_slashes = find_slashes_in_range(
-                    storage,
-                    start,
-                    Some(
-                        infraction_epoch
-                            .checked_sub(Epoch(
-                                params.slash_processing_epoch_offset(),
-                            ))
-                            .unwrap_or_default(),
-                    ),
-                    &validator,
-                )?;
-                tracing::debug!("Slashes for this unbond: {:?}", prev_slashes);
-
-                total_unbonded += token::Amount::from_change(
-                    get_slashed_amount(&params, unbond_amount, &prev_slashes)?,
-                );
-
-=======
                 if start <= infraction_epoch {
                     let prev_slashes = find_slashes_in_range(
                         storage,
@@ -3501,21 +3280,17 @@
                     recent_unbonds += unbond_amount.change();
                 }
 
->>>>>>> fdeaf23f
                 tracing::debug!(
                     "Total unbonded (epoch {}) w slashing = {}",
                     epoch,
                     total_unbonded
                 );
             }
-<<<<<<< HEAD
-=======
 
             sum_post_bonds += total_bonded_handle
                 .get_delta_val(storage, epoch, &params)?
                 .unwrap_or_default()
                 - recent_unbonds;
->>>>>>> fdeaf23f
         }
 
         // Compute the adjusted validator deltas and slashed amounts from the
@@ -3527,10 +3302,7 @@
                 current_epoch + offset,
                 last_slash
             );
-<<<<<<< HEAD
-=======
             let mut recent_unbonds = token::Change::default();
->>>>>>> fdeaf23f
             let unbonds =
                 unbond_records_handle(&validator).at(&(current_epoch + offset));
 
@@ -3541,29 +3313,6 @@
                     &unbond_amount,
                     &start
                 );
-<<<<<<< HEAD
-                if start > infraction_epoch {
-                    continue;
-                }
-
-                let prev_slashes = find_slashes_in_range(
-                    storage,
-                    start,
-                    Some(
-                        infraction_epoch
-                            .checked_sub(Epoch(
-                                params.slash_processing_epoch_offset(),
-                            ))
-                            .unwrap_or_default(),
-                    ),
-                    &validator,
-                )?;
-                tracing::debug!("Slashes for this unbond: {:?}", prev_slashes);
-
-                total_unbonded += token::Amount::from_change(
-                    get_slashed_amount(&params, unbond_amount, &prev_slashes)?,
-                );
-=======
                 if start <= infraction_epoch {
                     let prev_slashes = find_slashes_in_range(
                         storage,
@@ -3593,7 +3342,6 @@
                     recent_unbonds += unbond_amount.change();
                 }
 
->>>>>>> fdeaf23f
                 tracing::debug!(
                     "Total unbonded (offset {}) w slashing = {}",
                     offset,
@@ -3605,30 +3353,8 @@
                 total_rate,
                 validator_stake_at_infraction - total_unbonded,
             )
-            .change();
-<<<<<<< HEAD
-            // println!("This slash = {}", this_slash);
-
-            let diff_slashed_amount = last_slash - this_slash;
-            // println!("Diff slashed amount = {}", diff_slashed_amount);
-
-            let val_updates =
-                deltas_for_update.entry(validator.clone()).or_default();
-            val_updates.push((offset, diff_slashed_amount));
-
-            // total_slashed -= diff_slashed_amount;
-            last_slash = this_slash;
-            // total_unbonded = token::Amount::default();
-        }
-    }
-    // println!("\nUpdating deltas");
-    // Update the deltas in storage
-    let mut total_slashed = token::Change::default();
-    for (validator, updates) in deltas_for_update {
-        for (offset, delta) in updates {
-            // println!("Val {}, offset {}, delta {}", &validator, offset,
-            // delta);
-=======
+                .change();
+            
             let diff_slashed_amount = last_slash - this_slash;
             last_slash = this_slash;
 
@@ -3642,7 +3368,6 @@
                 .unwrap_or_default()
                 - recent_unbonds;
 
->>>>>>> fdeaf23f
             let validator_stake_at_offset = read_validator_stake(
                 storage,
                 &params,
@@ -3651,42 +3376,6 @@
             )?
             .unwrap_or_default()
             .change();
-<<<<<<< HEAD
-            // Want to compute the of sum of remaining bonds that have become
-            // active after the infraction epoch (this may be
-            // computationally expensive)
-            let sum_post_bonds = get_validator_bond_sums(
-                storage,
-                &validator,
-                infraction_epoch.next(),
-                current_epoch + offset,
-            )?;
-            // println!("\nUnslashable bonds = {}", sum_post_bonds);
-            let slashable_stake_at_offset =
-                validator_stake_at_offset - sum_post_bonds.change();
-            // let slashable_stake_at_offset = validator_stake_at_offset;
-            assert!(slashable_stake_at_offset >= token::Change::default());
-
-            // println!("Stake at offset = {}", validator_stake_at_offset);
-            // println!(
-            //     "Slashable stake at offset = {}",
-            //     slashable_stake_at_offset
-            // );
-            let change = if slashable_stake_at_offset + delta
-                < token::Change::default()
-            {
-                -slashable_stake_at_offset
-            } else {
-                delta
-            };
-            tracing::debug!(
-                "Deltas change = {} at offset {} for validator {}",
-                change,
-                offset,
-                &validator
-            );
-            total_slashed -= change;
-=======
             let slashable_stake_at_offset =
                 validator_stake_at_offset - sum_post_bonds;
             assert!(slashable_stake_at_offset >= token::Change::default());
@@ -3714,39 +3403,26 @@
                 &validator
             );
             // total_slashed -= change;
->>>>>>> fdeaf23f
 
             update_validator_deltas(
                 storage,
                 &params,
                 &validator,
-<<<<<<< HEAD
-                change,
-=======
                 delta,
->>>>>>> fdeaf23f
                 current_epoch,
                 offset,
             )?;
             update_total_deltas(
                 storage,
                 &params,
-<<<<<<< HEAD
-                change,
-=======
                 delta,
->>>>>>> fdeaf23f
                 current_epoch,
                 offset,
             )?;
         }
     }
 
-<<<<<<< HEAD
-    debug_assert!(total_slashed >= token::Change::default());
-=======
     // debug_assert!(total_slashed >= token::Change::default());
->>>>>>> fdeaf23f
 
     // TODO: Transfer all slashed tokens from PoS account to Slash Pool address
     // let staking_token = staking_token_address(storage);
@@ -3815,10 +3491,6 @@
     let stake =
         read_validator_stake(storage, &params, validator, pipeline_epoch)?
             .unwrap_or_default();
-<<<<<<< HEAD
-    dbg!(&stake);
-=======
->>>>>>> fdeaf23f
 
     insert_validator_into_validator_set(
         storage,
@@ -3875,37 +3547,8 @@
     Ok(total)
 }
 
-<<<<<<< HEAD
-fn get_validator_bond_sums<S>(
-    storage: &S,
-    validator: &Address,
-    start_epoch: Epoch,
-    end_epoch: Epoch,
-) -> storage_api::Result<token::Amount>
-where
-    S: StorageRead,
-{
-    let bond_iter = global_bond_handle(validator)
-        .get_data_handler()
-        .iter(storage)?
-        .filter_map(|bond| {
-            if let Ok((epoch, delta)) = bond {
-                if epoch < start_epoch || epoch > end_epoch {
-                    return None;
-                }
-                return Some(token::Amount::from_change(delta));
-            }
-            None
-        });
-    Ok(bond_iter.sum::<token::Amount>())
-}
-
-/// Find slashes applicable to a validator with inclusive `start` and `end`
-/// epoch.
-=======
 /// Find slashes applicable to a validator with inclusive `start` and exclusive
 /// `end` epoch.
->>>>>>> fdeaf23f
 fn find_slashes_in_range<S>(
     storage: &S,
     start: Epoch,
@@ -3919,11 +3562,7 @@
     for slash in validator_slashes_handle(validator).iter(storage)? {
         let slash = slash?;
         if start <= slash.epoch
-<<<<<<< HEAD
-            && end.map(|end| slash.epoch <= end).unwrap_or(true)
-=======
             && end.map(|end| slash.epoch < end).unwrap_or(true)
->>>>>>> fdeaf23f
         {
             // println!(
             //     "Slash (epoch, rate) = ({}, {})",
