//! Proof of Stake system.
//!
//! TODO: We might need to storage both active and total validator set voting
//! power. For consensus, we only consider active validator set voting power,
//! but for other activities in which inactive validators can participate (e.g.
//! voting on a protocol parameter changes, upgrades, default VP changes) we
//! should use the total validator set voting power.

#![doc(html_favicon_url = "https://dev.namada.net/master/favicon.png")]
#![doc(html_logo_url = "https://dev.namada.net/master/rustdoc-logo.png")]
#![warn(missing_docs)]
#![deny(rustdoc::broken_intra_doc_links)]
#![deny(rustdoc::private_intra_doc_links)]

pub mod epoched;
pub mod parameters;
pub mod pos_queries;
pub mod rewards;
pub mod storage;
pub mod types;
// pub mod validation;

mod error;
#[cfg(test)]
mod tests;

use core::fmt::Debug;
use std::cmp::{self, Reverse};
use std::collections::{BTreeMap, BTreeSet, HashMap, HashSet};

use borsh::BorshDeserialize;
pub use error::*;
use namada_core::ledger::storage_api::collections::lazy_map::{
    Collectable, LazyMap, NestedMap, NestedSubKey, SubKey,
};
use namada_core::ledger::storage_api::collections::{LazyCollection, LazySet};
use namada_core::ledger::storage_api::{
    self, governance, token, ResultExt, StorageRead, StorageWrite,
};
use namada_core::types::address::{Address, InternalAddress};
use namada_core::types::dec::Dec;
use namada_core::types::key::{
    common, protocol_pk_key, tm_consensus_key_raw_hash, PublicKeyTmRawHash,
};
pub use namada_core::types::storage::{Epoch, Key, KeySeg};
use once_cell::unsync::Lazy;
pub use parameters::{OwnedPosParams, PosParams};
use rewards::PosRewardsCalculator;
use storage::{
    bonds_for_source_prefix, bonds_prefix, consensus_keys_key,
    get_validator_address_from_bond, is_bond_key, is_unbond_key,
    is_validator_slashes_key, last_block_proposer_key, params_key,
    slashes_prefix, unbonds_for_source_prefix, unbonds_prefix,
    validator_address_raw_hash_key, validator_last_slash_key,
    validator_max_commission_rate_change_key,
};
use types::{
    into_tm_voting_power, BelowCapacityValidatorSet,
    BelowCapacityValidatorSets, BondDetails, BondId, Bonds,
    BondsAndUnbondsDetail, BondsAndUnbondsDetails, CommissionRates,
    ConsensusValidator, ConsensusValidatorSet, ConsensusValidatorSets,
    DelegatorRedelegatedBonded, DelegatorRedelegatedUnbonded,
    EagerRedelegatedBondsMap, EpochedSlashes, GenesisValidator,
    IncomingRedelegations, OutgoingRedelegations, Position,
    RedelegatedBondsOrUnbonds, RedelegatedTokens, ReverseOrdTokenAmount,
    RewardsAccumulator, RewardsProducts, Slash, SlashType, SlashedAmount,
    Slashes, TotalConsensusStakes, TotalDeltas, TotalRedelegatedBonded,
    TotalRedelegatedUnbonded, UnbondDetails, Unbonds, ValidatorAddresses,
    ValidatorConsensusKeys, ValidatorDeltas, ValidatorEthColdKeys,
    ValidatorEthHotKeys, ValidatorPositionAddresses, ValidatorProtocolKeys,
    ValidatorSetPositions, ValidatorSetUpdate, ValidatorState, ValidatorStates,
    ValidatorTotalUnbonded, VoteInfo, WeightedValidator,
};

/// Address of the PoS account implemented as a native VP
pub const ADDRESS: Address = Address::Internal(InternalAddress::PoS);

/// Address of the PoS slash pool account
pub const SLASH_POOL_ADDRESS: Address =
    Address::Internal(InternalAddress::PosSlashPool);

/// Address of the staking token (i.e. the native token)
pub fn staking_token_address(storage: &impl StorageRead) -> Address {
    storage
        .get_native_token()
        .expect("Must be able to read native token address")
}

<<<<<<< HEAD
=======
/// Number of epochs below the current epoch for which full validator sets are
/// stored
const STORE_VALIDATOR_SETS_LEN: u64 = 2;

#[allow(missing_docs)]
#[derive(Error, Debug)]
pub enum GenesisError {
    #[error("Voting power overflow: {0}")]
    VotingPowerOverflow(TryFromIntError),
}

#[allow(missing_docs)]
#[derive(Error, Debug)]
pub enum InflationError {
    #[error("Error in calculating rewards: {0}")]
    Rewards(rewards::RewardsError),
    #[error("Expected validator {0} to be in consensus set but got: {1:?}")]
    ExpectedValidatorInConsensus(Address, Option<ValidatorState>),
}

#[allow(missing_docs)]
#[derive(Error, Debug)]
pub enum BecomeValidatorError {
    #[error("The given address {0} is already a validator")]
    AlreadyValidator(Address),
}

#[allow(missing_docs)]
#[derive(Error, Debug)]
pub enum BondError {
    #[error("The given address {0} is not a validator address")]
    NotAValidator(Address),
    #[error(
        "The given source address {0} is a validator address. Validators may \
         not delegate."
    )]
    SourceMustNotBeAValidator(Address),
    #[error("The given validator address {0} is inactive")]
    InactiveValidator(Address),
    #[error("Voting power overflow: {0}")]
    VotingPowerOverflow(TryFromIntError),
}

#[allow(missing_docs)]
#[derive(Error, Debug)]
pub enum UnbondError {
    #[error("No bond could be found")]
    NoBondFound,
    #[error(
        "Trying to withdraw more tokens ({0}) than the amount bonded ({0})"
    )]
    UnbondAmountGreaterThanBond(String, String),
    #[error("No bonds found for the validator {0}")]
    ValidatorHasNoBonds(Address),
    #[error("Voting power not found for the validator {0}")]
    ValidatorHasNoVotingPower(Address),
    #[error("Voting power overflow: {0}")]
    VotingPowerOverflow(TryFromIntError),
    #[error("Trying to unbond from a frozen validator: {0}")]
    ValidatorIsFrozen(Address),
}

#[allow(missing_docs)]
#[derive(Error, Debug)]
pub enum WithdrawError {
    #[error("No unbond could be found for {0}")]
    NoUnbondFound(BondId),
    #[error("No unbond may be withdrawn yet for {0}")]
    NoWithdrawableUnbond(BondId),
}

#[allow(missing_docs)]
#[derive(Error, Debug)]
pub enum SlashError {
    #[error("The validator {0} has no total deltas value")]
    ValidatorHasNoTotalDeltas(Address),
    #[error("The validator {0} has no voting power")]
    ValidatorHasNoVotingPower(Address),
    #[error("Unexpected slash token change")]
    InvalidSlashChange(i128),
    #[error("Voting power overflow: {0}")]
    VotingPowerOverflow(TryFromIntError),
    #[error("Unexpected negative stake {0} for validator {1}")]
    NegativeStake(i128, Address),
}

#[allow(missing_docs)]
#[derive(Error, Debug)]
pub enum CommissionRateChangeError {
    #[error("Unexpected negative commission rate {0} for validator {1}")]
    NegativeRate(Dec, Address),
    #[error(
        "Unexpected commission rate {0} larger than 1.0 for validator {1}"
    )]
    LargerThanOne(Dec, Address),
    #[error("Rate change of {0} is too large for validator {1}")]
    RateChangeTooLarge(Dec, Address),
    #[error(
        "There is no maximum rate change written in storage for validator {0}"
    )]
    NoMaxSetInStorage(Address),
    #[error("Cannot write to storage for validator {0}")]
    CannotWrite(Address),
    #[error("Cannot read storage for validator {0}")]
    CannotRead(Address),
}

#[allow(missing_docs)]
#[derive(Error, Debug)]
pub enum UnjailValidatorError {
    #[error("The given address {0} is not a validator address")]
    NotAValidator(Address),
    #[error("The given address {0} is not jailed in epoch {1}")]
    NotJailed(Address, Epoch),
    #[error(
        "The given address {0} is not eligible for unnjailing until epoch \
         {1}: current epoch is {2}"
    )]
    NotEligible(Address, Epoch, Epoch),
}

impl From<BecomeValidatorError> for storage_api::Error {
    fn from(err: BecomeValidatorError) -> Self {
        Self::new(err)
    }
}

impl From<BondError> for storage_api::Error {
    fn from(err: BondError) -> Self {
        Self::new(err)
    }
}

impl From<UnbondError> for storage_api::Error {
    fn from(err: UnbondError) -> Self {
        Self::new(err)
    }
}

impl From<WithdrawError> for storage_api::Error {
    fn from(err: WithdrawError) -> Self {
        Self::new(err)
    }
}

impl From<CommissionRateChangeError> for storage_api::Error {
    fn from(err: CommissionRateChangeError) -> Self {
        Self::new(err)
    }
}

impl From<InflationError> for storage_api::Error {
    fn from(err: InflationError) -> Self {
        Self::new(err)
    }
}

impl From<UnjailValidatorError> for storage_api::Error {
    fn from(err: UnjailValidatorError) -> Self {
        Self::new(err)
    }
}

>>>>>>> 66a75676
/// Get the storage handle to the epoched consensus validator set
pub fn consensus_validator_set_handle() -> ConsensusValidatorSets {
    let key = storage::consensus_validator_set_key();
    ConsensusValidatorSets::open(key)
}

/// Get the storage handle to the epoched below-capacity validator set
pub fn below_capacity_validator_set_handle() -> BelowCapacityValidatorSets {
    let key = storage::below_capacity_validator_set_key();
    BelowCapacityValidatorSets::open(key)
}

/// Get the storage handle to a PoS validator's consensus key (used for
/// signing block votes).
pub fn validator_consensus_key_handle(
    validator: &Address,
) -> ValidatorConsensusKeys {
    let key = storage::validator_consensus_key_key(validator);
    ValidatorConsensusKeys::open(key)
}

/// Get the storage handle to a PoS validator's protocol key key.
pub fn validator_protocol_key_handle(
    validator: &Address,
) -> ValidatorProtocolKeys {
    let key = protocol_pk_key(validator);
    ValidatorProtocolKeys::open(key)
}

/// Get the storage handle to a PoS validator's eth hot key.
pub fn validator_eth_hot_key_handle(
    validator: &Address,
) -> ValidatorEthHotKeys {
    let key = storage::validator_eth_hot_key_key(validator);
    ValidatorEthHotKeys::open(key)
}

/// Get the storage handle to a PoS validator's eth cold key.
pub fn validator_eth_cold_key_handle(
    validator: &Address,
) -> ValidatorEthColdKeys {
    let key = storage::validator_eth_cold_key_key(validator);
    ValidatorEthColdKeys::open(key)
}

/// Get the storage handle to the total consensus validator stake
pub fn total_consensus_stake_key_handle() -> TotalConsensusStakes {
    let key = storage::total_consensus_stake_key();
    TotalConsensusStakes::open(key)
}

/// Get the storage handle to a PoS validator's state
pub fn validator_state_handle(validator: &Address) -> ValidatorStates {
    let key = storage::validator_state_key(validator);
    ValidatorStates::open(key)
}

/// Get the storage handle to a PoS validator's deltas
pub fn validator_deltas_handle(validator: &Address) -> ValidatorDeltas {
    let key = storage::validator_deltas_key(validator);
    ValidatorDeltas::open(key)
}

/// Get the storage handle to the total deltas
pub fn total_deltas_handle() -> TotalDeltas {
    let key = storage::total_deltas_key();
    TotalDeltas::open(key)
}

/// Get the storage handle to the set of all validators
pub fn validator_addresses_handle() -> ValidatorAddresses {
    let key = storage::validator_addresses_key();
    ValidatorAddresses::open(key)
}

/// Get the storage handle to a PoS validator's commission rate
pub fn validator_commission_rate_handle(
    validator: &Address,
) -> CommissionRates {
    let key = storage::validator_commission_rate_key(validator);
    CommissionRates::open(key)
}

/// Get the storage handle to a bond, which is dynamically updated with when
/// unbonding
pub fn bond_handle(source: &Address, validator: &Address) -> Bonds {
    let bond_id = BondId {
        source: source.clone(),
        validator: validator.clone(),
    };
    let key = storage::bond_key(&bond_id);
    Bonds::open(key)
}

/// Get the storage handle to a validator's total bonds, which are not updated
/// due to unbonding
pub fn total_bonded_handle(validator: &Address) -> Bonds {
    let key = storage::validator_total_bonded_key(validator);
    Bonds::open(key)
}

/// Get the storage handle to an unbond
pub fn unbond_handle(source: &Address, validator: &Address) -> Unbonds {
    let bond_id = BondId {
        source: source.clone(),
        validator: validator.clone(),
    };
    let key = storage::unbond_key(&bond_id);
    Unbonds::open(key)
}

/// Get the storage handle to a validator's total-unbonded map
pub fn total_unbonded_handle(validator: &Address) -> ValidatorTotalUnbonded {
    let key = storage::validator_total_unbonded_key(validator);
    ValidatorTotalUnbonded::open(key)
}

/// Get the storage handle to a PoS validator's deltas
pub fn validator_set_positions_handle() -> ValidatorSetPositions {
    let key = storage::validator_set_positions_key();
    ValidatorSetPositions::open(key)
}

/// Get the storage handle to a PoS validator's slashes
pub fn validator_slashes_handle(validator: &Address) -> Slashes {
    let key = storage::validator_slashes_key(validator);
    Slashes::open(key)
}

/// Get the storage handle to list of all slashes to be processed and ultimately
/// placed in the `validator_slashes_handle`
pub fn enqueued_slashes_handle() -> EpochedSlashes {
    let key = storage::enqueued_slashes_key();
    EpochedSlashes::open(key)
}

/// Get the storage handle to the rewards accumulator for the consensus
/// validators in a given epoch
pub fn rewards_accumulator_handle() -> RewardsAccumulator {
    let key = storage::consensus_validator_rewards_accumulator_key();
    RewardsAccumulator::open(key)
}

/// Get the storage handle to a validator's self rewards products
pub fn validator_rewards_products_handle(
    validator: &Address,
) -> RewardsProducts {
    let key = storage::validator_self_rewards_product_key(validator);
    RewardsProducts::open(key)
}

/// Get the storage handle to the delegator rewards products associated with a
/// particular validator
pub fn delegator_rewards_products_handle(
    validator: &Address,
) -> RewardsProducts {
    let key = storage::validator_delegation_rewards_product_key(validator);
    RewardsProducts::open(key)
}

/// Get the storage handle to a validator's incoming redelegations
pub fn validator_incoming_redelegations_handle(
    validator: &Address,
) -> IncomingRedelegations {
    let key = storage::validator_incoming_redelegations_key(validator);
    IncomingRedelegations::open(key)
}

/// Get the storage handle to a validator's outgoing redelegations
pub fn validator_outgoing_redelegations_handle(
    validator: &Address,
) -> OutgoingRedelegations {
    let key: Key = storage::validator_outgoing_redelegations_key(validator);
    OutgoingRedelegations::open(key)
}

/// Get the storage handle to a validator's total redelegated bonds
pub fn validator_total_redelegated_bonded_handle(
    validator: &Address,
) -> TotalRedelegatedBonded {
    let key: Key = storage::validator_total_redelegated_bonded_key(validator);
    TotalRedelegatedBonded::open(key)
}

/// Get the storage handle to a validator's outgoing redelegations
pub fn validator_total_redelegated_unbonded_handle(
    validator: &Address,
) -> TotalRedelegatedUnbonded {
    let key: Key = storage::validator_total_redelegated_unbonded_key(validator);
    TotalRedelegatedUnbonded::open(key)
}

/// Get the storage handle to a delegator's redelegated bonds information
pub fn delegator_redelegated_bonds_handle(
    delegator: &Address,
) -> DelegatorRedelegatedBonded {
    let key: Key = storage::delegator_redelegated_bonds_key(delegator);
    DelegatorRedelegatedBonded::open(key)
}

/// Get the storage handle to a delegator's redelegated unbonds information
pub fn delegator_redelegated_unbonds_handle(
    delegator: &Address,
) -> DelegatorRedelegatedUnbonded {
    let key: Key = storage::delegator_redelegated_unbonds_key(delegator);
    DelegatorRedelegatedUnbonded::open(key)
}

/// Init genesis. Requires that the governance parameters are initialized.
pub fn init_genesis<S>(
    storage: &mut S,
    params: &OwnedPosParams,
    validators: impl Iterator<Item = GenesisValidator> + Clone,
    current_epoch: namada_core::types::storage::Epoch,
) -> storage_api::Result<()>
where
    S: StorageRead + StorageWrite,
{
    tracing::debug!("Initializing PoS genesis");
    write_pos_params(storage, params)?;
    let params = read_non_pos_owned_params(storage, params.clone())?;

    let mut total_bonded = token::Amount::zero();
    consensus_validator_set_handle().init(storage, current_epoch)?;
    below_capacity_validator_set_handle().init(storage, current_epoch)?;
    validator_set_positions_handle().init(storage, current_epoch)?;
    validator_addresses_handle().init(storage, current_epoch)?;

    for GenesisValidator {
        address,
        tokens,
        consensus_key,
        protocol_key,
        eth_cold_key,
        eth_hot_key,
        commission_rate,
        max_commission_rate_change,
    } in validators
    {
        // This will fail if the key is already being used - the uniqueness must
        // be enforced in the genesis configuration to prevent it
        try_insert_consensus_key(storage, &consensus_key)?;

        total_bonded += tokens;

        // Insert the validator into a validator set and write its epoched
        // validator data
        insert_validator_into_validator_set(
            storage,
            &params,
            &address,
            tokens,
            current_epoch,
            0,
        )?;

        validator_addresses_handle()
            .at(&current_epoch)
            .insert(storage, address.clone())?;

        // Write other validator data to storage
        write_validator_address_raw_hash(storage, &address, &consensus_key)?;
        write_validator_max_commission_rate_change(
            storage,
            &address,
            max_commission_rate_change,
        )?;
        validator_consensus_key_handle(&address).init_at_genesis(
            storage,
            consensus_key,
            current_epoch,
        )?;
        validator_protocol_key_handle(&address).init_at_genesis(
            storage,
            protocol_key,
            current_epoch,
        )?;
        validator_eth_hot_key_handle(&address).init_at_genesis(
            storage,
            eth_hot_key,
            current_epoch,
        )?;
        validator_eth_cold_key_handle(&address).init_at_genesis(
            storage,
            eth_cold_key,
            current_epoch,
        )?;
        validator_deltas_handle(&address).init_at_genesis(
            storage,
            tokens.change(),
            current_epoch,
        )?;
        bond_handle(&address, &address).init_at_genesis(
            storage,
            tokens,
            current_epoch,
        )?;
        total_bonded_handle(&address).init_at_genesis(
            storage,
            tokens,
            current_epoch,
        )?;
        validator_commission_rate_handle(&address).init_at_genesis(
            storage,
            commission_rate,
            current_epoch,
        )?;
    }

    // Store the total consensus validator stake to storage
    store_total_consensus_stake(storage, current_epoch)?;

    // Write total deltas to storage
    total_deltas_handle().init_at_genesis(
        storage,
        token::Change::from(total_bonded),
        current_epoch,
    )?;

    // Credit bonded token amount to the PoS account
    let staking_token = staking_token_address(storage);
    token::credit_tokens(storage, &staking_token, &ADDRESS, total_bonded)?;
    // Copy the genesis validator set into the pipeline epoch as well
    for epoch in (current_epoch.next()).iter_range(params.pipeline_len) {
        copy_validator_sets_and_positions(
            storage,
            &params,
            current_epoch,
            epoch,
        )?;
    }

    tracing::debug!("Genesis initialized");

    Ok(())
}

/// Read PoS parameters
pub fn read_pos_params<S>(storage: &S) -> storage_api::Result<PosParams>
where
    S: StorageRead,
{
    let params = storage
        .read(&params_key())
        .transpose()
        .expect("PosParams should always exist in storage after genesis")?;
    read_non_pos_owned_params(storage, params)
}

/// Read non-PoS-owned parameters to add them to `OwnedPosParams` to construct
/// `PosParams`.
pub fn read_non_pos_owned_params<S>(
    storage: &S,
    owned: OwnedPosParams,
) -> storage_api::Result<PosParams>
where
    S: StorageRead,
{
    let max_proposal_period = governance::get_max_proposal_period(storage)?;
    Ok(PosParams {
        owned,
        max_proposal_period,
    })
}

/// Write PoS parameters
pub fn write_pos_params<S>(
    storage: &mut S,
    params: &OwnedPosParams,
) -> storage_api::Result<()>
where
    S: StorageRead + StorageWrite,
{
    let key = params_key();
    storage.write(&key, params)
}

/// Get the validator address given the raw hash of the Tendermint consensus key
pub fn find_validator_by_raw_hash<S>(
    storage: &S,
    raw_hash: impl AsRef<str>,
) -> storage_api::Result<Option<Address>>
where
    S: StorageRead,
{
    let key = validator_address_raw_hash_key(raw_hash);
    storage.read(&key)
}

/// Write PoS validator's address raw hash.
pub fn write_validator_address_raw_hash<S>(
    storage: &mut S,
    validator: &Address,
    consensus_key: &common::PublicKey,
) -> storage_api::Result<()>
where
    S: StorageRead + StorageWrite,
{
    let raw_hash = tm_consensus_key_raw_hash(consensus_key);
    storage.write(&validator_address_raw_hash_key(raw_hash), validator)
}

/// Read PoS validator's max commission rate change.
pub fn read_validator_max_commission_rate_change<S>(
    storage: &S,
    validator: &Address,
) -> storage_api::Result<Option<Dec>>
where
    S: StorageRead,
{
    let key = validator_max_commission_rate_change_key(validator);
    storage.read(&key)
}

/// Write PoS validator's max commission rate change.
pub fn write_validator_max_commission_rate_change<S>(
    storage: &mut S,
    validator: &Address,
    change: Dec,
) -> storage_api::Result<()>
where
    S: StorageRead + StorageWrite,
{
    let key = validator_max_commission_rate_change_key(validator);
    storage.write(&key, change)
}

/// Read the most recent slash epoch for the given epoch
pub fn read_validator_last_slash_epoch<S>(
    storage: &S,
    validator: &Address,
) -> storage_api::Result<Option<Epoch>>
where
    S: StorageRead,
{
    let key = validator_last_slash_key(validator);
    storage.read(&key)
}

/// Write the most recent slash epoch for the given epoch
pub fn write_validator_last_slash_epoch<S>(
    storage: &mut S,
    validator: &Address,
    epoch: Epoch,
) -> storage_api::Result<()>
where
    S: StorageRead + StorageWrite,
{
    let key = validator_last_slash_key(validator);
    storage.write(&key, epoch)
}

/// Read last block proposer address.
pub fn read_last_block_proposer_address<S>(
    storage: &S,
) -> storage_api::Result<Option<Address>>
where
    S: StorageRead,
{
    let key = last_block_proposer_key();
    storage.read(&key)
}

/// Write last block proposer address.
pub fn write_last_block_proposer_address<S>(
    storage: &mut S,
    address: Address,
) -> storage_api::Result<()>
where
    S: StorageRead + StorageWrite,
{
    let key = last_block_proposer_key();
    storage.write(&key, address)
}

/// Read PoS validator's delta value.
pub fn read_validator_deltas_value<S>(
    storage: &S,
    validator: &Address,
    epoch: &namada_core::types::storage::Epoch,
) -> storage_api::Result<Option<token::Change>>
where
    S: StorageRead,
{
    let handle = validator_deltas_handle(validator);
    handle.get_delta_val(storage, *epoch)
}

/// Read PoS validator's stake (sum of deltas).
/// For non-validators and validators with `0` stake, this returns the default -
/// `token::Amount::zero()`.
pub fn read_validator_stake<S>(
    storage: &S,
    params: &PosParams,
    validator: &Address,
    epoch: namada_core::types::storage::Epoch,
) -> storage_api::Result<token::Amount>
where
    S: StorageRead,
{
    let handle = validator_deltas_handle(validator);
    let amount = handle
        .get_sum(storage, epoch, params)?
        .map(|change| {
            debug_assert!(change.non_negative());
            token::Amount::from_change(change)
        })
        .unwrap_or_default();
    Ok(amount)
}

/// Add or remove PoS validator's stake delta value
pub fn update_validator_deltas<S>(
    storage: &mut S,
    validator: &Address,
    delta: token::Change,
    current_epoch: namada_core::types::storage::Epoch,
    offset: u64,
) -> storage_api::Result<()>
where
    S: StorageRead + StorageWrite,
{
    let handle = validator_deltas_handle(validator);
    let val = handle
        .get_delta_val(storage, current_epoch + offset)?
        .unwrap_or_default();
    handle.set(storage, val + delta, current_epoch, offset)
}

/// Read PoS total stake (sum of deltas).
pub fn read_total_stake<S>(
    storage: &S,
    params: &PosParams,
    epoch: namada_core::types::storage::Epoch,
) -> storage_api::Result<token::Amount>
where
    S: StorageRead,
{
    let handle = total_deltas_handle();
    let amnt = handle
        .get_sum(storage, epoch, params)?
        .map(|change| {
            debug_assert!(change.non_negative());
            token::Amount::from_change(change)
        })
        .unwrap_or_default();
    Ok(amnt)
}

/// Read all addresses from consensus validator set.
pub fn read_consensus_validator_set_addresses<S>(
    storage: &S,
    epoch: namada_core::types::storage::Epoch,
) -> storage_api::Result<HashSet<Address>>
where
    S: StorageRead,
{
    consensus_validator_set_handle()
        .at(&epoch)
        .iter(storage)?
        .map(|res| res.map(|(_sub_key, address)| address))
        .collect()
}

/// Read all addresses from below-capacity validator set.
pub fn read_below_capacity_validator_set_addresses<S>(
    storage: &S,
    epoch: namada_core::types::storage::Epoch,
) -> storage_api::Result<HashSet<Address>>
where
    S: StorageRead,
{
    below_capacity_validator_set_handle()
        .at(&epoch)
        .iter(storage)?
        .map(|res| res.map(|(_sub_key, address)| address))
        .collect()
}

/// Read all addresses from the below-threshold set
pub fn read_below_threshold_validator_set_addresses<S>(
    storage: &S,
    epoch: namada_core::types::storage::Epoch,
) -> storage_api::Result<HashSet<Address>>
where
    S: StorageRead,
{
    let params = read_pos_params(storage)?;
    Ok(validator_addresses_handle()
        .at(&epoch)
        .iter(storage)?
        .map(Result::unwrap)
        .filter(|address| {
            matches!(
                validator_state_handle(address).get(storage, epoch, &params),
                Ok(Some(ValidatorState::BelowThreshold))
            )
        })
        .collect())
}

/// Read all addresses from consensus validator set with their stake.
pub fn read_consensus_validator_set_addresses_with_stake<S>(
    storage: &S,
    epoch: namada_core::types::storage::Epoch,
) -> storage_api::Result<BTreeSet<WeightedValidator>>
where
    S: StorageRead,
{
    consensus_validator_set_handle()
        .at(&epoch)
        .iter(storage)?
        .map(|res| {
            res.map(
                |(
                    NestedSubKey::Data {
                        key: bonded_stake,
                        nested_sub_key: _,
                    },
                    address,
                )| {
                    WeightedValidator {
                        address,
                        bonded_stake,
                    }
                },
            )
        })
        .collect()
}

/// Count the number of consensus validators
pub fn get_num_consensus_validators<S>(
    storage: &S,
    epoch: namada_core::types::storage::Epoch,
) -> storage_api::Result<u64>
where
    S: StorageRead,
{
    Ok(consensus_validator_set_handle()
        .at(&epoch)
        .iter(storage)?
        .count() as u64)
}

/// Read all addresses from below-capacity validator set with their stake.
pub fn read_below_capacity_validator_set_addresses_with_stake<S>(
    storage: &S,
    epoch: namada_core::types::storage::Epoch,
) -> storage_api::Result<BTreeSet<WeightedValidator>>
where
    S: StorageRead,
{
    below_capacity_validator_set_handle()
        .at(&epoch)
        .iter(storage)?
        .map(|res| {
            res.map(
                |(
                    NestedSubKey::Data {
                        key: ReverseOrdTokenAmount(bonded_stake),
                        nested_sub_key: _,
                    },
                    address,
                )| {
                    WeightedValidator {
                        address,
                        bonded_stake,
                    }
                },
            )
        })
        .collect()
}

/// Read all validator addresses.
/// TODO: expand this to include the jailed validators as well, as it currently
/// only does consensus and bc
pub fn read_all_validator_addresses<S>(
    storage: &S,
    epoch: namada_core::types::storage::Epoch,
) -> storage_api::Result<HashSet<Address>>
where
    S: StorageRead,
{
    validator_addresses_handle()
        .at(&epoch)
        .iter(storage)?
        .collect()
}

/// Update PoS total deltas.
/// Note: for EpochedDelta, write the value to change storage by
pub fn update_total_deltas<S>(
    storage: &mut S,
    delta: token::Change,
    current_epoch: namada_core::types::storage::Epoch,
    offset: u64,
) -> storage_api::Result<()>
where
    S: StorageRead + StorageWrite,
{
    let handle = total_deltas_handle();
    let val = handle
        .get_delta_val(storage, current_epoch + offset)?
        .unwrap_or_default();
    handle.set(storage, val + delta, current_epoch, offset)
}

/// Check if the provided address is a validator address
pub fn is_validator<S>(
    storage: &S,
    address: &Address,
) -> storage_api::Result<bool>
where
    S: StorageRead,
{
    let rate = read_validator_max_commission_rate_change(storage, address)?;
    Ok(rate.is_some())
}

/// Check if the provided address is a delegator address, optionally at a
/// particular epoch
pub fn is_delegator<S>(
    storage: &S,
    address: &Address,
    epoch: Option<namada_core::types::storage::Epoch>,
) -> storage_api::Result<bool>
where
    S: StorageRead + StorageWrite,
{
    let prefix = bonds_for_source_prefix(address);
    match epoch {
        Some(epoch) => {
            let iter = storage_api::iter_prefix_bytes(storage, &prefix)?;
            for res in iter {
                let (key, _) = res?;
                if let Some((bond_id, bond_epoch)) = is_bond_key(&key) {
                    if bond_id.source != bond_id.validator
                        && bond_epoch <= epoch
                    {
                        return Ok(true);
                    }
                }
            }
            Ok(false)
        }
        None => Ok(storage_api::iter_prefix_bytes(storage, &prefix)?
            .next()
            .is_some()),
    }
}

/// Self-bond tokens to a validator when `source` is `None` or equal to
/// the `validator` address, or delegate tokens from the `source` to the
/// `validator`.
pub fn bond_tokens<S>(
    storage: &mut S,
    source: Option<&Address>,
    validator: &Address,
    amount: token::Amount,
    current_epoch: Epoch,
) -> storage_api::Result<()>
where
    S: StorageRead + StorageWrite,
{
    tracing::debug!(
        "Bonding token amount {} at epoch {current_epoch}",
        amount.to_string_native()
    );
    if amount.is_zero() {
        return Ok(());
    }

    let params = read_pos_params(storage)?;
    let pipeline_epoch = current_epoch + params.pipeline_len;

    // Check that the source is not a validator
    if let Some(source) = source {
        if source != validator && is_validator(storage, source)? {
            return Err(
                BondError::SourceMustNotBeAValidator(source.clone()).into()
            );
        }
    }

    // Check that the validator is actually a validator
    let validator_state_handle = validator_state_handle(validator);
    let state = validator_state_handle.get(storage, pipeline_epoch, &params)?;
    if state.is_none() {
        return Err(BondError::NotAValidator(validator.clone()).into());
    }

    let source = source.unwrap_or(validator);
    tracing::debug!("Source {} --> Validator {}", source, validator);

    let bond_handle = bond_handle(source, validator);
    let total_bonded_handle = total_bonded_handle(validator);

    // Check that validator is not inactive at anywhere between the current
    // epoch and pipeline offset
    for epoch in current_epoch.iter_range(params.pipeline_len) {
        if let Some(ValidatorState::Inactive) =
            validator_state_handle.get(storage, epoch, &params)?
        {
            return Err(BondError::InactiveValidator(validator.clone()).into());
        }
    }

    if tracing::level_enabled!(tracing::Level::DEBUG) {
        let bonds = find_bonds(storage, source, validator)?;
        tracing::debug!("\nBonds before incrementing: {bonds:#?}");
    }

    // Initialize or update the bond at the pipeline offset
    bond_handle.add(storage, amount, current_epoch, params.pipeline_len)?;
    total_bonded_handle.add(
        storage,
        amount,
        current_epoch,
        params.pipeline_len,
    )?;

    if tracing::level_enabled!(tracing::Level::DEBUG) {
        let bonds = find_bonds(storage, source, validator)?;
        tracing::debug!("\nBonds after incrementing: {bonds:#?}");
    }

    // Update the validator set
    // Allow bonding even if the validator is jailed. However, if jailed, there
    // must be no changes to the validator set. Check at the pipeline epoch.
    let is_jailed_at_pipeline = matches!(
        validator_state_handle
            .get(storage, pipeline_epoch, &params)?
            .unwrap(),
        ValidatorState::Jailed
    );
    if !is_jailed_at_pipeline {
        update_validator_set(
            storage,
            &params,
            validator,
            amount.change(),
            pipeline_epoch,
        )?;
    }

    // Update the validator and total deltas
    update_validator_deltas(
        storage,
        validator,
        amount.change(),
        current_epoch,
        params.pipeline_len,
    )?;

    update_total_deltas(
        storage,
        amount.change(),
        current_epoch,
        params.pipeline_len,
    )?;

    // Transfer the bonded tokens from the source to PoS
    let staking_token = staking_token_address(storage);
    token::transfer(storage, &staking_token, source, &ADDRESS, amount)?;

    Ok(())
}

/// Insert the new validator into the right validator set (depending on its
/// stake)
fn insert_validator_into_validator_set<S>(
    storage: &mut S,
    params: &PosParams,
    address: &Address,
    stake: token::Amount,
    current_epoch: Epoch,
    offset: u64,
) -> storage_api::Result<()>
where
    S: StorageRead + StorageWrite,
{
    let target_epoch = current_epoch + offset;
    let consensus_set = consensus_validator_set_handle().at(&target_epoch);
    let below_cap_set = below_capacity_validator_set_handle().at(&target_epoch);

    let num_consensus_validators =
        get_num_consensus_validators(storage, target_epoch)?;

    if stake < params.validator_stake_threshold {
        validator_state_handle(address).set(
            storage,
            ValidatorState::BelowThreshold,
            current_epoch,
            offset,
        )?;
    } else if num_consensus_validators < params.max_validator_slots {
        insert_validator_into_set(
            &consensus_set.at(&stake),
            storage,
            &target_epoch,
            address,
        )?;
        validator_state_handle(address).set(
            storage,
            ValidatorState::Consensus,
            current_epoch,
            offset,
        )?;
    } else {
        // Check to see if the current genesis validator should replace one
        // already in the consensus set
        let min_consensus_amount =
            get_min_consensus_validator_amount(&consensus_set, storage)?;
        if stake > min_consensus_amount {
            // Swap this genesis validator in and demote the last min consensus
            // validator
            let min_consensus_handle = consensus_set.at(&min_consensus_amount);
            // Remove last min consensus validator
            let last_min_consensus_position =
                find_last_position(&min_consensus_handle, storage)?.expect(
                    "There must be always be at least 1 consensus validator",
                );
            let removed = min_consensus_handle
                .remove(storage, &last_min_consensus_position)?
                .expect(
                    "There must be always be at least 1 consensus validator",
                );
            // Insert last min consensus validator into the below-capacity set
            insert_validator_into_set(
                &below_cap_set.at(&min_consensus_amount.into()),
                storage,
                &target_epoch,
                &removed,
            )?;
            validator_state_handle(&removed).set(
                storage,
                ValidatorState::BelowCapacity,
                current_epoch,
                offset,
            )?;
            // Insert the current genesis validator into the consensus set
            insert_validator_into_set(
                &consensus_set.at(&stake),
                storage,
                &target_epoch,
                address,
            )?;
            // Update and set the validator states
            validator_state_handle(address).set(
                storage,
                ValidatorState::Consensus,
                current_epoch,
                offset,
            )?;
        } else {
            // Insert the current genesis validator into the below-capacity set
            insert_validator_into_set(
                &below_cap_set.at(&stake.into()),
                storage,
                &target_epoch,
                address,
            )?;
            validator_state_handle(address).set(
                storage,
                ValidatorState::BelowCapacity,
                current_epoch,
                offset,
            )?;
        }
    }
    Ok(())
}

/// Update validator set at the pipeline epoch when a validator receives a new
/// bond and when its bond is unbonded (self-bond or delegation).
fn update_validator_set<S>(
    storage: &mut S,
    params: &PosParams,
    validator: &Address,
    token_change: token::Change,
    epoch: Epoch,
) -> storage_api::Result<()>
where
    S: StorageRead + StorageWrite,
{
    if token_change.is_zero() {
        return Ok(());
    }
    // let pipeline_epoch = current_epoch + params.pipeline_len;
    tracing::debug!(
        "Update epoch for validator set: {epoch}, validator: {validator}"
    );
    let consensus_validator_set = consensus_validator_set_handle();
    let below_capacity_validator_set = below_capacity_validator_set_handle();

    // Validator sets at the pipeline offset
    let consensus_val_handle = consensus_validator_set.at(&epoch);
    let below_capacity_val_handle = below_capacity_validator_set.at(&epoch);

    let tokens_pre = read_validator_stake(storage, params, validator, epoch)?;

    // tracing::debug!("VALIDATOR STAKE BEFORE UPDATE: {}", tokens_pre);

    let tokens_post = tokens_pre.change() + token_change;
    debug_assert!(tokens_post.non_negative());
    let tokens_post = token::Amount::from_change(tokens_post);

    // If token amounts both before and after the action are below the threshold
    // stake, do nothing
    if tokens_pre < params.validator_stake_threshold
        && tokens_post < params.validator_stake_threshold
    {
        return Ok(());
    }

    // The position is only set when the validator is in consensus or
    // below_capacity set (not in below_threshold set)
    let position =
        read_validator_set_position(storage, validator, epoch, params)?;
    if let Some(position) = position {
        let consensus_vals_pre = consensus_val_handle.at(&tokens_pre);

        let in_consensus = if consensus_vals_pre.contains(storage, &position)? {
            let val_address = consensus_vals_pre.get(storage, &position)?;
            debug_assert!(val_address.is_some());
            val_address == Some(validator.clone())
        } else {
            false
        };

        if in_consensus {
            // It's initially consensus
            tracing::debug!("Target validator is consensus");

            // First remove the consensus validator
            consensus_vals_pre.remove(storage, &position)?;

            let max_below_capacity_validator_amount =
                get_max_below_capacity_validator_amount(
                    &below_capacity_val_handle,
                    storage,
                )?
                .unwrap_or_default();

            if tokens_post < params.validator_stake_threshold {
                tracing::debug!(
                    "Demoting this validator to the below-threshold set"
                );
                // Set the validator state as below-threshold
                validator_state_handle(validator).set(
                    storage,
                    ValidatorState::BelowThreshold,
                    epoch,
                    0,
                )?;

                // Remove the validator's position from storage
                validator_set_positions_handle()
                    .at(&epoch)
                    .remove(storage, validator)?;

                // Promote the next below-cap validator if there is one
                if let Some(max_bc_amount) =
                    get_max_below_capacity_validator_amount(
                        &below_capacity_val_handle,
                        storage,
                    )?
                {
                    // Remove the max below-capacity validator first
                    let below_capacity_vals_max =
                        below_capacity_val_handle.at(&max_bc_amount.into());
                    let lowest_position =
                        find_first_position(&below_capacity_vals_max, storage)?
                            .unwrap();
                    let removed_max_below_capacity = below_capacity_vals_max
                        .remove(storage, &lowest_position)?
                        .expect("Must have been removed");

                    // Insert the previous max below-capacity validator into the
                    // consensus set
                    insert_validator_into_set(
                        &consensus_val_handle.at(&max_bc_amount),
                        storage,
                        &epoch,
                        &removed_max_below_capacity,
                    )?;
                    validator_state_handle(&removed_max_below_capacity).set(
                        storage,
                        ValidatorState::Consensus,
                        epoch,
                        0,
                    )?;
                }
            } else if tokens_post < max_below_capacity_validator_amount {
                tracing::debug!(
                    "Demoting this validator to the below-capacity set and \
                     promoting another to the consensus set"
                );
                // Place the validator into the below-capacity set and promote
                // the lowest position max below-capacity
                // validator.

                // Remove the max below-capacity validator first
                let below_capacity_vals_max = below_capacity_val_handle
                    .at(&max_below_capacity_validator_amount.into());
                let lowest_position =
                    find_first_position(&below_capacity_vals_max, storage)?
                        .unwrap();
                let removed_max_below_capacity = below_capacity_vals_max
                    .remove(storage, &lowest_position)?
                    .expect("Must have been removed");

                // Insert the previous max below-capacity validator into the
                // consensus set
                insert_validator_into_set(
                    &consensus_val_handle
                        .at(&max_below_capacity_validator_amount),
                    storage,
                    &epoch,
                    &removed_max_below_capacity,
                )?;
                validator_state_handle(&removed_max_below_capacity).set(
                    storage,
                    ValidatorState::Consensus,
                    epoch,
                    0,
                )?;

                // Insert the current validator into the below-capacity set
                insert_validator_into_set(
                    &below_capacity_val_handle.at(&tokens_post.into()),
                    storage,
                    &epoch,
                    validator,
                )?;
                validator_state_handle(validator).set(
                    storage,
                    ValidatorState::BelowCapacity,
                    epoch,
                    0,
                )?;
            } else {
                tracing::debug!("Validator remains in consensus set");
                // The current validator should remain in the consensus set -
                // place it into a new position
                insert_validator_into_set(
                    &consensus_val_handle.at(&tokens_post),
                    storage,
                    &epoch,
                    validator,
                )?;
            }
        } else {
            // It's initially below-capacity
            tracing::debug!("Target validator is below-capacity");

            let below_capacity_vals_pre =
                below_capacity_val_handle.at(&tokens_pre.into());
            let removed = below_capacity_vals_pre.remove(storage, &position)?;
            debug_assert!(removed.is_some());
            debug_assert_eq!(&removed.unwrap(), validator);

            let min_consensus_validator_amount =
                get_min_consensus_validator_amount(
                    &consensus_val_handle,
                    storage,
                )?;

            if tokens_post > min_consensus_validator_amount {
                // Place the validator into the consensus set and demote the
                // last position min consensus validator to the
                // below-capacity set
                tracing::debug!(
                    "Inserting validator into the consensus set and demoting \
                     a consensus validator to the below-capacity set"
                );

                insert_into_consensus_and_demote_to_below_cap(
                    storage,
                    validator,
                    tokens_post,
                    min_consensus_validator_amount,
                    epoch,
                    &consensus_val_handle,
                    &below_capacity_val_handle,
                )?;
            } else if tokens_post >= params.validator_stake_threshold {
                tracing::debug!("Validator remains in below-capacity set");
                // The current validator should remain in the below-capacity set
                insert_validator_into_set(
                    &below_capacity_val_handle.at(&tokens_post.into()),
                    storage,
                    &epoch,
                    validator,
                )?;
                validator_state_handle(validator).set(
                    storage,
                    ValidatorState::BelowCapacity,
                    epoch,
                    0,
                )?;
            } else {
                // The current validator is demoted to the below-threshold set
                tracing::debug!(
                    "Demoting this validator to the below-threshold set"
                );

                validator_state_handle(validator).set(
                    storage,
                    ValidatorState::BelowThreshold,
                    epoch,
                    0,
                )?;

                // Remove the validator's position from storage
                validator_set_positions_handle()
                    .at(&epoch)
                    .remove(storage, validator)?;
            }
        }
    } else {
        // If there is no position at pipeline offset, then the validator must
        // be in the below-threshold set
        debug_assert!(tokens_pre < params.validator_stake_threshold);
        tracing::debug!("Target validator is below-threshold");

        // Move the validator into the appropriate set
        let num_consensus_validators =
            get_num_consensus_validators(storage, epoch)?;
        if num_consensus_validators < params.max_validator_slots {
            // Just insert into the consensus set
            tracing::debug!("Inserting validator into the consensus set");

            insert_validator_into_set(
                &consensus_val_handle.at(&tokens_post),
                storage,
                &epoch,
                validator,
            )?;
            validator_state_handle(validator).set(
                storage,
                ValidatorState::Consensus,
                epoch,
                0,
            )?;
        } else {
            let min_consensus_validator_amount =
                get_min_consensus_validator_amount(
                    &consensus_val_handle,
                    storage,
                )?;
            if tokens_post > min_consensus_validator_amount {
                // Insert this validator into consensus and demote one into the
                // below-capacity
                tracing::debug!(
                    "Inserting validator into the consensus set and demoting \
                     a consensus validator to the below-capacity set"
                );

                insert_into_consensus_and_demote_to_below_cap(
                    storage,
                    validator,
                    tokens_post,
                    min_consensus_validator_amount,
                    epoch,
                    &consensus_val_handle,
                    &below_capacity_val_handle,
                )?;
            } else {
                // Insert this validator into below-capacity
                tracing::debug!(
                    "Inserting validator into the below-capacity set"
                );

                insert_validator_into_set(
                    &below_capacity_val_handle.at(&tokens_post.into()),
                    storage,
                    &epoch,
                    validator,
                )?;
                validator_state_handle(validator).set(
                    storage,
                    ValidatorState::BelowCapacity,
                    epoch,
                    0,
                )?;
            }
        }
    }

    Ok(())
}

#[allow(clippy::too_many_arguments)]
fn insert_into_consensus_and_demote_to_below_cap<S>(
    storage: &mut S,
    validator: &Address,
    tokens_post: token::Amount,
    min_consensus_amount: token::Amount,
    epoch: Epoch,
    consensus_set: &ConsensusValidatorSet,
    below_capacity_set: &BelowCapacityValidatorSet,
) -> storage_api::Result<()>
where
    S: StorageRead + StorageWrite,
{
    // First, remove the last position min consensus validator
    let consensus_vals_min = consensus_set.at(&min_consensus_amount);
    let last_position_of_min_consensus_vals =
        find_last_position(&consensus_vals_min, storage)?
            .expect("There must be always be at least 1 consensus validator");
    let removed_min_consensus = consensus_vals_min
        .remove(storage, &last_position_of_min_consensus_vals)?
        .expect("There must be always be at least 1 consensus validator");

    // let pipeline_epoch = current_epoch + params.pipeline_len;

    // Insert the min consensus validator into the below-capacity
    // set
    insert_validator_into_set(
        &below_capacity_set.at(&min_consensus_amount.into()),
        storage,
        &epoch,
        &removed_min_consensus,
    )?;
    validator_state_handle(&removed_min_consensus).set(
        storage,
        ValidatorState::BelowCapacity,
        epoch,
        0,
    )?;

    // Insert the current validator into the consensus set
    insert_validator_into_set(
        &consensus_set.at(&tokens_post),
        storage,
        &epoch,
        validator,
    )?;
    validator_state_handle(validator).set(
        storage,
        ValidatorState::Consensus,
        epoch,
        0,
    )?;
    Ok(())
}

/// Validator sets and positions copying into a future epoch
pub fn copy_validator_sets_and_positions<S>(
    storage: &mut S,
    params: &PosParams,
    current_epoch: Epoch,
    target_epoch: Epoch,
) -> storage_api::Result<()>
where
    S: StorageRead + StorageWrite,
{
    let prev_epoch = target_epoch.prev();

    let consensus_validator_set = consensus_validator_set_handle();
    let below_capacity_validator_set = below_capacity_validator_set_handle();

    let (consensus, below_capacity) = (
        consensus_validator_set.at(&prev_epoch),
        below_capacity_validator_set.at(&prev_epoch),
    );
    debug_assert!(!consensus.is_empty(storage)?);

    // Need to copy into memory here to avoid borrowing a ref
    // simultaneously as immutable and mutable
    let mut consensus_in_mem: HashMap<(token::Amount, Position), Address> =
        HashMap::new();
    let mut below_cap_in_mem: HashMap<
        (ReverseOrdTokenAmount, Position),
        Address,
    > = HashMap::new();

    for val in consensus.iter(storage)? {
        let (
            NestedSubKey::Data {
                key: stake,
                nested_sub_key: SubKey::Data(position),
            },
            address,
        ) = val?;
        consensus_in_mem.insert((stake, position), address);
    }
    for val in below_capacity.iter(storage)? {
        let (
            NestedSubKey::Data {
                key: stake,
                nested_sub_key: SubKey::Data(position),
            },
            address,
        ) = val?;
        below_cap_in_mem.insert((stake, position), address);
    }

    for ((val_stake, val_position), val_address) in consensus_in_mem.into_iter()
    {
        consensus_validator_set
            .at(&target_epoch)
            .at(&val_stake)
            .insert(storage, val_position, val_address)?;
    }

    for ((val_stake, val_position), val_address) in below_cap_in_mem.into_iter()
    {
        below_capacity_validator_set
            .at(&target_epoch)
            .at(&val_stake)
            .insert(storage, val_position, val_address)?;
    }
    // Purge consensus and below-capacity validator sets
    consensus_validator_set.update_data(storage, params, current_epoch)?;
    below_capacity_validator_set.update_data(storage, params, current_epoch)?;

    // Copy validator positions
    let mut positions = HashMap::<Address, Position>::default();
    let validator_set_positions_handle = validator_set_positions_handle();
    let positions_handle = validator_set_positions_handle.at(&prev_epoch);

    for result in positions_handle.iter(storage)? {
        let (validator, position) = result?;
        positions.insert(validator, position);
    }

    let new_positions_handle = validator_set_positions_handle.at(&target_epoch);
    for (validator, position) in positions {
        let prev = new_positions_handle.insert(storage, validator, position)?;
        debug_assert!(prev.is_none());
    }
    validator_set_positions_handle.set_last_update(storage, current_epoch)?;

    // Purge old epochs of validator positions
    validator_set_positions_handle.update_data(
        storage,
        params,
        current_epoch,
    )?;

    // Copy set of all validator addresses
    let mut all_validators = HashSet::<Address>::default();
    let validator_addresses_handle = validator_addresses_handle();
    let all_validators_handle = validator_addresses_handle.at(&prev_epoch);
    for result in all_validators_handle.iter(storage)? {
        let validator = result?;
        all_validators.insert(validator);
    }
    let new_all_validators_handle =
        validator_addresses_handle.at(&target_epoch);
    for validator in all_validators {
        let was_in = new_all_validators_handle.insert(storage, validator)?;
        debug_assert!(!was_in);
    }

    // Purge old epochs of all validator addresses
    validator_addresses_handle.update_data(storage, params, current_epoch)?;

    Ok(())
}

/// Compute total validator stake for the current epoch
fn compute_total_consensus_stake<S>(
    storage: &S,
    epoch: Epoch,
) -> storage_api::Result<token::Amount>
where
    S: StorageRead,
{
    consensus_validator_set_handle()
        .at(&epoch)
        .iter(storage)?
        .fold(Ok(token::Amount::zero()), |acc, entry| {
            let acc = acc?;
            let (
                NestedSubKey::Data {
                    key: amount,
                    nested_sub_key: _,
                },
                _validator,
            ) = entry?;
            Ok(acc + amount)
        })
}

/// Store total consensus stake
pub fn store_total_consensus_stake<S>(
    storage: &mut S,
    epoch: Epoch,
) -> storage_api::Result<()>
where
    S: StorageRead + StorageWrite,
{
    let total = compute_total_consensus_stake(storage, epoch)?;
    tracing::debug!(
        "Computed total consensus stake for epoch {}: {}",
        epoch,
        total.to_string_native()
    );
    total_consensus_stake_key_handle().set(storage, total, epoch, 0)
}

/// Read the position of the validator in the subset of validators that have the
/// same bonded stake. This information is held in its own epoched structure in
/// addition to being inside the validator sets.
fn read_validator_set_position<S>(
    storage: &S,
    validator: &Address,
    epoch: Epoch,
    _params: &PosParams,
) -> storage_api::Result<Option<Position>>
where
    S: StorageRead,
{
    let handle = validator_set_positions_handle();
    // handle.get_position(storage, &epoch, validator, params)
    handle.get_data_handler().at(&epoch).get(storage, validator)
}

/// Find the first (lowest) position in a validator set if it is not empty
fn find_first_position<S>(
    handle: &ValidatorPositionAddresses,
    storage: &S,
) -> storage_api::Result<Option<Position>>
where
    S: StorageRead,
{
    let lowest_position = handle
        .iter(storage)?
        .next()
        .transpose()?
        .map(|(position, _addr)| position);
    Ok(lowest_position)
}

/// Find the last (greatest) position in a validator set if it is not empty
fn find_last_position<S>(
    handle: &ValidatorPositionAddresses,
    storage: &S,
) -> storage_api::Result<Option<Position>>
where
    S: StorageRead,
{
    let position = handle
        .iter(storage)?
        .last()
        .transpose()?
        .map(|(position, _addr)| position);
    Ok(position)
}

/// Find next position in a validator set or 0 if empty
fn find_next_position<S>(
    handle: &ValidatorPositionAddresses,
    storage: &S,
) -> storage_api::Result<Position>
where
    S: StorageRead,
{
    let position_iter = handle.iter(storage)?;
    let next = position_iter
        .last()
        .transpose()?
        .map(|(position, _address)| position.next())
        .unwrap_or_default();
    Ok(next)
}

fn get_min_consensus_validator_amount<S>(
    handle: &ConsensusValidatorSet,
    storage: &S,
) -> storage_api::Result<token::Amount>
where
    S: StorageRead,
{
    Ok(handle
        .iter(storage)?
        .next()
        .transpose()?
        .map(|(subkey, _address)| match subkey {
            NestedSubKey::Data {
                key,
                nested_sub_key: _,
            } => key,
        })
        .unwrap_or_default())
}

/// Returns `Ok(None)` when the below capacity set is empty.
fn get_max_below_capacity_validator_amount<S>(
    handle: &BelowCapacityValidatorSet,
    storage: &S,
) -> storage_api::Result<Option<token::Amount>>
where
    S: StorageRead,
{
    Ok(handle
        .iter(storage)?
        .next()
        .transpose()?
        .map(|(subkey, _address)| match subkey {
            NestedSubKey::Data {
                key,
                nested_sub_key: _,
            } => token::Amount::from(key),
        }))
}

fn insert_validator_into_set<S>(
    handle: &ValidatorPositionAddresses,
    storage: &mut S,
    epoch: &Epoch,
    address: &Address,
) -> storage_api::Result<()>
where
    S: StorageRead + StorageWrite,
{
    let next_position = find_next_position(handle, storage)?;
    tracing::debug!(
        "Inserting validator {} into position {:?} at epoch {}",
        address.clone(),
        next_position.clone(),
        epoch.clone()
    );
    handle.insert(storage, next_position, address.clone())?;
    validator_set_positions_handle().at(epoch).insert(
        storage,
        address.clone(),
        next_position,
    )?;
    Ok(())
}

/// Used below in `fn unbond_tokens` to update the bond and unbond amounts
#[derive(Eq, Hash, PartialEq)]
struct BondAndUnbondUpdates {
    bond_start: Epoch,
    new_bond_value: token::Change,
    unbond_value: token::Change,
}

/// Temp: In quint this is from `ResultUnbondTx` field `resultSlashing: {sum:
/// int, epochMap: Epoch -> int}`
#[derive(Debug, Default)]
pub struct ResultSlashing {
    /// The token amount unbonded from the validator stake after accounting for
    /// slashes
    pub sum: token::Amount,
    /// Map from bond start epoch to token amount after slashing
    pub epoch_map: BTreeMap<Epoch, token::Amount>,
}

/// Unbond tokens that are bonded between a validator and a source (self or
/// delegator).
///
/// This fn is also called during redelegation for a source validator, in
/// which case the `is_redelegation` param must be true.
pub fn unbond_tokens<S>(
    storage: &mut S,
    source: Option<&Address>,
    validator: &Address,
    amount: token::Amount,
    current_epoch: Epoch,
    is_redelegation: bool,
) -> storage_api::Result<ResultSlashing>
where
    S: StorageRead + StorageWrite,
{
    tracing::debug!(
        "Unbonding token amount {} at epoch {}",
        amount.to_string_native(),
        current_epoch
    );
    if amount.is_zero() {
        return Ok(ResultSlashing::default());
    }

    let params = read_pos_params(storage)?;
    let pipeline_epoch = current_epoch + params.pipeline_len;

    // Make sure source is not some other validator
    if let Some(source) = source {
        if source != validator && is_validator(storage, source)? {
            return Err(
                BondError::SourceMustNotBeAValidator(source.clone()).into()
            );
        }
    }
    // Make sure the target is actually a validator
    if !is_validator(storage, validator)? {
        return Err(BondError::NotAValidator(validator.clone()).into());
    }
    // Make sure the validator is not currently frozen
    if is_validator_frozen(storage, validator, current_epoch, &params)? {
        return Err(UnbondError::ValidatorIsFrozen(validator.clone()).into());
    }

    // TODO: check that validator is not inactive (when implemented)!

    let source = source.unwrap_or(validator);
    let bonds_handle = bond_handle(source, validator);

    // Make sure there are enough tokens left in the bond at the pipeline offset
    let remaining_at_pipeline = bonds_handle
        .get_sum(storage, pipeline_epoch, &params)?
        .unwrap_or_default();
    if amount > remaining_at_pipeline {
        return Err(UnbondError::UnbondAmountGreaterThanBond(
            amount.to_string_native(),
            remaining_at_pipeline.to_string_native(),
        )
        .into());
    }

    if tracing::level_enabled!(tracing::Level::DEBUG) {
        let bonds = find_bonds(storage, source, validator)?;
        tracing::debug!("\nBonds before decrementing: {bonds:#?}");
    }

    let unbonds = unbond_handle(source, validator);
    let withdrawable_epoch = current_epoch + params.withdrawable_epoch_offset();

    let redelegated_bonds =
        delegator_redelegated_bonds_handle(source).at(validator);

    #[cfg(debug_assertions)]
    let redel_bonds_pre = redelegated_bonds.collect_map(storage)?;

    // `resultUnbonding`
    // Find the bonds to fully unbond (remove) and one to partially unbond, if
    // necessary
    let bonds_to_unbond = find_bonds_to_remove(
        storage,
        &bonds_handle.get_data_handler(),
        amount,
    )?;

    // `modifiedRedelegation`
    // A bond may have both redelegated and non-redelegated tokens in it. If
    // this is the case, compute the modified state of the redelegation.
    let modified_redelegation = match bonds_to_unbond.new_entry {
        Some((bond_epoch, new_bond_amount)) => {
            if redelegated_bonds.contains(storage, &bond_epoch)? {
                let cur_bond_amount = bonds_handle
                    .get_delta_val(storage, bond_epoch)?
                    .unwrap_or_default();
                compute_modified_redelegation(
                    storage,
                    &redelegated_bonds.at(&bond_epoch),
                    bond_epoch,
                    cur_bond_amount - new_bond_amount,
                )?
            } else {
                ModifiedRedelegation::default()
            }
        }
        None => ModifiedRedelegation::default(),
    };

    // Compute the new unbonds eagerly
    // `keysUnbonds`
    // Get a set of epochs from which we're unbonding (fully and partially).
    let bond_epochs_to_unbond =
        if let Some((start_epoch, _)) = bonds_to_unbond.new_entry {
            let mut to_remove = bonds_to_unbond.epochs.clone();
            to_remove.insert(start_epoch);
            to_remove
        } else {
            bonds_to_unbond.epochs.clone()
        };

    // `newUnbonds`
    // For each epoch we're unbonding, find the amount that's being unbonded.
    // For full unbonds, this is the current bond value. For partial unbonds
    // it is a difference between the current and new bond amount.
    let new_unbonds_map = bond_epochs_to_unbond
        .into_iter()
        .map(|epoch| {
            let cur_bond_value = bonds_handle
                .get_delta_val(storage, epoch)
                .unwrap()
                .unwrap_or_default();
            let value = if let Some((start_epoch, new_bond_amount)) =
                bonds_to_unbond.new_entry
            {
                if start_epoch == epoch {
                    cur_bond_value - new_bond_amount
                } else {
                    cur_bond_value
                }
            } else {
                cur_bond_value
            };
            (epoch, value)
        })
        .collect::<BTreeMap<Epoch, token::Amount>>();

    // `updatedBonded`
    // Remove bonds for all the full unbonds.
    for epoch in &bonds_to_unbond.epochs {
        bonds_handle.get_data_handler().remove(storage, epoch)?;
    }
    // Replace bond amount for partial unbond, if any.
    if let Some((bond_epoch, new_bond_amount)) = bonds_to_unbond.new_entry {
        bonds_handle.set(storage, new_bond_amount, bond_epoch, 0)?;
    }

    // `updatedUnbonded`
    // Update the unbonds in storage using the eager map computed above
    if !is_redelegation {
        for (start_epoch, &unbond_amount) in new_unbonds_map.iter() {
            unbonds.at(start_epoch).update(
                storage,
                withdrawable_epoch,
                |cur_val| cur_val.unwrap_or_default() + unbond_amount,
            )?;
        }
    }

    // `newRedelegatedUnbonds`
    // This is what the delegator's redelegated unbonds would look like if this
    // was the only unbond in the PoS system. We need to add these redelegated
    // unbonds to the existing redelegated unbonds
    let new_redelegated_unbonds = compute_new_redelegated_unbonds(
        storage,
        &redelegated_bonds,
        &bonds_to_unbond.epochs,
        &modified_redelegation,
    )?;

    // `updatedRedelegatedBonded`
    // NOTE: for now put this here after redelegated unbonds calc bc that one
    // uses the pre-modified redelegated bonds from storage!
    // First remove redelegation entries in epochs with full unbonds.
    for epoch_to_remove in &bonds_to_unbond.epochs {
        redelegated_bonds.remove_all(storage, epoch_to_remove)?;
    }
    if let Some(epoch) = modified_redelegation.epoch {
        tracing::debug!("\nIs modified redelegation");
        if modified_redelegation.validators_to_remove.is_empty() {
            redelegated_bonds.remove_all(storage, &epoch)?;
        } else {
            // Then update the redelegated bonds at this epoch
            let rbonds = redelegated_bonds.at(&epoch);
            update_redelegated_bonds(storage, &rbonds, &modified_redelegation)?;
        }
    }

    if !is_redelegation {
        // `val updatedRedelegatedUnbonded` with updates applied below
        // Delegator's redelegated unbonds to this validator.
        let delegator_redelegated_unbonded =
            delegator_redelegated_unbonds_handle(source).at(validator);

        // Quint `def updateRedelegatedUnbonded` with `val
        // updatedRedelegatedUnbonded` together with last statement
        // in `updatedDelegator.with("redelegatedUnbonded", ...` updated
        // directly in storage
        for (start, unbonds) in &new_redelegated_unbonds {
            let this_redelegated_unbonded = delegator_redelegated_unbonded
                .at(start)
                .at(&withdrawable_epoch);

            // Update the delegator's redelegated unbonds with the change
            for (src_validator, redelegated_unbonds) in unbonds {
                let redelegated_unbonded =
                    this_redelegated_unbonded.at(src_validator);
                for (&redelegation_epoch, &change) in redelegated_unbonds {
                    redelegated_unbonded.update(
                        storage,
                        redelegation_epoch,
                        |current| current.unwrap_or_default() + change,
                    )?;
                }
            }
        }
    }
    // all `val updatedDelegator` changes are applied at this point

    // `val updatedTotalBonded` and `val updatedTotalUnbonded` with updates
    // Update the validator's total bonded and unbonded amounts
    let total_bonded = total_bonded_handle(validator).get_data_handler();
    let total_unbonded = total_unbonded_handle(validator).at(&pipeline_epoch);
    for (&start_epoch, &amount) in &new_unbonds_map {
        total_bonded.update(storage, start_epoch, |current| {
            current.unwrap_or_default() - amount
        })?;
        total_unbonded.update(storage, start_epoch, |current| {
            current.unwrap_or_default() + amount
        })?;
    }

    let total_redelegated_bonded =
        validator_total_redelegated_bonded_handle(validator);
    let total_redelegated_unbonded =
        validator_total_redelegated_unbonded_handle(validator);
    for (redelegation_start_epoch, unbonds) in &new_redelegated_unbonds {
        for (src_validator, changes) in unbonds {
            for (bond_start_epoch, change) in changes {
                // total redelegated bonded
                let bonded_sub_map = total_redelegated_bonded
                    .at(redelegation_start_epoch)
                    .at(src_validator);
                bonded_sub_map.update(
                    storage,
                    *bond_start_epoch,
                    |current| current.unwrap_or_default() - *change,
                )?;

                // total redelegated unbonded
                let unbonded_sub_map = total_redelegated_unbonded
                    .at(&pipeline_epoch)
                    .at(redelegation_start_epoch)
                    .at(src_validator);
                unbonded_sub_map.update(
                    storage,
                    *bond_start_epoch,
                    |current| current.unwrap_or_default() + *change,
                )?;
            }
        }
    }

    let slashes = find_validator_slashes(storage, validator)?;
    // `val resultSlashing`
    let result_slashing = compute_amount_after_slashing_unbond(
        storage,
        &params,
        &new_unbonds_map,
        &new_redelegated_unbonds,
        slashes,
    )?;
    #[cfg(debug_assertions)]
    let redel_bonds_post = redelegated_bonds.collect_map(storage)?;
    debug_assert!(
        result_slashing.sum <= amount,
        "Amount after slashing ({}) must be <= requested amount to unbond \
         ({}).",
        result_slashing.sum.to_string_native(),
        amount.to_string_native(),
    );

    let change_after_slashing = -result_slashing.sum.change();
    // Update the validator set at the pipeline offset. Since unbonding from a
    // jailed validator who is no longer frozen is allowed, only update the
    // validator set if the validator is not jailed
    let is_jailed_at_pipeline = matches!(
        validator_state_handle(validator)
            .get(storage, pipeline_epoch, &params)?
            .unwrap(),
        ValidatorState::Jailed
    );
    if !is_jailed_at_pipeline {
        update_validator_set(
            storage,
            &params,
            validator,
            change_after_slashing,
            pipeline_epoch,
        )?;
    }

    // Update the validator and total deltas at the pipeline offset
    update_validator_deltas(
        storage,
        validator,
        change_after_slashing,
        current_epoch,
        params.pipeline_len,
    )?;
    update_total_deltas(
        storage,
        change_after_slashing,
        current_epoch,
        params.pipeline_len,
    )?;

    if tracing::level_enabled!(tracing::Level::DEBUG) {
        let bonds = find_bonds(storage, source, validator)?;
        tracing::debug!("\nBonds after decrementing: {bonds:#?}");
    }

    // Invariant: in the affected epochs, the delta of bonds must be >= delta of
    // redelegated bonds deltas sum
    #[cfg(debug_assertions)]
    {
        let mut epochs = bonds_to_unbond.epochs.clone();
        if let Some((epoch, _)) = bonds_to_unbond.new_entry {
            epochs.insert(epoch);
        }
        for epoch in epochs {
            let cur_bond = bonds_handle
                .get_delta_val(storage, epoch)?
                .unwrap_or_default();
            let redelegated_deltas = redelegated_bonds
                .at(&epoch)
                // Sum of redelegations from any src validator
                .collect_map(storage)?
                .into_values()
                .map(|redeleg| redeleg.into_values().sum())
                .sum();
            debug_assert!(
                cur_bond >= redelegated_deltas,
                "After unbonding, in epoch {epoch} the bond amount {} must be \
                 >= redelegated deltas at pipeline {}.\n\nredelegated_bonds \
                 pre: {redel_bonds_pre:#?}\nredelegated_bonds post: \
                 {redel_bonds_post:#?},\nmodified_redelegation: \
                 {modified_redelegation:#?},\nbonds_to_unbond: \
                 {bonds_to_unbond:#?}",
                cur_bond.to_string_native(),
                redelegated_deltas.to_string_native()
            );
        }
    }

    Ok(result_slashing)
}

#[derive(Debug, Default, Eq, PartialEq)]
struct FoldRedelegatedBondsResult {
    total_redelegated: token::Amount,
    total_after_slashing: token::Amount,
}

/// Iterates over a `redelegated_unbonds` and computes the both the sum of all
/// redelegated tokens and how much is left after applying all relevant slashes.
// `def foldAndSlashRedelegatedBondsMap`
fn fold_and_slash_redelegated_bonds<S>(
    storage: &S,
    params: &OwnedPosParams,
    redelegated_unbonds: &EagerRedelegatedBondsMap,
    start_epoch: Epoch,
    list_slashes: &[Slash],
    slash_epoch_filter: impl Fn(Epoch) -> bool,
) -> FoldRedelegatedBondsResult
where
    S: StorageRead,
{
    let mut result = FoldRedelegatedBondsResult::default();
    for (src_validator, bonds_map) in redelegated_unbonds {
        for (bond_start, &change) in bonds_map {
            // Merge the two lists of slashes
            let mut merged: Vec<Slash> =
            // Look-up slashes for this validator ...
                validator_slashes_handle(src_validator)
                    .iter(storage)
                    .unwrap()
                    .map(Result::unwrap)
                    .filter(|slash| {
                        params.in_redelegation_slashing_window(
                            slash.epoch,
                            params.redelegation_start_epoch_from_end(
                                start_epoch,
                            ),
                            start_epoch,
                        ) && *bond_start <= slash.epoch
                            && slash_epoch_filter(slash.epoch)
                    })
                    // ... and add `list_slashes`
                    .chain(list_slashes.iter().cloned())
                    .collect();

            // Sort slashes by epoch
            merged.sort_by(|s1, s2| s1.epoch.partial_cmp(&s2.epoch).unwrap());

            result.total_redelegated += change;
            result.total_after_slashing +=
                apply_list_slashes(params, &merged, change);
        }
    }
    result
}

/// Computes how much remains from an amount of tokens after applying a list of
/// slashes.
///
/// - `slashes` - a list of slashes ordered by misbehaving epoch.
/// - `amount` - the amount of slashable tokens.
// `def applyListSlashes`
fn apply_list_slashes(
    params: &OwnedPosParams,
    slashes: &[Slash],
    amount: token::Amount,
) -> token::Amount {
    let mut final_amount = amount;
    let mut computed_slashes = BTreeMap::<Epoch, token::Amount>::new();
    for slash in slashes {
        let slashed_amount =
            compute_slashable_amount(params, slash, amount, &computed_slashes);
        final_amount =
            final_amount.checked_sub(slashed_amount).unwrap_or_default();
        computed_slashes.insert(slash.epoch, slashed_amount);
    }
    final_amount
}

/// Computes how much is left from a bond or unbond after applying a slash given
/// that a set of slashes may have been previously applied.
// `def computeSlashableAmount`
fn compute_slashable_amount(
    params: &OwnedPosParams,
    slash: &Slash,
    amount: token::Amount,
    computed_slashes: &BTreeMap<Epoch, token::Amount>,
) -> token::Amount {
    let updated_amount = computed_slashes
        .iter()
        .filter(|(&epoch, _)| {
            // Keep slashes that have been applied and processed before the
            // current slash occurred. We use `<=` because slashes processed at
            // `slash.epoch` (at the start of the epoch) are also processed
            // before this slash occurred.
            epoch + params.slash_processing_epoch_offset() <= slash.epoch
        })
        .fold(amount, |acc, (_, &amnt)| {
            acc.checked_sub(amnt).unwrap_or_default()
        });
    updated_amount.mul_ceil(slash.rate)
}

/// Epochs for full and partial unbonds.
#[derive(Debug, Default)]
struct BondsForRemovalRes {
    /// Full unbond epochs
    pub epochs: BTreeSet<Epoch>,
    /// Partial unbond epoch associated with the new bond amount
    pub new_entry: Option<(Epoch, token::Amount)>,
}

/// In decreasing epoch order, decrement the non-zero bond amount entries until
/// the full `amount` has been removed. Returns a `BondsForRemovalRes` object
/// that contains the epochs for which the full bond amount is removed and
/// additionally information for the one epoch whose bond amount is partially
/// removed, if any.
fn find_bonds_to_remove<S>(
    storage: &S,
    bonds_handle: &LazyMap<Epoch, token::Amount>,
    amount: token::Amount,
) -> storage_api::Result<BondsForRemovalRes>
where
    S: StorageRead,
{
    #[allow(clippy::needless_collect)]
    let bonds: Vec<Result<_, _>> = bonds_handle.iter(storage)?.collect();

    let mut bonds_for_removal = BondsForRemovalRes::default();
    let mut remaining = amount;

    for bond in bonds.into_iter().rev() {
        let (bond_epoch, bond_amount) = bond?;
        let to_unbond = cmp::min(bond_amount, remaining);
        if to_unbond == bond_amount {
            bonds_for_removal.epochs.insert(bond_epoch);
        } else {
            bonds_for_removal.new_entry =
                Some((bond_epoch, bond_amount - to_unbond));
        }
        remaining -= to_unbond;
        if remaining.is_zero() {
            break;
        }
    }
    Ok(bonds_for_removal)
}

#[derive(Debug, Default, PartialEq, Eq)]
struct ModifiedRedelegation {
    epoch: Option<Epoch>,
    validators_to_remove: BTreeSet<Address>,
    validator_to_modify: Option<Address>,
    epochs_to_remove: BTreeSet<Epoch>,
    epoch_to_modify: Option<Epoch>,
    new_amount: Option<token::Amount>,
}

/// Used in `fn unbond_tokens` to compute the modified state of a redelegation
/// if redelegated tokens are being unbonded.
fn compute_modified_redelegation<S>(
    storage: &S,
    redelegated_bonds: &RedelegatedTokens,
    start_epoch: Epoch,
    amount_to_unbond: token::Amount,
) -> storage_api::Result<ModifiedRedelegation>
where
    S: StorageRead,
{
    let mut modified_redelegation = ModifiedRedelegation::default();

    let mut src_validators = BTreeSet::<Address>::new();
    let mut total_redelegated = token::Amount::zero();
    for rb in redelegated_bonds.iter(storage)? {
        let (
            NestedSubKey::Data {
                key: src_validator,
                nested_sub_key: _,
            },
            amount,
        ) = rb?;
        total_redelegated += amount;
        src_validators.insert(src_validator);
    }

    modified_redelegation.epoch = Some(start_epoch);

    // If the total amount of redelegated bonds is less than the target amount,
    // then all redelegated bonds must be unbonded.
    if total_redelegated <= amount_to_unbond {
        return Ok(modified_redelegation);
    }

    let mut remaining = amount_to_unbond;
    for src_validator in src_validators.into_iter() {
        if remaining.is_zero() {
            break;
        }
        let rbonds = redelegated_bonds.at(&src_validator);
        let total_src_val_amount = rbonds
            .iter(storage)?
            .map(|res| {
                let (_, amount) = res?;
                Ok(amount)
            })
            .sum::<storage_api::Result<token::Amount>>()?;

        // TODO: move this into the `if total_redelegated <= remaining` branch
        // below, then we don't have to remove it in `fn
        // update_redelegated_bonds` when `validator_to_modify` is Some (and
        // avoid `modified_redelegation.validators_to_remove.clone()`).
        // It affects assumption 2. in `fn compute_new_redelegated_unbonds`, but
        // that looks trivial to change.
        // NOTE: not sure if this TODO is still relevant...
        modified_redelegation
            .validators_to_remove
            .insert(src_validator.clone());
        if total_src_val_amount <= remaining {
            remaining -= total_src_val_amount;
        } else {
            let bonds_to_remove =
                find_bonds_to_remove(storage, &rbonds, remaining)?;

            remaining = token::Amount::zero();

            // NOTE: When there are multiple `src_validators` from which we're
            // unbonding, `validator_to_modify` cannot get overriden, because
            // only one of them can be a partial unbond (`new_entry`
            // is partial unbond)
            if let Some((bond_epoch, new_bond_amount)) =
                bonds_to_remove.new_entry
            {
                modified_redelegation.validator_to_modify = Some(src_validator);
                modified_redelegation.epochs_to_remove = {
                    let mut epochs = bonds_to_remove.epochs;
                    // TODO: remove this insertion then we don't have to remove
                    // it again in `fn update_redelegated_bonds`
                    // when `epoch_to_modify` is Some (and avoid
                    // `modified_redelegation.epochs_to_remove.clone`)
                    // It affects assumption 3. in `fn
                    // compute_new_redelegated_unbonds`, but that also looks
                    // trivial to change.
                    epochs.insert(bond_epoch);
                    epochs
                };
                modified_redelegation.epoch_to_modify = Some(bond_epoch);
                modified_redelegation.new_amount = Some(new_bond_amount);
            } else {
                modified_redelegation.validator_to_modify = Some(src_validator);
                modified_redelegation.epochs_to_remove = bonds_to_remove.epochs;
            }
        }
    }
    Ok(modified_redelegation)
}

fn update_redelegated_bonds<S>(
    storage: &mut S,
    redelegated_bonds: &RedelegatedTokens,
    modified_redelegation: &ModifiedRedelegation,
) -> storage_api::Result<()>
where
    S: StorageRead + StorageWrite,
{
    if let Some(val_to_modify) = &modified_redelegation.validator_to_modify {
        let mut updated_vals_to_remove =
            modified_redelegation.validators_to_remove.clone();
        updated_vals_to_remove.remove(val_to_modify);

        // Remove the updated_vals_to_remove keys from the
        // redelegated_bonds map
        for val in &updated_vals_to_remove {
            redelegated_bonds.remove_all(storage, val)?;
        }

        if let Some(epoch_to_modify) = modified_redelegation.epoch_to_modify {
            let mut updated_epochs_to_remove =
                modified_redelegation.epochs_to_remove.clone();
            updated_epochs_to_remove.remove(&epoch_to_modify);
            let val_bonds_to_modify = redelegated_bonds.at(val_to_modify);
            for epoch in updated_epochs_to_remove {
                val_bonds_to_modify.remove(storage, &epoch)?;
            }
            val_bonds_to_modify.insert(
                storage,
                epoch_to_modify,
                modified_redelegation.new_amount.unwrap(),
            )?;
        } else {
            // Then remove to epochs_to_remove from the redelegated bonds of the
            // val_to_modify
            let val_bonds_to_modify = redelegated_bonds.at(val_to_modify);
            for epoch in &modified_redelegation.epochs_to_remove {
                val_bonds_to_modify.remove(storage, epoch)?;
            }
        }
    } else {
        // Remove all validators in modified_redelegation.validators_to_remove
        // from redelegated_bonds
        for val in &modified_redelegation.validators_to_remove {
            redelegated_bonds.remove_all(storage, val)?;
        }
    }
    Ok(())
}

/// Temp helper type to match quint model.
/// Result of `compute_new_redelegated_unbonds` that contains a map of
/// redelegated unbonds.
/// The map keys from outside in are:
///
/// - redelegation end epoch where redeleg stops contributing to src validator
/// - src validator address
/// - src bond start epoch where it started contributing to src validator
// TODO: refactor out
type EagerRedelegatedUnbonds = BTreeMap<Epoch, EagerRedelegatedBondsMap>;

/// Computes a map of redelegated unbonds from a set of redelegated bonds.
///
/// - `redelegated_bonds` - a map of redelegated bonds from epoch to
///   `RedelegatedTokens`.
/// - `epochs_to_remove` - a set of epochs that indicate the set of epochs
///   unbonded.
/// - `modified` record that represents a redelegated bond that it is only
///   partially unbonded.
///
/// The function assumes that:
///
/// 1. `modified.epoch` is not in the `epochs_to_remove` set.
/// 2. `modified.validator_to_modify` is in `modified.vals_to_remove`.
/// 3. `modified.epoch_to_modify` is in in `modified.epochs_to_remove`.
// TODO: try to optimize this by only writing to storage via Lazy!
// `def computeNewRedelegatedUnbonds` from Quint
fn compute_new_redelegated_unbonds<S>(
    storage: &S,
    redelegated_bonds: &RedelegatedBondsOrUnbonds,
    epochs_to_remove: &BTreeSet<Epoch>,
    modified: &ModifiedRedelegation,
) -> storage_api::Result<EagerRedelegatedUnbonds>
where
    S: StorageRead + StorageWrite,
{
    let unbonded_epochs = if let Some(epoch) = modified.epoch {
        debug_assert!(
            !epochs_to_remove.contains(&epoch),
            "1. assumption in `fn compute_new_redelegated_unbonds` doesn't \
             hold"
        );
        let mut epochs = epochs_to_remove.clone();
        epochs.insert(epoch);
        epochs
            .iter()
            .cloned()
            .filter(|e| redelegated_bonds.contains(storage, e).unwrap())
            .collect::<BTreeSet<Epoch>>()
    } else {
        epochs_to_remove
            .iter()
            .cloned()
            .filter(|e| redelegated_bonds.contains(storage, e).unwrap())
            .collect::<BTreeSet<Epoch>>()
    };
    debug_assert!(
        modified
            .validator_to_modify
            .as_ref()
            .map(|validator| modified.validators_to_remove.contains(validator))
            .unwrap_or(true),
        "2. assumption in `fn compute_new_redelegated_unbonds` doesn't hold"
    );
    debug_assert!(
        modified
            .epoch_to_modify
            .as_ref()
            .map(|epoch| modified.epochs_to_remove.contains(epoch))
            .unwrap_or(true),
        "3. assumption in `fn compute_new_redelegated_unbonds` doesn't hold"
    );

    // quint `newRedelegatedUnbonds` returned from
    // `computeNewRedelegatedUnbonds`
    let new_redelegated_unbonds: EagerRedelegatedUnbonds = unbonded_epochs
        .into_iter()
        .map(|start| {
            let mut rbonds = EagerRedelegatedBondsMap::default();
            if modified
                .epoch
                .map(|redelegation_epoch| start != redelegation_epoch)
                .unwrap_or(true)
                || modified.validators_to_remove.is_empty()
            {
                for res in redelegated_bonds.at(&start).iter(storage).unwrap() {
                    let (
                        NestedSubKey::Data {
                            key: validator,
                            nested_sub_key: SubKey::Data(epoch),
                        },
                        amount,
                    ) = res.unwrap();
                    rbonds
                        .entry(validator.clone())
                        .or_default()
                        .insert(epoch, amount);
                }
                (start, rbonds)
            } else {
                for src_validator in &modified.validators_to_remove {
                    if modified
                        .validator_to_modify
                        .as_ref()
                        .map(|validator| src_validator != validator)
                        .unwrap_or(true)
                    {
                        let raw_bonds =
                            redelegated_bonds.at(&start).at(src_validator);
                        for res in raw_bonds.iter(storage).unwrap() {
                            let (bond_epoch, bond_amount) = res.unwrap();
                            rbonds
                                .entry(src_validator.clone())
                                .or_default()
                                .insert(bond_epoch, bond_amount);
                        }
                    } else {
                        for bond_start in &modified.epochs_to_remove {
                            let cur_redel_bond_amount = redelegated_bonds
                                .at(&start)
                                .at(src_validator)
                                .get(storage, bond_start)
                                .unwrap()
                                .unwrap_or_default();
                            let raw_bonds = rbonds
                                .entry(src_validator.clone())
                                .or_default();
                            if modified
                                .epoch_to_modify
                                .as_ref()
                                .map(|epoch| bond_start != epoch)
                                .unwrap_or(true)
                            {
                                raw_bonds
                                    .insert(*bond_start, cur_redel_bond_amount);
                            } else {
                                raw_bonds.insert(
                                    *bond_start,
                                    cur_redel_bond_amount
                                        - modified
                                            .new_amount
                                            // Safe unwrap - it shouldn't
                                            // get to
                                            // this if it's None
                                            .unwrap(),
                                );
                            }
                        }
                    }
                }
                (start, rbonds)
            }
        })
        .collect();

    Ok(new_redelegated_unbonds)
}

/// Compute a token amount after slashing, given the initial amount and a set of
/// slashes. It is assumed that the input `slashes` are those commited while the
/// `amount` was contributing to voting power.
fn get_slashed_amount(
    params: &PosParams,
    amount: token::Amount,
    slashes: &BTreeMap<Epoch, Dec>,
) -> storage_api::Result<token::Amount> {
    let mut updated_amount = amount;
    let mut computed_amounts = Vec::<SlashedAmount>::new();

    for (&infraction_epoch, &slash_rate) in slashes {
        let mut computed_to_remove = BTreeSet::<Reverse<usize>>::new();
        for (ix, slashed_amount) in computed_amounts.iter().enumerate() {
            // Update amount with slashes that happened more than unbonding_len
            // epochs before this current slash
            if slashed_amount.epoch + params.slash_processing_epoch_offset()
                <= infraction_epoch
            {
                updated_amount = updated_amount
                    .checked_sub(slashed_amount.amount)
                    .unwrap_or_default();
                computed_to_remove.insert(Reverse(ix));
            }
        }
        // Invariant: `computed_to_remove` must be in reverse ord to avoid
        // left-shift of the `computed_amounts` after call to `remove`
        // invalidating the rest of the indices.
        for item in computed_to_remove {
            computed_amounts.remove(item.0);
        }
        computed_amounts.push(SlashedAmount {
            amount: updated_amount.mul_ceil(slash_rate),
            epoch: infraction_epoch,
        });
    }

    let total_computed_amounts = computed_amounts
        .into_iter()
        .map(|slashed| slashed.amount)
        .sum();

    let final_amount = updated_amount
        .checked_sub(total_computed_amounts)
        .unwrap_or_default();

    Ok(final_amount)
}

// `def computeAmountAfterSlashingUnbond`
fn compute_amount_after_slashing_unbond<S>(
    storage: &S,
    params: &OwnedPosParams,
    unbonds: &BTreeMap<Epoch, token::Amount>,
    redelegated_unbonds: &EagerRedelegatedUnbonds,
    slashes: Vec<Slash>,
) -> storage_api::Result<ResultSlashing>
where
    S: StorageRead,
{
    let mut result_slashing = ResultSlashing::default();
    for (&start_epoch, amount) in unbonds {
        // `val listSlashes`
        let list_slashes: Vec<Slash> = slashes
            .iter()
            .filter(|slash| slash.epoch >= start_epoch)
            .cloned()
            .collect();
        // `val resultFold`
        let result_fold = if let Some(redelegated_unbonds) =
            redelegated_unbonds.get(&start_epoch)
        {
            fold_and_slash_redelegated_bonds(
                storage,
                params,
                redelegated_unbonds,
                start_epoch,
                &list_slashes,
                |_| true,
            )
        } else {
            FoldRedelegatedBondsResult::default()
        };
        // `val totalNoRedelegated`
        let total_not_redelegated = amount
            .checked_sub(result_fold.total_redelegated)
            .unwrap_or_default();
        // `val afterNoRedelegated`
        let after_not_redelegated =
            apply_list_slashes(params, &list_slashes, total_not_redelegated);
        // `val amountAfterSlashing`
        let amount_after_slashing =
            after_not_redelegated + result_fold.total_after_slashing;
        // Accumulation step
        result_slashing.sum += amount_after_slashing;
        result_slashing
            .epoch_map
            .insert(start_epoch, amount_after_slashing);
    }
    Ok(result_slashing)
}

/// Compute from a set of unbonds (both redelegated and not) how much is left
/// after applying all relevant slashes.
// `def computeAmountAfterSlashingWithdraw`
fn compute_amount_after_slashing_withdraw<S>(
    storage: &S,
    params: &OwnedPosParams,
    unbonds_and_redelegated_unbonds: &BTreeMap<
        (Epoch, Epoch),
        (token::Amount, EagerRedelegatedBondsMap),
    >,
    slashes: Vec<Slash>,
) -> storage_api::Result<ResultSlashing>
where
    S: StorageRead,
{
    let mut result_slashing = ResultSlashing::default();

    for ((start_epoch, withdraw_epoch), (amount, redelegated_unbonds)) in
        unbonds_and_redelegated_unbonds.iter()
    {
        // TODO: check if slashes in the same epoch can be
        // folded into one effective slash
        let end_epoch = *withdraw_epoch
            - params.unbonding_len
            - params.cubic_slashing_window_length;
        // Find slashes that apply to `start_epoch..end_epoch`
        let list_slashes = slashes
            .iter()
            .filter(|slash| {
                // Started before the slash occurred
                start_epoch <= &slash.epoch
                    // Ends after the slash
                    && end_epoch > slash.epoch
            })
            .cloned()
            .collect::<Vec<_>>();

        // Find the sum and the sum after slashing of the redelegated unbonds
        let result_fold = fold_and_slash_redelegated_bonds(
            storage,
            params,
            redelegated_unbonds,
            *start_epoch,
            &list_slashes,
            |_| true,
        );

        // Unbond amount that didn't come from a redelegation
        let total_not_redelegated = *amount - result_fold.total_redelegated;
        // Find how much remains after slashing non-redelegated amount
        let after_not_redelegated =
            apply_list_slashes(params, &list_slashes, total_not_redelegated);

        // Add back the unbond and redelegated unbond amount after slashing
        let amount_after_slashing =
            after_not_redelegated + result_fold.total_after_slashing;

        result_slashing.sum += amount_after_slashing;
        result_slashing
            .epoch_map
            .insert(*start_epoch, amount_after_slashing);
    }

    Ok(result_slashing)
}

/// Arguments to [`become_validator`].
pub struct BecomeValidator<'a, S> {
    /// Storage implementation.
    pub storage: &'a mut S,
    /// Proof-of-stake parameters.
    pub params: &'a PosParams,
    /// The validator's address.
    pub address: &'a Address,
    /// The validator's consensus key, used by Tendermint.
    pub consensus_key: &'a common::PublicKey,
    /// The validator's protocol key.
    pub protocol_key: &'a common::PublicKey,
    /// The validator's Ethereum bridge cold key.
    pub eth_cold_key: &'a common::PublicKey,
    /// The validator's Ethereum bridge hot key.
    pub eth_hot_key: &'a common::PublicKey,
    /// The numeric value of the current epoch.
    pub current_epoch: Epoch,
    /// Commission rate.
    pub commission_rate: Dec,
    /// Max commission rate change.
    pub max_commission_rate_change: Dec,
}

/// Initialize data for a new validator.
pub fn become_validator<S>(
    args: BecomeValidator<'_, S>,
) -> storage_api::Result<()>
where
    S: StorageRead + StorageWrite,
{
    let BecomeValidator {
        storage,
        params,
        address,
        consensus_key,
        protocol_key,
        eth_cold_key,
        eth_hot_key,
        current_epoch,
        commission_rate,
        max_commission_rate_change,
    } = args;

    // This will fail if the key is already being used
    try_insert_consensus_key(storage, consensus_key)?;

    let pipeline_epoch = current_epoch + params.pipeline_len;
    validator_addresses_handle()
        .at(&pipeline_epoch)
        .insert(storage, address.clone())?;

    // Non-epoched validator data
    write_validator_address_raw_hash(storage, address, consensus_key)?;
    write_validator_max_commission_rate_change(
        storage,
        address,
        max_commission_rate_change,
    )?;

    // Epoched validator data
    validator_consensus_key_handle(address).set(
        storage,
        consensus_key.clone(),
        current_epoch,
        params.pipeline_len,
    )?;
    validator_protocol_key_handle(address).set(
        storage,
        protocol_key.clone(),
        current_epoch,
        params.pipeline_len,
    )?;
    validator_eth_hot_key_handle(address).set(
        storage,
        eth_hot_key.clone(),
        current_epoch,
        params.pipeline_len,
    )?;
    validator_eth_cold_key_handle(address).set(
        storage,
        eth_cold_key.clone(),
        current_epoch,
        params.pipeline_len,
    )?;
    validator_commission_rate_handle(address).set(
        storage,
        commission_rate,
        current_epoch,
        params.pipeline_len,
    )?;
    validator_deltas_handle(address).set(
        storage,
        token::Change::zero(),
        current_epoch,
        params.pipeline_len,
    )?;

    // The validator's stake at initialization is 0, so its state is immediately
    // below-threshold
    validator_state_handle(address).set(
        storage,
        ValidatorState::BelowThreshold,
        current_epoch,
        params.pipeline_len,
    )?;

    Ok(())
}

/// Withdraw tokens from those that have been unbonded from proof-of-stake
pub fn withdraw_tokens<S>(
    storage: &mut S,
    source: Option<&Address>,
    validator: &Address,
    current_epoch: Epoch,
) -> storage_api::Result<token::Amount>
where
    S: StorageRead + StorageWrite,
{
    let params = read_pos_params(storage)?;
    let source = source.unwrap_or(validator);

    tracing::debug!("Withdrawing tokens in epoch {current_epoch}");
    tracing::debug!("Source {} --> Validator {}", source, validator);

    let unbond_handle: Unbonds = unbond_handle(source, validator);
    let redelegated_unbonds =
        delegator_redelegated_unbonds_handle(source).at(validator);

    // Check that there are unbonded tokens available for withdrawal
    if unbond_handle.is_empty(storage)? {
        return Err(WithdrawError::NoUnbondFound(BondId {
            source: source.clone(),
            validator: validator.clone(),
        })
        .into());
    }

    let mut unbonds_and_redelegated_unbonds: BTreeMap<
        (Epoch, Epoch),
        (token::Amount, EagerRedelegatedBondsMap),
    > = BTreeMap::new();

    for unbond in unbond_handle.iter(storage)? {
        let (
            NestedSubKey::Data {
                key: start_epoch,
                nested_sub_key: SubKey::Data(withdraw_epoch),
            },
            amount,
        ) = unbond?;

        // Logging
        tracing::debug!(
            "Unbond delta ({start_epoch}..{withdraw_epoch}), amount {}",
            amount.to_string_native()
        );
        if withdraw_epoch > current_epoch {
            tracing::debug!(
                "Not yet withdrawable until epoch {withdraw_epoch}"
            );
            continue;
        }

        let mut eager_redelegated_unbonds = EagerRedelegatedBondsMap::default();
        let matching_redelegated_unbonds =
            redelegated_unbonds.at(&start_epoch).at(&withdraw_epoch);
        for ub in matching_redelegated_unbonds.iter(storage)? {
            let (
                NestedSubKey::Data {
                    key: address,
                    nested_sub_key: SubKey::Data(epoch),
                },
                amount,
            ) = ub?;
            eager_redelegated_unbonds
                .entry(address)
                .or_default()
                .entry(epoch)
                .or_insert(amount);
        }

        unbonds_and_redelegated_unbonds.insert(
            (start_epoch, withdraw_epoch),
            (amount, eager_redelegated_unbonds),
        );
    }
    let slashes = find_validator_slashes(storage, validator)?;

    // `val resultSlashing`
    let result_slashing = compute_amount_after_slashing_withdraw(
        storage,
        &params,
        &unbonds_and_redelegated_unbonds,
        slashes,
    )?;

    let withdrawable_amount = result_slashing.sum;
    tracing::debug!(
        "Withdrawing total {}",
        withdrawable_amount.to_string_native()
    );

    // `updateDelegator` with `unbonded` and `redelegeatedUnbonded`
    for ((start_epoch, withdraw_epoch), _unbond_and_redelegations) in
        unbonds_and_redelegated_unbonds
    {
        tracing::debug!("Remove ({start_epoch}..{withdraw_epoch}) from unbond");
        unbond_handle
            .at(&start_epoch)
            .remove(storage, &withdraw_epoch)?;
        redelegated_unbonds
            .at(&start_epoch)
            .remove_all(storage, &withdraw_epoch)?;

        if unbond_handle.at(&start_epoch).is_empty(storage)? {
            unbond_handle.remove_all(storage, &start_epoch)?;
        }
        if redelegated_unbonds.at(&start_epoch).is_empty(storage)? {
            redelegated_unbonds.remove_all(storage, &start_epoch)?;
        }
    }

    // Transfer the withdrawable tokens from the PoS address back to the source
    let staking_token = staking_token_address(storage);
    token::transfer(
        storage,
        &staking_token,
        &ADDRESS,
        source,
        withdrawable_amount,
    )?;

    // TODO: Transfer the slashed tokens from the PoS address to the Slash Pool
    // address
    // token::transfer(
    //     storage,
    //     &staking_token,
    //     &ADDRESS,
    //     &SLASH_POOL_ADDRESS,
    //     total_slashed,
    // )?;

    Ok(withdrawable_amount)
}

/// Change the commission rate of a validator
pub fn change_validator_commission_rate<S>(
    storage: &mut S,
    validator: &Address,
    new_rate: Dec,
    current_epoch: Epoch,
) -> storage_api::Result<()>
where
    S: StorageRead + StorageWrite,
{
    if new_rate.is_negative() {
        return Err(CommissionRateChangeError::NegativeRate(
            new_rate,
            validator.clone(),
        )
        .into());
    }

    if new_rate > Dec::one() {
        return Err(CommissionRateChangeError::LargerThanOne(
            new_rate,
            validator.clone(),
        )
        .into());
    }

    let max_change =
        read_validator_max_commission_rate_change(storage, validator)?;
    if max_change.is_none() {
        return Err(CommissionRateChangeError::NoMaxSetInStorage(
            validator.clone(),
        )
        .into());
    }

    let params = read_pos_params(storage)?;
    let commission_handle = validator_commission_rate_handle(validator);
    let pipeline_epoch = current_epoch + params.pipeline_len;

    let rate_at_pipeline = commission_handle
        .get(storage, pipeline_epoch, &params)?
        .expect("Could not find a rate in given epoch");
    if new_rate == rate_at_pipeline {
        return Ok(());
    }
    let rate_before_pipeline = commission_handle
        .get(storage, pipeline_epoch.prev(), &params)?
        .expect("Could not find a rate in given epoch");

    let change_from_prev = new_rate.abs_diff(&rate_before_pipeline);
    if change_from_prev > max_change.unwrap() {
        return Err(CommissionRateChangeError::RateChangeTooLarge(
            change_from_prev,
            validator.clone(),
        )
        .into());
    }

    commission_handle.set(storage, new_rate, current_epoch, params.pipeline_len)
}

/// Check if the given consensus key is already being used to ensure uniqueness.
///
/// If it's not being used, it will be inserted into the set that's being used
/// for this. If it's already used, this will return an Error.
pub fn try_insert_consensus_key<S>(
    storage: &mut S,
    consensus_key: &common::PublicKey,
) -> storage_api::Result<()>
where
    S: StorageRead + StorageWrite,
{
    let key = consensus_keys_key();
    LazySet::open(key).try_insert(storage, consensus_key.clone())
}

/// Check if the given consensus key is already being used to ensure uniqueness.
pub fn is_consensus_key_used<S>(
    storage: &S,
    consensus_key: &common::PublicKey,
) -> storage_api::Result<bool>
where
    S: StorageRead,
{
    let key = consensus_keys_key();
    let handle = LazySet::open(key);
    handle.contains(storage, consensus_key)
}

/// Get the total bond amount, including slashes, for a given bond ID and epoch.
/// Returns the bond amount after slashing. For future epochs the value is
/// subject to change.
pub fn bond_amount<S>(
    storage: &S,
    bond_id: &BondId,
    epoch: Epoch,
) -> storage_api::Result<token::Amount>
where
    S: StorageRead,
{
    // TODO: our method of applying slashes is not correct! This needs review

    let params = read_pos_params(storage)?;

    // TODO: apply rewards
    let slashes = find_validator_slashes(storage, &bond_id.validator)?;
    // dbg!(&slashes);
    // let slash_rates =
    //     slashes
    //         .iter()
    //         .fold(BTreeMap::<Epoch, Dec>::new(), |mut map, slash| {
    //             let tot_rate = map.entry(slash.epoch).or_default();
    //             *tot_rate = cmp::min(Dec::one(), *tot_rate + slash.rate);
    //             map
    //         });
    // dbg!(&slash_rates);

    // Accumulate incoming redelegations slashes from source validator, if any.
    // This ensures that if there're slashes on both src validator and dest
    // validator, they're combined correctly.
    let mut redelegation_slashes = BTreeMap::<Epoch, token::Amount>::new();
    for res in delegator_redelegated_bonds_handle(&bond_id.source)
        .at(&bond_id.validator)
        .iter(storage)?
    {
        let (
            NestedSubKey::Data {
                key: redelegation_end,
                nested_sub_key:
                    NestedSubKey::Data {
                        key: src_validator,
                        nested_sub_key: SubKey::Data(start),
                    },
            },
            delta,
        ) = res?;

        let list_slashes = validator_slashes_handle(&src_validator)
            .iter(storage)?
            .map(Result::unwrap)
            .filter(|slash| {
                let slash_processing_epoch =
                    slash.epoch + params.slash_processing_epoch_offset();
                start <= slash.epoch
                    && redelegation_end > slash.epoch
                    && slash_processing_epoch
                        > redelegation_end - params.pipeline_len
            })
            .collect::<Vec<_>>();

        let slashed_delta = apply_list_slashes(&params, &list_slashes, delta);

        // let mut slashed_delta = delta;
        // let slashes = find_slashes_in_range(
        //     storage,
        //     start,
        //     Some(redelegation_end),
        //     &src_validator,
        // )?;
        // for (slash_epoch, rate) in slashes {
        //     let slash_processing_epoch =
        //         slash_epoch + params.slash_processing_epoch_offset();
        //     // If the slash was processed after redelegation was submitted
        //     // it has to be slashed now
        //     if slash_processing_epoch > redelegation_end -
        // params.pipeline_len {         let slashed =
        // slashed_delta.mul_ceil(rate);         slashed_delta -=
        // slashed;     }
        // }
        *redelegation_slashes.entry(redelegation_end).or_default() +=
            delta - slashed_delta;
    }
    // dbg!(&redelegation_slashes);

    let bonds =
        bond_handle(&bond_id.source, &bond_id.validator).get_data_handler();
    let mut total_active = token::Amount::zero();
    for next in bonds.iter(storage)? {
        let (bond_epoch, delta) = dbg!(next?);
        if bond_epoch > epoch {
            continue;
        }

        let list_slashes = slashes
            .iter()
            .filter(|slash| bond_epoch <= slash.epoch)
            .cloned()
            .collect::<Vec<_>>();

        let mut slashed_delta =
            apply_list_slashes(&params, &list_slashes, delta);

        // Deduct redelegation src validator slash, if any
        if let Some(&redelegation_slash) = redelegation_slashes.get(&bond_epoch)
        {
            slashed_delta -= redelegation_slash;
        }

        // let list_slashes = slashes
        //     .iter()
        //     .map(Result::unwrap)
        //     .filter(|slash| bond_epoch <= slash.epoch)
        //     .collect::<Vec<_>>();

        // for (&slash_epoch, &rate) in &slash_rates {
        //     if slash_epoch < bond_epoch {
        //         continue;
        //     }
        //     // TODO: think about truncation
        //     let current_slash = slashed_delta.mul_ceil(rate);
        //     slashed_delta -= current_slash;
        // }
        total_active += slashed_delta;
    }
    // dbg!(&total_active);

    // Add unbonds that are still contributing to stake
    let unbonds = unbond_handle(&bond_id.source, &bond_id.validator);
    for next in unbonds.iter(storage)? {
        let (
            NestedSubKey::Data {
                key: start,
                nested_sub_key: SubKey::Data(withdrawable_epoch),
            },
            delta,
        ) = next?;
        let end = withdrawable_epoch - params.withdrawable_epoch_offset()
            + params.pipeline_len;

        if start <= epoch && end > epoch {
            let list_slashes = slashes
                .iter()
                .filter(|slash| start <= slash.epoch && end > slash.epoch)
                .cloned()
                .collect::<Vec<_>>();

            let slashed_delta =
                apply_list_slashes(&params, &list_slashes, delta);

            // let mut slashed_delta = delta;
            // for (&slash_epoch, &rate) in &slash_rates {
            //     if start <= slash_epoch && end > slash_epoch {
            //         // TODO: think about truncation
            //         let current_slash = slashed_delta.mul_ceil(rate);
            //         slashed_delta -= current_slash;
            //     }
            // }
            total_active += slashed_delta;
        }
    }
    // dbg!(&total_active);

    if bond_id.validator != bond_id.source {
        // Add outgoing redelegations that are still contributing to the source
        // validator's stake
        let redelegated_bonds =
            delegator_redelegated_bonds_handle(&bond_id.source);
        for res in redelegated_bonds.iter(storage)? {
            let (
                NestedSubKey::Data {
                    key: _dest_validator,
                    nested_sub_key:
                        NestedSubKey::Data {
                            key: end,
                            nested_sub_key:
                                NestedSubKey::Data {
                                    key: src_validator,
                                    nested_sub_key: SubKey::Data(start),
                                },
                        },
                },
                delta,
            ) = res?;
            if src_validator == bond_id.validator
                && start <= epoch
                && end > epoch
            {
                let list_slashes = slashes
                    .iter()
                    .filter(|slash| start <= slash.epoch && end > slash.epoch)
                    .cloned()
                    .collect::<Vec<_>>();

                let slashed_delta =
                    apply_list_slashes(&params, &list_slashes, delta);

                // let mut slashed_delta = delta;
                // for (&slash_epoch, &rate) in &slash_rates {
                //     if start <= slash_epoch && end > slash_epoch {
                //         // TODO: think about truncation
                //         let current_slash = delta.mul_ceil(rate);
                //         slashed_delta -= current_slash;
                //     }
                // }
                total_active += slashed_delta;
            }
        }
        // dbg!(&total_active);

        // Add outgoing redelegation unbonds that are still contributing to
        // the source validator's stake
        let redelegated_unbonds =
            delegator_redelegated_unbonds_handle(&bond_id.source);
        for res in redelegated_unbonds.iter(storage)? {
            let (
                NestedSubKey::Data {
                    key: _dest_validator,
                    nested_sub_key:
                        NestedSubKey::Data {
                            key: redelegation_epoch,
                            nested_sub_key:
                                NestedSubKey::Data {
                                    key: withdraw_epoch,
                                    nested_sub_key:
                                        NestedSubKey::Data {
                                            key: src_validator,
                                            nested_sub_key: SubKey::Data(start),
                                        },
                                },
                        },
                },
                delta,
            ) = res?;
            let end = withdraw_epoch - params.withdrawable_epoch_offset()
                + params.pipeline_len;
            if src_validator == bond_id.validator
                // If the unbonded bond was redelegated after this epoch ...
                && redelegation_epoch > epoch
                // ... the start was before or at this epoch ...
                && start <= epoch
                // ... and the end after this epoch
                && end > epoch
            {
                let list_slashes = slashes
                    .iter()
                    .filter(|slash| start <= slash.epoch && end > slash.epoch)
                    .cloned()
                    .collect::<Vec<_>>();

                let slashed_delta =
                    apply_list_slashes(&params, &list_slashes, delta);

                // let mut slashed_delta = delta;
                // for (&slash_epoch, &rate) in &slash_rates {
                //     if start <= slash_epoch && end > slash_epoch {
                //         let current_slash = delta.mul_ceil(rate);
                //         slashed_delta -= current_slash;
                //     }
                // }
                total_active += slashed_delta;
            }
        }
    }
    // dbg!(&total_active);

    Ok(total_active)
}

/// Get the genesis consensus validators stake and consensus key for Tendermint,
/// converted from [`ValidatorSetUpdate`]s using the given function.
pub fn genesis_validator_set_tendermint<S, T>(
    storage: &S,
    params: &PosParams,
    current_epoch: Epoch,
    mut f: impl FnMut(ValidatorSetUpdate) -> T,
) -> storage_api::Result<Vec<T>>
where
    S: StorageRead,
{
    let consensus_validator_handle =
        consensus_validator_set_handle().at(&current_epoch);
    let iter = consensus_validator_handle.iter(storage)?;

    iter.map(|validator| {
        let (
            NestedSubKey::Data {
                key: new_stake,
                nested_sub_key: _,
            },
            address,
        ) = validator?;
        let consensus_key = validator_consensus_key_handle(&address)
            .get(storage, current_epoch, params)?
            .unwrap();
        let converted = f(ValidatorSetUpdate::Consensus(ConsensusValidator {
            consensus_key,
            bonded_stake: new_stake,
        }));
        Ok(converted)
    })
    .collect()
}

/// Communicate imminent validator set updates to Tendermint. This function is
/// called two blocks before the start of a new epoch because Tendermint
/// validator updates become active two blocks after the updates are submitted.
pub fn validator_set_update_tendermint<S, T>(
    storage: &S,
    params: &PosParams,
    current_epoch: Epoch,
    f: impl FnMut(ValidatorSetUpdate) -> T,
) -> storage_api::Result<Vec<T>>
where
    S: StorageRead,
{
    tracing::debug!("Communicating validator set updates to Tendermint.");
    // Because this is called 2 blocks before a start on an epoch, we're gonna
    // give Tendermint updates for the next epoch
    let next_epoch: Epoch = current_epoch.next();

    let new_consensus_validator_handle =
        consensus_validator_set_handle().at(&next_epoch);
    let prev_consensus_validator_handle =
        consensus_validator_set_handle().at(&current_epoch);

    let new_consensus_validators = new_consensus_validator_handle
        .iter(storage)?
        .filter_map(|validator| {
            let (
                NestedSubKey::Data {
                    key: new_stake,
                    nested_sub_key: _,
                },
                address,
            ) = validator.unwrap();

            tracing::debug!(
                "Consensus validator address {address}, stake {}",
                new_stake.to_string_native()
            );

            // Check if the validator was consensus in the previous epoch with
            // the same stake. If so, no updated is needed.
            // Look up previous state and prev and current voting powers
            if !prev_consensus_validator_handle.is_empty(storage).unwrap() {
                let prev_state = validator_state_handle(&address)
                    .get(storage, current_epoch, params)
                    .unwrap();
                let prev_tm_voting_power = Lazy::new(|| {
                    let prev_validator_stake = read_validator_stake(
                        storage,
                        params,
                        &address,
                        current_epoch,
                    )
                    .unwrap();
                    into_tm_voting_power(
                        params.tm_votes_per_token,
                        prev_validator_stake,
                    )
                });
                let new_tm_voting_power = Lazy::new(|| {
                    into_tm_voting_power(params.tm_votes_per_token, new_stake)
                });

                // If it was in `Consensus` before and voting power has not
                // changed, skip the update
                if matches!(prev_state, Some(ValidatorState::Consensus))
                    && *prev_tm_voting_power == *new_tm_voting_power
                {
                    tracing::debug!(
                        "skipping validator update, {address} is in consensus \
                         set but voting power hasn't changed"
                    );
                    return None;
                }
                // If both previous and current voting powers are 0, and the
                // validator_stake_threshold is 0, skip update
                if params.validator_stake_threshold.is_zero()
                    && *prev_tm_voting_power == 0
                    && *new_tm_voting_power == 0
                {
                    tracing::info!(
                        "skipping validator update, {address} is in consensus \
                         set but without voting power"
                    );
                    return None;
                }
                // TODO: maybe debug_assert that the new stake is >= threshold?
            }
            let consensus_key = validator_consensus_key_handle(&address)
                .get(storage, next_epoch, params)
                .unwrap()
                .unwrap();
            tracing::debug!(
                "{address} consensus key {}",
                consensus_key.tm_raw_hash()
            );
            Some(ValidatorSetUpdate::Consensus(ConsensusValidator {
                consensus_key,
                bonded_stake: new_stake,
            }))
        });

    let prev_consensus_validators = prev_consensus_validator_handle
        .iter(storage)?
        .filter_map(|validator| {
            let (
                NestedSubKey::Data {
                    key: _prev_stake,
                    nested_sub_key: _,
                },
                address,
            ) = validator.unwrap();

            let new_state = validator_state_handle(&address)
                .get(storage, next_epoch, params)
                .unwrap();

            let prev_tm_voting_power = Lazy::new(|| {
                let prev_validator_stake = read_validator_stake(
                    storage,
                    params,
                    &address,
                    current_epoch,
                )
                .unwrap();
                into_tm_voting_power(
                    params.tm_votes_per_token,
                    prev_validator_stake,
                )
            });

            // If the validator is still in the Consensus set, we accounted for
            // it in the `new_consensus_validators` iterator above
            if matches!(new_state, Some(ValidatorState::Consensus)) {
                return None;
            } else if params.validator_stake_threshold.is_zero()
                && *prev_tm_voting_power == 0
            {
                // If the new state is not Consensus but its prev voting power
                // was 0 and the stake threshold is 0, we can also skip the
                // update
                tracing::info!(
                    "skipping validator update, {address} is in consensus set \
                     but without voting power"
                );
                return None;
            }

            // The remaining validators were previously Consensus but no longer
            // are, so they must be deactivated
            let consensus_key = validator_consensus_key_handle(&address)
                .get(storage, next_epoch, params)
                .unwrap()
                .unwrap();
            tracing::debug!(
                "{address} consensus key {}",
                consensus_key.tm_raw_hash()
            );
            Some(ValidatorSetUpdate::Deactivated(consensus_key))
        });

    Ok(new_consensus_validators
        .chain(prev_consensus_validators)
        .map(f)
        .collect())
}

/// Find all validators to which a given bond `owner` (or source) has a
/// delegation
pub fn find_delegation_validators<S>(
    storage: &S,
    owner: &Address,
) -> storage_api::Result<HashSet<Address>>
where
    S: StorageRead,
{
    let bonds_prefix = bonds_for_source_prefix(owner);
    let mut delegations: HashSet<Address> = HashSet::new();

    for iter_result in storage_api::iter_prefix_bytes(storage, &bonds_prefix)? {
        let (key, _bond_bytes) = iter_result?;
        let validator_address = get_validator_address_from_bond(&key)
            .ok_or_else(|| {
                storage_api::Error::new_const(
                    "Delegation key should contain validator address.",
                )
            })?;
        delegations.insert(validator_address);
    }
    Ok(delegations)
}

/// Find all validators to which a given bond `owner` (or source) has a
/// delegation with the amount
pub fn find_delegations<S>(
    storage: &S,
    owner: &Address,
    epoch: &Epoch,
) -> storage_api::Result<HashMap<Address, token::Amount>>
where
    S: StorageRead,
{
    let bonds_prefix = bonds_for_source_prefix(owner);
    let params = read_pos_params(storage)?;
    let mut delegations: HashMap<Address, token::Amount> = HashMap::new();

    for iter_result in storage_api::iter_prefix_bytes(storage, &bonds_prefix)? {
        let (key, _bond_bytes) = iter_result?;
        let validator_address = get_validator_address_from_bond(&key)
            .ok_or_else(|| {
                storage_api::Error::new_const(
                    "Delegation key should contain validator address.",
                )
            })?;
        let deltas_sum = bond_handle(owner, &validator_address)
            .get_sum(storage, *epoch, &params)?
            .unwrap_or_default();
        delegations.insert(validator_address, deltas_sum);
    }
    Ok(delegations)
}

/// Find PoS slashes applied to a validator, if any
pub fn find_validator_slashes<S>(
    storage: &S,
    validator: &Address,
) -> storage_api::Result<Vec<Slash>>
where
    S: StorageRead,
{
    validator_slashes_handle(validator).iter(storage)?.collect()
}

/// Find raw bond deltas for the given source and validator address.
pub fn find_bonds<S>(
    storage: &S,
    source: &Address,
    validator: &Address,
) -> storage_api::Result<BTreeMap<Epoch, token::Amount>>
where
    S: StorageRead,
{
    bond_handle(source, validator)
        .get_data_handler()
        .iter(storage)?
        .collect()
}

/// Find raw unbond deltas for the given source and validator address.
pub fn find_unbonds<S>(
    storage: &S,
    source: &Address,
    validator: &Address,
) -> storage_api::Result<BTreeMap<(Epoch, Epoch), token::Amount>>
where
    S: StorageRead,
{
    unbond_handle(source, validator)
        .iter(storage)?
        .map(|next_result| {
            let (
                NestedSubKey::Data {
                    key: start_epoch,
                    nested_sub_key: SubKey::Data(withdraw_epoch),
                },
                amount,
            ) = next_result?;
            Ok(((start_epoch, withdraw_epoch), amount))
        })
        .collect()
}

/// Collect the details of all bonds and unbonds that match the source and
/// validator arguments. If either source or validator is `None`, then grab the
/// information for all sources or validators, respectively.
pub fn bonds_and_unbonds<S>(
    storage: &S,
    source: Option<Address>,
    validator: Option<Address>,
) -> storage_api::Result<BondsAndUnbondsDetails>
where
    S: StorageRead,
{
    let params = read_pos_params(storage)?;

    match (source.clone(), validator.clone()) {
        (Some(source), Some(validator)) => {
            find_bonds_and_unbonds_details(storage, &params, source, validator)
        }
        _ => {
            get_multiple_bonds_and_unbonds(storage, &params, source, validator)
        }
    }
}

/// Collect the details of all of the enqueued slashes to be processed in future
/// epochs into a nested map
pub fn find_all_enqueued_slashes<S>(
    storage: &S,
    epoch: Epoch,
) -> storage_api::Result<HashMap<Address, BTreeMap<Epoch, Vec<Slash>>>>
where
    S: StorageRead,
{
    let mut enqueued = HashMap::<Address, BTreeMap<Epoch, Vec<Slash>>>::new();
    for res in enqueued_slashes_handle().get_data_handler().iter(storage)? {
        let (
            NestedSubKey::Data {
                key: processing_epoch,
                nested_sub_key:
                    NestedSubKey::Data {
                        key: address,
                        nested_sub_key: _,
                    },
            },
            slash,
        ) = res?;
        if processing_epoch <= epoch {
            continue;
        }

        let slashes = enqueued
            .entry(address)
            .or_default()
            .entry(processing_epoch)
            .or_default();
        slashes.push(slash);
    }
    Ok(enqueued)
}

/// Find all slashes and the associated validators in the PoS system
pub fn find_all_slashes<S>(
    storage: &S,
) -> storage_api::Result<HashMap<Address, Vec<Slash>>>
where
    S: StorageRead,
{
    let mut slashes: HashMap<Address, Vec<Slash>> = HashMap::new();
    let slashes_iter = storage_api::iter_prefix_bytes(
        storage,
        &slashes_prefix(),
    )?
    .filter_map(|result| {
        if let Ok((key, val_bytes)) = result {
            if let Some(validator) = is_validator_slashes_key(&key) {
                let slash: Slash =
                    BorshDeserialize::try_from_slice(&val_bytes).ok()?;
                return Some((validator, slash));
            }
        }
        None
    });

    slashes_iter.for_each(|(address, slash)| match slashes.get(&address) {
        Some(vec) => {
            let mut vec = vec.clone();
            vec.push(slash);
            slashes.insert(address, vec);
        }
        None => {
            slashes.insert(address, vec![slash]);
        }
    });
    Ok(slashes)
}

fn get_multiple_bonds_and_unbonds<S>(
    storage: &S,
    params: &PosParams,
    source: Option<Address>,
    validator: Option<Address>,
) -> storage_api::Result<BondsAndUnbondsDetails>
where
    S: StorageRead,
{
    debug_assert!(
        source.is_none() || validator.is_none(),
        "Use `find_bonds_and_unbonds_details` when full bond ID is known"
    );
    let mut slashes_cache = HashMap::<Address, Vec<Slash>>::new();
    // Applied slashes grouped by validator address
    let mut applied_slashes = HashMap::<Address, Vec<Slash>>::new();

    // TODO: if validator is `Some`, look-up all its bond owners (including
    // self-bond, if any) first

    let prefix = match source.as_ref() {
        Some(source) => bonds_for_source_prefix(source),
        None => bonds_prefix(),
    };
    // We have to iterate raw bytes, cause the epoched data `last_update` field
    // gets matched here too
    let mut raw_bonds = storage_api::iter_prefix_bytes(storage, &prefix)?
        .filter_map(|result| {
            if let Ok((key, val_bytes)) = result {
                if let Some((bond_id, start)) = is_bond_key(&key) {
                    if source.is_some()
                        && source.as_ref().unwrap() != &bond_id.source
                    {
                        return None;
                    }
                    if validator.is_some()
                        && validator.as_ref().unwrap() != &bond_id.validator
                    {
                        return None;
                    }
                    let change: token::Amount =
                        BorshDeserialize::try_from_slice(&val_bytes).ok()?;
                    if change.is_zero() {
                        return None;
                    }
                    return Some((bond_id, start, change));
                }
            }
            None
        });

    let prefix = match source.as_ref() {
        Some(source) => unbonds_for_source_prefix(source),
        None => unbonds_prefix(),
    };
    let mut raw_unbonds = storage_api::iter_prefix_bytes(storage, &prefix)?
        .filter_map(|result| {
            if let Ok((key, val_bytes)) = result {
                if let Some((bond_id, start, withdraw)) = is_unbond_key(&key) {
                    if source.is_some()
                        && source.as_ref().unwrap() != &bond_id.source
                    {
                        return None;
                    }
                    if validator.is_some()
                        && validator.as_ref().unwrap() != &bond_id.validator
                    {
                        return None;
                    }
                    match (source.clone(), validator.clone()) {
                        (None, Some(validator)) => {
                            if bond_id.validator != validator {
                                return None;
                            }
                        }
                        (Some(owner), None) => {
                            if owner != bond_id.source {
                                return None;
                            }
                        }
                        _ => {}
                    }
                    let amount: token::Amount =
                        BorshDeserialize::try_from_slice(&val_bytes).ok()?;
                    return Some((bond_id, start, withdraw, amount));
                }
            }
            None
        });

    let mut bonds_and_unbonds =
        HashMap::<BondId, (Vec<BondDetails>, Vec<UnbondDetails>)>::new();

    raw_bonds.try_for_each(|(bond_id, start, change)| {
        if !slashes_cache.contains_key(&bond_id.validator) {
            let slashes = find_validator_slashes(storage, &bond_id.validator)?;
            slashes_cache.insert(bond_id.validator.clone(), slashes);
        }
        let slashes = slashes_cache
            .get(&bond_id.validator)
            .expect("We must have inserted it if it's not cached already");
        let validator = bond_id.validator.clone();
        let (bonds, _unbonds) = bonds_and_unbonds.entry(bond_id).or_default();
        bonds.push(make_bond_details(
            params,
            &validator,
            change,
            start,
            slashes,
            &mut applied_slashes,
        ));
        Ok::<_, storage_api::Error>(())
    })?;

    raw_unbonds.try_for_each(|(bond_id, start, withdraw, amount)| {
        if !slashes_cache.contains_key(&bond_id.validator) {
            let slashes = find_validator_slashes(storage, &bond_id.validator)?;
            slashes_cache.insert(bond_id.validator.clone(), slashes);
        }
        let slashes = slashes_cache
            .get(&bond_id.validator)
            .expect("We must have inserted it if it's not cached already");
        let validator = bond_id.validator.clone();
        let (_bonds, unbonds) = bonds_and_unbonds.entry(bond_id).or_default();
        unbonds.push(make_unbond_details(
            params,
            &validator,
            amount,
            (start, withdraw),
            slashes,
            &mut applied_slashes,
        ));
        Ok::<_, storage_api::Error>(())
    })?;

    Ok(bonds_and_unbonds
        .into_iter()
        .map(|(bond_id, (bonds, unbonds))| {
            let details = BondsAndUnbondsDetail {
                bonds,
                unbonds,
                slashes: applied_slashes
                    .get(&bond_id.validator)
                    .cloned()
                    .unwrap_or_default(),
            };
            (bond_id, details)
        })
        .collect())
}

fn find_bonds_and_unbonds_details<S>(
    storage: &S,
    params: &PosParams,
    source: Address,
    validator: Address,
) -> storage_api::Result<BondsAndUnbondsDetails>
where
    S: StorageRead,
{
    let slashes = find_validator_slashes(storage, &validator)?;
    let mut applied_slashes = HashMap::<Address, Vec<Slash>>::new();

    let bonds = find_bonds(storage, &source, &validator)?
        .into_iter()
        .filter(|(_start, amount)| *amount > token::Amount::zero())
        .map(|(start, amount)| {
            make_bond_details(
                params,
                &validator,
                amount,
                start,
                &slashes,
                &mut applied_slashes,
            )
        })
        .collect();

    let unbonds = find_unbonds(storage, &source, &validator)?
        .into_iter()
        .map(|(epoch_range, change)| {
            make_unbond_details(
                params,
                &validator,
                change,
                epoch_range,
                &slashes,
                &mut applied_slashes,
            )
        })
        .collect();

    let details = BondsAndUnbondsDetail {
        bonds,
        unbonds,
        slashes: applied_slashes.get(&validator).cloned().unwrap_or_default(),
    };
    let bond_id = BondId { source, validator };
    Ok(HashMap::from_iter([(bond_id, details)]))
}

fn make_bond_details(
    params: &PosParams,
    validator: &Address,
    deltas_sum: token::Amount,
    start: Epoch,
    slashes: &[Slash],
    applied_slashes: &mut HashMap<Address, Vec<Slash>>,
) -> BondDetails {
    let prev_applied_slashes = applied_slashes
        .clone()
        .get(validator)
        .cloned()
        .unwrap_or_default();

    let mut slash_rates_by_epoch = BTreeMap::<Epoch, Dec>::new();

    let validator_slashes =
        applied_slashes.entry(validator.clone()).or_default();
    for slash in slashes {
        if slash.epoch >= start {
            let cur_rate = slash_rates_by_epoch.entry(slash.epoch).or_default();
            *cur_rate = cmp::min(Dec::one(), *cur_rate + slash.rate);

            if !prev_applied_slashes.iter().any(|s| s == slash) {
                validator_slashes.push(slash.clone());
            }
        }
    }

    let slashed_amount = if slash_rates_by_epoch.is_empty() {
        None
    } else {
        let amount_after_slashing =
            get_slashed_amount(params, deltas_sum, &slash_rates_by_epoch)
                .unwrap();
        Some(deltas_sum - amount_after_slashing)
    };

    BondDetails {
        start,
        amount: deltas_sum,
        slashed_amount,
    }
}

fn make_unbond_details(
    params: &PosParams,
    validator: &Address,
    amount: token::Amount,
    (start, withdraw): (Epoch, Epoch),
    slashes: &[Slash],
    applied_slashes: &mut HashMap<Address, Vec<Slash>>,
) -> UnbondDetails {
    let prev_applied_slashes = applied_slashes
        .clone()
        .get(validator)
        .cloned()
        .unwrap_or_default();
    let mut slash_rates_by_epoch = BTreeMap::<Epoch, Dec>::new();

    let validator_slashes =
        applied_slashes.entry(validator.clone()).or_default();
    for slash in slashes {
        if slash.epoch >= start
            && slash.epoch
                < withdraw
                    .checked_sub(
                        params.unbonding_len
                            + params.cubic_slashing_window_length,
                    )
                    .unwrap_or_default()
        {
            let cur_rate = slash_rates_by_epoch.entry(slash.epoch).or_default();
            *cur_rate = cmp::min(Dec::one(), *cur_rate + slash.rate);

            if !prev_applied_slashes.iter().any(|s| s == slash) {
                validator_slashes.push(slash.clone());
            }
        }
    }

    let slashed_amount = if slash_rates_by_epoch.is_empty() {
        None
    } else {
        let amount_after_slashing =
            get_slashed_amount(params, amount, &slash_rates_by_epoch).unwrap();
        Some(amount - amount_after_slashing)
    };

    UnbondDetails {
        start,
        withdraw,
        amount,
        slashed_amount,
    }
}

/// Tally a running sum of the fraction of rewards owed to each validator in
/// the consensus set. This is used to keep track of the rewards due to each
/// consensus validator over the lifetime of an epoch.
pub fn log_block_rewards<S>(
    storage: &mut S,
    epoch: impl Into<Epoch>,
    proposer_address: &Address,
    votes: Vec<VoteInfo>,
) -> storage_api::Result<()>
where
    S: StorageRead + StorageWrite,
{
    // The votes correspond to the last committed block (n-1 if we are
    // finalizing block n)

    let epoch: Epoch = epoch.into();
    let params = read_pos_params(storage)?;
    let consensus_validators = consensus_validator_set_handle().at(&epoch);

    // Get total stake of the consensus validator set
    let mut total_consensus_stake = token::Amount::zero();
    for validator in consensus_validators.iter(storage)? {
        let (
            NestedSubKey::Data {
                key: amount,
                nested_sub_key: _,
            },
            _address,
        ) = validator?;
        total_consensus_stake += amount;
    }

    // Get set of signing validator addresses and the combined stake of
    // these signers
    let mut signer_set: HashSet<Address> = HashSet::new();
    let mut total_signing_stake = token::Amount::zero();
    for VoteInfo {
        validator_address,
        validator_vp,
    } in votes
    {
        if validator_vp == 0 {
            continue;
        }
        // Ensure that the validator is not currently jailed or other
        let state = validator_state_handle(&validator_address)
            .get(storage, epoch, &params)?;
        if state != Some(ValidatorState::Consensus) {
            return Err(InflationError::ExpectedValidatorInConsensus(
                validator_address,
                state,
            ))
            .into_storage_result();
        }

        let stake_from_deltas =
            read_validator_stake(storage, &params, &validator_address, epoch)?;

        // Ensure TM stake updates properly with a debug_assert
        if cfg!(debug_assertions) {
            debug_assert_eq!(
                into_tm_voting_power(
                    params.tm_votes_per_token,
                    stake_from_deltas,
                ),
                i64::try_from(validator_vp).unwrap_or_default(),
            );
        }

        signer_set.insert(validator_address);
        total_signing_stake += stake_from_deltas;
    }

    // Get the block rewards coefficients (proposing, signing/voting,
    // consensus set status)
    let rewards_calculator = PosRewardsCalculator {
        proposer_reward: params.block_proposer_reward,
        signer_reward: params.block_vote_reward,
        signing_stake: total_signing_stake,
        total_stake: total_consensus_stake,
    };
    let coeffs = rewards_calculator
        .get_reward_coeffs()
        .map_err(InflationError::Rewards)
        .into_storage_result()?;
    tracing::debug!(
        "PoS rewards coefficients {coeffs:?}, inputs: {rewards_calculator:?}."
    );

    // tracing::debug!(
    //     "TOTAL SIGNING STAKE (LOGGING BLOCK REWARDS) = {}",
    //     signing_stake
    // );

    // Compute the fractional block rewards for each consensus validator and
    // update the reward accumulators
    let consensus_stake_unscaled: Dec = total_consensus_stake.into();
    let signing_stake_unscaled: Dec = total_signing_stake.into();
    let mut values: HashMap<Address, Dec> = HashMap::new();
    for validator in consensus_validators.iter(storage)? {
        let (
            NestedSubKey::Data {
                key: stake,
                nested_sub_key: _,
            },
            address,
        ) = validator?;

        // TODO:
        // When below-threshold validator set is added, this shouldn't be needed
        // anymore since some minimal stake will be required to be in at least
        // the consensus set
        if stake.is_zero() {
            continue;
        }

        let mut rewards_frac = Dec::zero();
        let stake_unscaled: Dec = stake.into();
        // tracing::debug!(
        //     "NAMADA VALIDATOR STAKE (LOGGING BLOCK REWARDS) OF EPOCH {} =
        // {}",     epoch, stake
        // );

        // Proposer reward
        if address == *proposer_address {
            rewards_frac += coeffs.proposer_coeff;
        }
        // Signer reward
        if signer_set.contains(&address) {
            let signing_frac = stake_unscaled / signing_stake_unscaled;
            rewards_frac += coeffs.signer_coeff * signing_frac;
        }
        // Consensus validator reward
        rewards_frac += coeffs.active_val_coeff
            * (stake_unscaled / consensus_stake_unscaled);

        // Update the rewards accumulator
        let prev = rewards_accumulator_handle()
            .get(storage, &address)?
            .unwrap_or_default();
        values.insert(address, prev + rewards_frac);
    }
    for (address, value) in values.into_iter() {
        rewards_accumulator_handle().insert(storage, address, value)?;
    }

    Ok(())
}

/// Calculate the cubic slashing rate using all slashes within a window around
/// the given infraction epoch. There is no cap on the rate applied within this
/// function.
pub fn compute_cubic_slash_rate<S>(
    storage: &S,
    params: &PosParams,
    infraction_epoch: Epoch,
) -> storage_api::Result<Dec>
where
    S: StorageRead,
{
    // tracing::debug!("COMPUTING CUBIC SLASH RATE");
    let mut sum_vp_fraction = Dec::zero();
    let (start_epoch, end_epoch) =
        params.cubic_slash_epoch_window(infraction_epoch);

    for epoch in Epoch::iter_bounds_inclusive(start_epoch, end_epoch) {
        let consensus_stake =
            Dec::from(get_total_consensus_stake(storage, epoch, params)?);
        tracing::debug!(
            "Total consensus stake in epoch {}: {}",
            epoch,
            consensus_stake
        );
        let processing_epoch = epoch + params.slash_processing_epoch_offset();
        let slashes = enqueued_slashes_handle().at(&processing_epoch);
        let infracting_stake = slashes.iter(storage)?.fold(
            Ok(Dec::zero()),
            |acc: storage_api::Result<Dec>, res| {
                let acc = acc?;
                let (
                    NestedSubKey::Data {
                        key: validator,
                        nested_sub_key: _,
                    },
                    _slash,
                ) = res?;

                let validator_stake =
                    read_validator_stake(storage, params, &validator, epoch)?;
                // tracing::debug!("Val {} stake: {}", &validator,
                // validator_stake);

                Ok(acc + Dec::from(validator_stake))
                // TODO: does something more complex need to be done
                // here in the event some of these slashes correspond to
                // the same validator?
            },
        )?;
        sum_vp_fraction += infracting_stake / consensus_stake;
    }
    // tracing::debug!("sum_vp_fraction: {}", sum_vp_fraction);
    Ok(Dec::new(9, 0).unwrap() * sum_vp_fraction * sum_vp_fraction)
}

/// Record a slash for a misbehavior that has been received from Tendermint and
/// then jail the validator, removing it from the validator set. The slash rate
/// will be computed at a later epoch.
#[allow(clippy::too_many_arguments)]
pub fn slash<S>(
    storage: &mut S,
    params: &PosParams,
    current_epoch: Epoch,
    evidence_epoch: Epoch,
    evidence_block_height: impl Into<u64>,
    slash_type: SlashType,
    validator: &Address,
    validator_set_update_epoch: Epoch,
) -> storage_api::Result<()>
where
    S: StorageRead + StorageWrite,
{
    let evidence_block_height: u64 = evidence_block_height.into();
    let slash = Slash {
        epoch: evidence_epoch,
        block_height: evidence_block_height,
        r#type: slash_type,
        rate: Dec::zero(), // Let the rate be 0 initially before processing
    };
    // Need `+1` because we process at the beginning of a new epoch
    let processing_epoch =
        evidence_epoch + params.slash_processing_epoch_offset();
    let pipeline_epoch = current_epoch + params.pipeline_len;

    // Add the slash to the list of enqueued slashes to be processed at a later
    // epoch
    enqueued_slashes_handle()
        .get_data_handler()
        .at(&processing_epoch)
        .at(validator)
        .push(storage, slash)?;

    // Update the most recent slash (infraction) epoch for the validator
    let last_slash_epoch = read_validator_last_slash_epoch(storage, validator)?;
    if last_slash_epoch.is_none()
        || evidence_epoch.0 > last_slash_epoch.unwrap_or_default().0
    {
        write_validator_last_slash_epoch(storage, validator, evidence_epoch)?;
    }

    // Remove the validator from the set starting at the next epoch and up thru
    // the pipeline epoch.
    for epoch in
        Epoch::iter_bounds_inclusive(validator_set_update_epoch, pipeline_epoch)
    {
        let prev_state = validator_state_handle(validator)
            .get(storage, epoch, params)?
            .expect("Expected to find a valid validator.");
        match prev_state {
            ValidatorState::Consensus => {
                let amount_pre =
                    read_validator_stake(storage, params, validator, epoch)?;
                let val_position = validator_set_positions_handle()
                    .at(&epoch)
                    .get(storage, validator)?
                    .expect("Could not find validator's position in storage.");
                let _ = consensus_validator_set_handle()
                    .at(&epoch)
                    .at(&amount_pre)
                    .remove(storage, &val_position)?;
                validator_set_positions_handle()
                    .at(&epoch)
                    .remove(storage, validator)?;

                // For the pipeline epoch only:
                // promote the next max inactive validator to the active
                // validator set at the pipeline offset
                if epoch == pipeline_epoch {
                    let below_capacity_handle =
                        below_capacity_validator_set_handle().at(&epoch);
                    let max_below_capacity_amount =
                        get_max_below_capacity_validator_amount(
                            &below_capacity_handle,
                            storage,
                        )?;
                    if let Some(max_below_capacity_amount) =
                        max_below_capacity_amount
                    {
                        let position_to_promote = find_first_position(
                            &below_capacity_handle
                                .at(&max_below_capacity_amount.into()),
                            storage,
                        )?
                        .expect("Should return a position.");
                        let max_bc_validator = below_capacity_handle
                            .at(&max_below_capacity_amount.into())
                            .remove(storage, &position_to_promote)?
                            .expect(
                                "Should have returned a removed validator.",
                            );
                        insert_validator_into_set(
                            &consensus_validator_set_handle()
                                .at(&epoch)
                                .at(&max_below_capacity_amount),
                            storage,
                            &epoch,
                            &max_bc_validator,
                        )?;
                        validator_state_handle(&max_bc_validator).set(
                            storage,
                            ValidatorState::Consensus,
                            current_epoch,
                            params.pipeline_len,
                        )?;
                    }
                }
            }
            ValidatorState::BelowCapacity => {
                let amount_pre = validator_deltas_handle(validator)
                    .get_sum(storage, epoch, params)?
                    .unwrap_or_default();
                debug_assert!(amount_pre.non_negative());
                let val_position = validator_set_positions_handle()
                    .at(&epoch)
                    .get(storage, validator)?
                    .expect("Could not find validator's position in storage.");
                let _ = below_capacity_validator_set_handle()
                    .at(&epoch)
                    .at(&token::Amount::from_change(amount_pre).into())
                    .remove(storage, &val_position)?;
                validator_set_positions_handle()
                    .at(&epoch)
                    .remove(storage, validator)?;
            }
            ValidatorState::BelowThreshold => {
                tracing::debug!("Below-threshold");
            }
            ValidatorState::Inactive => {
                tracing::debug!("INACTIVE");
                panic!(
                    "Shouldn't be here - haven't implemented inactive vals yet"
                )
            }
            ValidatorState::Jailed => {
                tracing::debug!(
                    "Found evidence for a validator who is already jailed"
                );
                // return Ok(());
            }
        }
    }
    // Safe sub cause `validator_set_update_epoch > current_epoch`
    let start_offset = validator_set_update_epoch.0 - current_epoch.0;
    // Set the validator state as `Jailed` thru the pipeline epoch
    for offset in start_offset..=params.pipeline_len {
        validator_state_handle(validator).set(
            storage,
            ValidatorState::Jailed,
            current_epoch,
            offset,
        )?;
    }

    // No other actions are performed here until the epoch in which the slash is
    // processed.

    Ok(())
}

/// Process slashes NEW
pub fn process_slashes<S>(
    storage: &mut S,
    current_epoch: Epoch,
) -> storage_api::Result<()>
where
    S: StorageRead + StorageWrite,
{
    let params = read_pos_params(storage)?;

    if current_epoch.0 < params.slash_processing_epoch_offset() {
        return Ok(());
    }
    let infraction_epoch =
        current_epoch - params.slash_processing_epoch_offset();

    // Slashes to be processed in the current epoch
    let enqueued_slashes = enqueued_slashes_handle().at(&current_epoch);
    if enqueued_slashes.is_empty(storage)? {
        return Ok(());
    }
    tracing::debug!(
        "Processing slashes at the beginning of epoch {} (committed in epoch \
         {})",
        current_epoch,
        infraction_epoch
    );

    // Compute the cubic slash rate
    let cubic_slash_rate =
        compute_cubic_slash_rate(storage, &params, infraction_epoch)?;

    // Collect the enqueued slashes and update their rates
    let mut eager_validator_slashes: BTreeMap<Address, Vec<Slash>> =
        BTreeMap::new(); // TODO: will need to update this in storage later
    let mut eager_validator_slash_rates: HashMap<Address, Dec> = HashMap::new();

    // `slashPerValidator` and `slashesMap` while also updating in storage
    for enqueued_slash in enqueued_slashes.iter(storage)? {
        let (
            NestedSubKey::Data {
                key: validator,
                nested_sub_key: _,
            },
            enqueued_slash,
        ) = enqueued_slash?;
        debug_assert_eq!(enqueued_slash.epoch, infraction_epoch);

        let slash_rate = cmp::min(
            Dec::one(),
            cmp::max(
                enqueued_slash.r#type.get_slash_rate(&params),
                cubic_slash_rate,
            ),
        );
        let updated_slash = Slash {
            epoch: enqueued_slash.epoch,
            block_height: enqueued_slash.block_height,
            r#type: enqueued_slash.r#type,
            rate: slash_rate,
        };

        let cur_slashes = eager_validator_slashes
            .entry(validator.clone())
            .or_default();
        cur_slashes.push(updated_slash);
        let cur_rate =
            eager_validator_slash_rates.entry(validator).or_default();
        *cur_rate = cmp::min(Dec::one(), *cur_rate + slash_rate);
    }

    // Update the epochs of enqueued slashes in storage
    enqueued_slashes_handle().update_data(storage, &params, current_epoch)?;

    // `resultSlashing`
    let mut map_validator_slash: EagerRedelegatedBondsMap = BTreeMap::new();
    for (validator, slash_rate) in eager_validator_slash_rates {
        process_validator_slash(
            storage,
            &params,
            &validator,
            slash_rate,
            current_epoch,
            &mut map_validator_slash,
        )?;
    }
    tracing::debug!("Slashed amounts for validators: {map_validator_slash:#?}");

    // Now update the remaining parts of storage

    // Write slashes themselves into storage
    for (validator, slashes) in eager_validator_slashes {
        let validator_slashes = validator_slashes_handle(&validator);
        for slash in slashes {
            validator_slashes.push(storage, slash)?;
        }
    }

    // Update the validator stakes
    for (validator, slash_amounts) in map_validator_slash {
        let mut slash_acc = token::Amount::zero();

        // Update validator sets first because it needs to be able to read
        // validator stake before we make any changes to it
        for (&epoch, &slash_amount) in &slash_amounts {
            let state = validator_state_handle(&validator)
                .get(storage, epoch, &params)?
                .unwrap();
            if state != ValidatorState::Jailed {
                update_validator_set(
                    storage,
                    &params,
                    &validator,
                    -slash_amount.change(),
                    epoch,
                )?;
            }
        }
        // Then update validator and total deltas
        for (epoch, slash_amount) in slash_amounts {
            let slash_delta = slash_amount - slash_acc;
            slash_acc += slash_delta;

            update_validator_deltas(
                storage,
                &validator,
                -slash_delta.change(),
                epoch,
                0,
            )?;
            update_total_deltas(storage, -slash_delta.change(), epoch, 0)?;
        }

        // TODO: should we clear some storage here as is done in Quint??
        // Possibly make the `unbonded` LazyMaps epoched so that it is done
        // automatically?
    }

    Ok(())
}

/// Process a slash by (i) slashing the misbehaving validator; and (ii) any
/// validator to which it has redelegated some tokens and the slash misbehaving
/// epoch is wihtin the redelegation slashing window.
///
/// `validator` - the misbehaving validator.
/// `slash_rate` - the slash rate.
/// `slashed_amounts_map` - a map from validator address to a map from epoch to
/// already processed slash amounts.
///
/// Adds any newly processed slash amount of any involved validator to
/// `slashed_amounts_map`.
// Quint `processSlash`
fn process_validator_slash<S>(
    storage: &mut S,
    params: &PosParams,
    validator: &Address,
    slash_rate: Dec,
    current_epoch: Epoch,
    slashed_amount_map: &mut EagerRedelegatedBondsMap,
) -> storage_api::Result<()>
where
    S: StorageRead + StorageWrite,
{
    // `resultSlashValidator
    let result_slash = slash_validator(
        storage,
        params,
        validator,
        slash_rate,
        current_epoch,
        &slashed_amount_map
            .get(validator)
            .cloned()
            .unwrap_or_default(),
    )?;

    // `updatedSlashedAmountMap`
    let validator_slashes =
        slashed_amount_map.entry(validator.clone()).or_default();
    *validator_slashes = result_slash;

    // `outgoingRedelegation`
    let outgoing_redelegations =
        validator_outgoing_redelegations_handle(validator);

    // Final loop in `processSlash`
    let dest_validators = outgoing_redelegations
        .iter(storage)?
        .map(|res| {
            let (
                NestedSubKey::Data {
                    key: dest_validator,
                    nested_sub_key: _,
                },
                _redelegation,
            ) = res?;
            Ok(dest_validator)
        })
        .collect::<storage_api::Result<BTreeSet<_>>>()?;

    for dest_validator in dest_validators {
        let to_modify = slashed_amount_map
            .entry(dest_validator.clone())
            .or_default();

        tracing::debug!(
            "Slashing {} redelegation to {}",
            validator,
            &dest_validator
        );

        // `slashValidatorRedelegation`
        slash_validator_redelegation(
            storage,
            params,
            validator,
            current_epoch,
            &outgoing_redelegations.at(&dest_validator),
            &validator_slashes_handle(validator),
            &validator_total_redelegated_unbonded_handle(&dest_validator),
            slash_rate,
            to_modify,
        )?;
    }

    Ok(())
}

/// In the context of a redelegation, the function computes how much a validator
/// (the destination validator of the redelegation) should be slashed due to the
/// misbehaving of a second validator (the source validator of the
/// redelegation). The function computes how much the validator whould be
/// slashed at all epochs between the current epoch (curEpoch) + 1 and the
/// current epoch + 1 + PIPELINE_OFFSET, accounting for any tokens of the
/// redelegation already unbonded.
///
/// - `src_validator` - the source validator
/// - `outgoing_redelegations` - a map from pair of epochs to int that includes
///   all the redelegations from the source validator to the destination
///   validator.
///     - The outer key is epoch at which the bond started at the source
///       validator.
///     - The inner key is epoch at which the redelegation started (the epoch at
///       which was issued).
/// - `slashes` a list of slashes of the source validator.
/// - `dest_total_redelegated_unbonded` - a map of unbonded redelegated tokens
///   at the destination validator.
/// - `slash_rate` - the rate of the slash being processed.
/// - `dest_slashed_amounts` - a map from epoch to already processed slash
///   amounts.
///
/// Adds any newly processed slash amount to `dest_slashed_amounts`.
#[allow(clippy::too_many_arguments)]
fn slash_validator_redelegation<S>(
    storage: &S,
    params: &OwnedPosParams,
    src_validator: &Address,
    current_epoch: Epoch,
    outgoing_redelegations: &NestedMap<Epoch, LazyMap<Epoch, token::Amount>>,
    slashes: &Slashes,
    dest_total_redelegated_unbonded: &TotalRedelegatedUnbonded,
    slash_rate: Dec,
    dest_slashed_amounts: &mut BTreeMap<Epoch, token::Amount>,
) -> storage_api::Result<()>
where
    S: StorageRead,
{
    let infraction_epoch =
        current_epoch - params.slash_processing_epoch_offset();

    for res in outgoing_redelegations.iter(storage)? {
        let (
            NestedSubKey::Data {
                key: bond_start,
                nested_sub_key: SubKey::Data(redel_start),
            },
            amount,
        ) = res?;

        if params.in_redelegation_slashing_window(
            infraction_epoch,
            redel_start,
            params.redelegation_end_epoch_from_start(redel_start),
        ) && bond_start <= infraction_epoch
        {
            slash_redelegation(
                storage,
                params,
                amount,
                bond_start,
                params.redelegation_end_epoch_from_start(redel_start),
                src_validator,
                current_epoch,
                slashes,
                dest_total_redelegated_unbonded,
                slash_rate,
                dest_slashed_amounts,
            )?;
        }
    }

    Ok(())
}

#[allow(clippy::too_many_arguments)]
fn slash_redelegation<S>(
    storage: &S,
    params: &OwnedPosParams,
    amount: token::Amount,
    bond_start: Epoch,
    redel_bond_start: Epoch,
    src_validator: &Address,
    current_epoch: Epoch,
    slashes: &Slashes,
    total_redelegated_unbonded: &TotalRedelegatedUnbonded,
    slash_rate: Dec,
    slashed_amounts: &mut BTreeMap<Epoch, token::Amount>,
) -> storage_api::Result<()>
where
    S: StorageRead,
{
    tracing::debug!(
        "\nSlashing redelegation amount {} - bond start {} and \
         redel_bond_start {} - at rate {}\n",
        amount.to_string_native(),
        bond_start,
        redel_bond_start,
        slash_rate
    );

    let infraction_epoch =
        current_epoch - params.slash_processing_epoch_offset();

    // Slash redelegation destination validator from the next epoch only
    // as they won't be jailed
    let set_update_epoch = current_epoch.next();

    let mut init_tot_unbonded =
        Epoch::iter_bounds_inclusive(infraction_epoch.next(), set_update_epoch)
            .map(|epoch| {
                let redelegated_unbonded = total_redelegated_unbonded
                    .at(&epoch)
                    .at(&redel_bond_start)
                    .at(src_validator)
                    .get(storage, &bond_start)?
                    .unwrap_or_default();
                Ok(redelegated_unbonded)
            })
            .sum::<storage_api::Result<token::Amount>>()?;

    for epoch in Epoch::iter_range(set_update_epoch, params.pipeline_len) {
        let updated_total_unbonded = {
            let redelegated_unbonded = total_redelegated_unbonded
                .at(&epoch)
                .at(&redel_bond_start)
                .at(src_validator)
                .get(storage, &bond_start)?
                .unwrap_or_default();
            init_tot_unbonded + redelegated_unbonded
        };

        let list_slashes = slashes
            .iter(storage)?
            .map(Result::unwrap)
            .filter(|slash| {
                params.in_redelegation_slashing_window(
                    slash.epoch,
                    params.redelegation_start_epoch_from_end(redel_bond_start),
                    redel_bond_start,
                ) && bond_start <= slash.epoch
                    && slash.epoch + params.slash_processing_epoch_offset()
                    // TODO this may need to be `<=` as in `fn compute_total_unbonded`
                    //
                    // NOTE(Tomas): Agreed and changed to `<=`. We're looking 
                    // for slashes that were processed before or in the epoch
                    // in which slashes that are currently being processed
                    // occurred. Because we're slashing in the beginning of an
                    // epoch, we're also taking slashes that were processed in
                    // the infraction epoch as they would still be processed
                    // before any infraction occurred.
                        <= infraction_epoch
            })
            .collect::<Vec<_>>();

        let slashable_amount = amount
            .checked_sub(updated_total_unbonded)
            .unwrap_or_default();

        let slashed =
            apply_list_slashes(params, &list_slashes, slashable_amount)
                .mul_ceil(slash_rate);

        let list_slashes = slashes
            .iter(storage)?
            .map(Result::unwrap)
            .filter(|slash| {
                params.in_redelegation_slashing_window(
                    slash.epoch,
                    params.redelegation_start_epoch_from_end(redel_bond_start),
                    redel_bond_start,
                ) && bond_start <= slash.epoch
            })
            .collect::<Vec<_>>();

        let slashable_stake =
            apply_list_slashes(params, &list_slashes, slashable_amount)
                .mul_ceil(slash_rate);

        init_tot_unbonded = updated_total_unbonded;
        let to_slash = cmp::min(slashed, slashable_stake);
        if !to_slash.is_zero() {
            let map_value = slashed_amounts.entry(epoch).or_default();
            *map_value += to_slash;
        }
    }

    Ok(())
}

/// Computes for a given validator and a slash how much should be slashed at all
/// epochs between the currentå epoch (curEpoch) + 1 and the current epoch + 1 +
/// PIPELINE_OFFSET, accounting for any tokens already unbonded.
///
/// - `validator` - the misbehaving validator.
/// - `slash_rate` - the rate of the slash being processed.
/// - `slashed_amounts_map` - a map from epoch to already processed slash
///   amounts.
///
/// Returns a map that adds any newly processed slash amount to
/// `slashed_amounts_map`.
// `def slashValidator`
fn slash_validator<S>(
    storage: &S,
    params: &OwnedPosParams,
    validator: &Address,
    slash_rate: Dec,
    current_epoch: Epoch,
    slashed_amounts_map: &BTreeMap<Epoch, token::Amount>,
) -> storage_api::Result<BTreeMap<Epoch, token::Amount>>
where
    S: StorageRead,
{
    tracing::debug!("Slashing validator {} at rate {}", validator, slash_rate);
    let infraction_epoch =
        current_epoch - params.slash_processing_epoch_offset();

    let total_unbonded = total_unbonded_handle(validator);
    let total_redelegated_unbonded =
        validator_total_redelegated_unbonded_handle(validator);
    let total_bonded = total_bonded_handle(validator);
    let total_redelegated_bonded =
        validator_total_redelegated_bonded_handle(validator);

    let mut slashed_amounts = slashed_amounts_map.clone();

    let mut tot_bonds = total_bonded
        .get_data_handler()
        .iter(storage)?
        .map(Result::unwrap)
        .filter(|&(epoch, bonded)| {
            epoch <= infraction_epoch && bonded > 0.into()
        })
        .collect::<BTreeMap<_, _>>();

    let mut redelegated_bonds = tot_bonds
        .keys()
        .filter(|&epoch| {
            !total_redelegated_bonded
                .at(epoch)
                .is_empty(storage)
                .unwrap()
        })
        .map(|epoch| {
            let tot_redel_bonded = total_redelegated_bonded
                .at(epoch)
                .collect_map(storage)
                .unwrap();
            (*epoch, tot_redel_bonded)
        })
        .collect::<BTreeMap<_, _>>();

    let mut sum = token::Amount::zero();

    let eps = current_epoch
        .iter_range(params.pipeline_len)
        .collect::<Vec<_>>();
    for epoch in eps.into_iter().rev() {
        let amount = tot_bonds.iter().fold(
            token::Amount::zero(),
            |acc, (bond_start, bond_amount)| {
                acc + compute_slash_bond_at_epoch(
                    storage,
                    params,
                    validator,
                    epoch,
                    infraction_epoch,
                    *bond_start,
                    *bond_amount,
                    redelegated_bonds.get(bond_start),
                    slash_rate,
                )
                .unwrap()
            },
        );

        let new_bonds = total_unbonded.at(&epoch);
        tot_bonds = new_bonds
            .collect_map(storage)
            .unwrap()
            .into_iter()
            .filter(|(ep, _)| *ep <= infraction_epoch)
            .collect::<BTreeMap<_, _>>();

        let new_redelegated_bonds = tot_bonds
            .keys()
            .filter(|&ep| {
                !total_redelegated_unbonded.at(ep).is_empty(storage).unwrap()
            })
            .map(|ep| {
                (
                    *ep,
                    total_redelegated_unbonded
                        .at(&epoch)
                        .at(ep)
                        .collect_map(storage)
                        .unwrap(),
                )
            })
            .collect::<BTreeMap<_, _>>();

        redelegated_bonds = new_redelegated_bonds;

        // `newSum`
        sum += amount;

        // `newSlashesMap`
        let cur = slashed_amounts.entry(epoch).or_default();
        *cur += sum;
    }
    // Hack - should this be done differently? (think this is safe)
    let pipeline_epoch = current_epoch + params.pipeline_len;
    let last_amt = slashed_amounts
        .get(&pipeline_epoch.prev())
        .cloned()
        .unwrap();
    slashed_amounts.insert(pipeline_epoch, last_amt);

    Ok(slashed_amounts)
}

/// Get the remaining token amount in a bond after applying a set of slashes.
///
/// - `validator` - the bond's validator
/// - `epoch` - the latest slash epoch to consider.
/// - `start` - the start epoch of the bond
/// - `redelegated_bonds`
fn compute_bond_at_epoch<S>(
    storage: &S,
    params: &OwnedPosParams,
    validator: &Address,
    epoch: Epoch,
    start: Epoch,
    amount: token::Amount,
    redelegated_bonds: Option<&EagerRedelegatedBondsMap>,
) -> storage_api::Result<token::Amount>
where
    S: StorageRead,
{
    let list_slashes = validator_slashes_handle(validator)
        .iter(storage)?
        .map(Result::unwrap)
        .filter(|slash| {
            // TODO: check bounds on second arg
            start <= slash.epoch
                && slash.epoch + params.slash_processing_epoch_offset() <= epoch
        })
        .collect::<Vec<_>>();

    let slash_epoch_filter =
        |e: Epoch| e + params.slash_processing_epoch_offset() <= epoch;

    let result_fold = redelegated_bonds
        .map(|redelegated_bonds| {
            fold_and_slash_redelegated_bonds(
                storage,
                params,
                redelegated_bonds,
                start,
                &list_slashes,
                slash_epoch_filter,
            )
        })
        .unwrap_or_default();

    let total_not_redelegated = amount - result_fold.total_redelegated;
    let after_not_redelegated =
        apply_list_slashes(params, &list_slashes, total_not_redelegated);

    Ok(after_not_redelegated + result_fold.total_after_slashing)
}

/// Uses `fn compute_bond_at_epoch` to compute the token amount to slash in
/// order to prevent overslashing.
#[allow(clippy::too_many_arguments)]
fn compute_slash_bond_at_epoch<S>(
    storage: &S,
    params: &OwnedPosParams,
    validator: &Address,
    epoch: Epoch,
    infraction_epoch: Epoch,
    bond_start: Epoch,
    bond_amount: token::Amount,
    redelegated_bonds: Option<&EagerRedelegatedBondsMap>,
    slash_rate: Dec,
) -> storage_api::Result<token::Amount>
where
    S: StorageRead,
{
    let amount_due = compute_bond_at_epoch(
        storage,
        params,
        validator,
        infraction_epoch,
        bond_start,
        bond_amount,
        redelegated_bonds,
    )?
    .mul_ceil(slash_rate);
    let slashable_amount = compute_bond_at_epoch(
        storage,
        params,
        validator,
        epoch,
        bond_start,
        bond_amount,
        redelegated_bonds,
    )?;
    Ok(cmp::min(amount_due, slashable_amount))
}

/// Unjail a validator that is currently jailed
pub fn unjail_validator<S>(
    storage: &mut S,
    validator: &Address,
    current_epoch: Epoch,
) -> storage_api::Result<()>
where
    S: StorageRead + StorageWrite,
{
    let params = read_pos_params(storage)?;

    // Check that the validator is jailed up to the pipeline epoch
    for epoch in current_epoch.iter_range(params.pipeline_len + 1) {
        let state =
            validator_state_handle(validator).get(storage, epoch, &params)?;
        if let Some(state) = state {
            if state != ValidatorState::Jailed {
                return Err(UnjailValidatorError::NotJailed(
                    validator.clone(),
                    epoch,
                )
                .into());
            }
        } else {
            return Err(
                UnjailValidatorError::NotAValidator(validator.clone()).into()
            );
        }
    }

    // Check that the unjailing tx can be submitted given the current epoch
    // and the most recent infraction epoch
    let last_slash_epoch = read_validator_last_slash_epoch(storage, validator)?
        .unwrap_or_default();
    let eligible_epoch =
        last_slash_epoch + params.slash_processing_epoch_offset();
    if current_epoch < eligible_epoch {
        return Err(UnjailValidatorError::NotEligible(
            validator.clone(),
            eligible_epoch,
            current_epoch,
        )
        .into());
    }
    // TODO: any other checks that are needed? (deltas, etc)?

    // Re-insert the validator into the validator set and update its state
    let pipeline_epoch = current_epoch + params.pipeline_len;
    let stake =
        read_validator_stake(storage, &params, validator, pipeline_epoch)?;

    insert_validator_into_validator_set(
        storage,
        &params,
        validator,
        stake,
        current_epoch,
        params.pipeline_len,
    )?;
    Ok(())
}

/// Check if a validator is frozen. A validator is frozen until after all of its
/// enqueued slashes have been processed, i.e. until `unbonding_len + 1 +
/// cubic_slashing_window_length` epochs after its most recent infraction epoch.
pub fn is_validator_frozen<S>(
    storage: &S,
    validator: &Address,
    current_epoch: Epoch,
    params: &PosParams,
) -> storage_api::Result<bool>
where
    S: StorageRead,
{
    let last_infraction_epoch =
        read_validator_last_slash_epoch(storage, validator)?;
    if let Some(last_epoch) = last_infraction_epoch {
        let is_frozen =
            current_epoch < last_epoch + params.slash_processing_epoch_offset();
        Ok(is_frozen)
    } else {
        Ok(false)
    }
}

/// Find the total amount of tokens staked at the given `epoch`,
/// belonging to the set of consensus validators.
pub fn get_total_consensus_stake<S>(
    storage: &S,
    epoch: Epoch,
    params: &PosParams,
) -> storage_api::Result<token::Amount>
where
    S: StorageRead,
{
    total_consensus_stake_key_handle()
        .get(storage, epoch, params)
        .map(|o| o.expect("Total consensus stake could not be retrieved."))
}

/// Find slashes applicable to a validator with inclusive `start` and exclusive
/// `end` epoch.
#[allow(dead_code)]
fn find_slashes_in_range<S>(
    storage: &S,
    start: Epoch,
    end: Option<Epoch>,
    validator: &Address,
) -> storage_api::Result<BTreeMap<Epoch, Dec>>
where
    S: StorageRead,
{
    let mut slashes = BTreeMap::<Epoch, Dec>::new();
    for slash in validator_slashes_handle(validator).iter(storage)? {
        let slash = slash?;
        if start <= slash.epoch
            && end.map(|end| slash.epoch < end).unwrap_or(true)
        {
            let cur_rate = slashes.entry(slash.epoch).or_default();
            *cur_rate = cmp::min(*cur_rate + slash.rate, Dec::one());
        }
    }
    Ok(slashes)
}

/// Redelegate bonded tokens from a source validator to a destination validator
pub fn redelegate_tokens<S>(
    storage: &mut S,
    delegator: &Address,
    src_validator: &Address,
    dest_validator: &Address,
    current_epoch: Epoch,
    amount: token::Amount,
) -> storage_api::Result<()>
where
    S: StorageRead + StorageWrite,
{
    tracing::debug!(
        "Delegator {} redelegating {} tokens from {} to {}",
        delegator,
        amount.to_string_native(),
        src_validator,
        dest_validator
    );
    if amount.is_zero() {
        return Ok(());
    }

    // The src and dest validators must be different
    if src_validator == dest_validator {
        return Err(RedelegationError::RedelegationSrcEqDest.into());
    }

    // The delegator must not be a validator
    if is_validator(storage, delegator)? {
        return Err(RedelegationError::DelegatorIsValidator.into());
    }

    // The src and dest validators must actually be validators
    if !is_validator(storage, src_validator)? {
        return Err(
            RedelegationError::NotAValidator(src_validator.clone()).into()
        );
    }
    if !is_validator(storage, dest_validator)? {
        return Err(
            RedelegationError::NotAValidator(dest_validator.clone()).into()
        );
    }

    let params = read_pos_params(storage)?;
    let pipeline_epoch = current_epoch + params.pipeline_len;
    let src_redel_end_epoch =
        validator_incoming_redelegations_handle(src_validator)
            .get(storage, delegator)?;

    // Forbid chained redelegations. A redelegation is "chained" if:
    // 1. the source validator holds bonded tokens that themselves were
    // redelegated to the src validator
    // 2. given the latest epoch at which the most recently redelegated tokens
    // started contributing to the src validator's voting power, these tokens
    // cannot be slashed anymore
    let is_not_chained = if let Some(end_epoch) = src_redel_end_epoch {
        // TODO: check bounds for correctness (> and presence of cubic offset)
        let last_contrib_epoch = end_epoch.prev();
        // If the source validator's slashes that would cause slash on
        // redelegation are now outdated (would have to be processed before or
        // on start of the current epoch), the redelegation can be redelegated
        // again
        last_contrib_epoch + params.slash_processing_epoch_offset()
            <= current_epoch
    } else {
        true
    };
    if !is_not_chained {
        return Err(RedelegationError::IsChainedRedelegation.into());
    }

    // Unbond the redelegated tokens from the src validator.
    // `resultUnbond` in quint
    let result_unbond = unbond_tokens(
        storage,
        Some(delegator),
        src_validator,
        amount,
        current_epoch,
        true,
    )?;

    // The unbonded amount after slashing is what is going to be redelegated.
    // `amountAfterSlashing`
    let amount_after_slashing = result_unbond.sum;
    tracing::debug!(
        "Redelegated amount after slashing: {}",
        amount_after_slashing.to_string_native()
    );

    // Add incoming redelegated bonds to the dest validator.
    // `updatedRedelegatedBonds` with updates to delegatorState
    // `redelegatedBonded`
    let redelegated_bonds = delegator_redelegated_bonds_handle(delegator)
        .at(dest_validator)
        .at(&pipeline_epoch)
        .at(src_validator);
    for (&epoch, &unbonded_amount) in result_unbond.epoch_map.iter() {
        redelegated_bonds.update(storage, epoch, |current| {
            current.unwrap_or_default() + unbonded_amount
        })?;
    }

    if tracing::level_enabled!(tracing::Level::DEBUG) {
        let bonds = find_bonds(storage, delegator, dest_validator)?;
        tracing::debug!("\nRedeleg dest bonds before incrementing: {bonds:#?}");
    }

    // Add a bond delta to the destination.
    if !amount_after_slashing.is_zero() {
        // `updatedDelegator` with updates to `bonded`
        let bond_handle = bond_handle(delegator, dest_validator);
        bond_handle.add(
            storage,
            amount_after_slashing,
            current_epoch,
            params.pipeline_len,
        )?;
        // `updatedDestValidator` --> `with("totalVBonded")`
        // Add the amount to the dest validator total bonded
        let dest_total_bonded = total_bonded_handle(dest_validator);
        dest_total_bonded.add(
            storage,
            amount_after_slashing,
            current_epoch,
            params.pipeline_len,
        )?;
    }

    if tracing::level_enabled!(tracing::Level::DEBUG) {
        let bonds = find_bonds(storage, delegator, dest_validator)?;
        tracing::debug!("\nRedeleg dest bonds after incrementing: {bonds:#?}");
    }

    // Add outgoing redelegation to the src validator.
    // `updateOutgoingRedelegations` with `updatedSrcValidator`
    let outgoing_redelegations =
        validator_outgoing_redelegations_handle(src_validator)
            .at(dest_validator);
    for (start, &unbonded_amount) in result_unbond.epoch_map.iter() {
        outgoing_redelegations.at(start).update(
            storage,
            current_epoch,
            |current| current.unwrap_or_default() + unbonded_amount,
        )?;
    }

    // Add the amount to the dest validator total redelegated bonds.
    let dest_total_redelegated_bonded =
        validator_total_redelegated_bonded_handle(dest_validator)
            .at(&pipeline_epoch)
            .at(src_validator);
    for (&epoch, &amount) in &result_unbond.epoch_map {
        dest_total_redelegated_bonded.update(storage, epoch, |current| {
            current.unwrap_or_default() + amount
        })?;
    }

    // Set the epoch of the validator incoming redelegation from this delegator
    let dest_incoming_redelegations =
        validator_incoming_redelegations_handle(dest_validator);
    dest_incoming_redelegations.insert(
        storage,
        delegator.clone(),
        pipeline_epoch,
    )?;

    // Update validator set for dest validator
    let is_jailed_at_pipeline = matches!(
        validator_state_handle(dest_validator).get(
            storage,
            pipeline_epoch,
            &params
        )?,
        Some(ValidatorState::Jailed)
    );
    if !is_jailed_at_pipeline {
        update_validator_set(
            storage,
            &params,
            dest_validator,
            amount_after_slashing.change(),
            pipeline_epoch,
        )?;
    }

    // Update deltas
    update_validator_deltas(
        storage,
        dest_validator,
        amount_after_slashing.change(),
        current_epoch,
        params.pipeline_len,
    )?;
    update_total_deltas(
        storage,
        amount_after_slashing.change(),
        current_epoch,
        params.pipeline_len,
    )?;

    Ok(())
}

/// Init PoS genesis wrapper helper that also initializes gov params that are
/// used in PoS with default values.
#[cfg(any(test, feature = "testing"))]
pub fn test_init_genesis<S>(
    storage: &mut S,
    owned: OwnedPosParams,
    validators: impl Iterator<Item = GenesisValidator> + Clone,
    current_epoch: namada_core::types::storage::Epoch,
) -> storage_api::Result<PosParams>
where
    S: StorageRead + StorageWrite,
{
    let gov_params = namada_core::ledger::governance::parameters::GovernanceParameters::default();
    gov_params.init_storage(storage)?;
    crate::init_genesis(storage, &owned, validators, current_epoch)?;
    crate::read_non_pos_owned_params(storage, owned)
}<|MERGE_RESOLUTION|>--- conflicted
+++ resolved
@@ -86,172 +86,6 @@
         .expect("Must be able to read native token address")
 }
 
-<<<<<<< HEAD
-=======
-/// Number of epochs below the current epoch for which full validator sets are
-/// stored
-const STORE_VALIDATOR_SETS_LEN: u64 = 2;
-
-#[allow(missing_docs)]
-#[derive(Error, Debug)]
-pub enum GenesisError {
-    #[error("Voting power overflow: {0}")]
-    VotingPowerOverflow(TryFromIntError),
-}
-
-#[allow(missing_docs)]
-#[derive(Error, Debug)]
-pub enum InflationError {
-    #[error("Error in calculating rewards: {0}")]
-    Rewards(rewards::RewardsError),
-    #[error("Expected validator {0} to be in consensus set but got: {1:?}")]
-    ExpectedValidatorInConsensus(Address, Option<ValidatorState>),
-}
-
-#[allow(missing_docs)]
-#[derive(Error, Debug)]
-pub enum BecomeValidatorError {
-    #[error("The given address {0} is already a validator")]
-    AlreadyValidator(Address),
-}
-
-#[allow(missing_docs)]
-#[derive(Error, Debug)]
-pub enum BondError {
-    #[error("The given address {0} is not a validator address")]
-    NotAValidator(Address),
-    #[error(
-        "The given source address {0} is a validator address. Validators may \
-         not delegate."
-    )]
-    SourceMustNotBeAValidator(Address),
-    #[error("The given validator address {0} is inactive")]
-    InactiveValidator(Address),
-    #[error("Voting power overflow: {0}")]
-    VotingPowerOverflow(TryFromIntError),
-}
-
-#[allow(missing_docs)]
-#[derive(Error, Debug)]
-pub enum UnbondError {
-    #[error("No bond could be found")]
-    NoBondFound,
-    #[error(
-        "Trying to withdraw more tokens ({0}) than the amount bonded ({0})"
-    )]
-    UnbondAmountGreaterThanBond(String, String),
-    #[error("No bonds found for the validator {0}")]
-    ValidatorHasNoBonds(Address),
-    #[error("Voting power not found for the validator {0}")]
-    ValidatorHasNoVotingPower(Address),
-    #[error("Voting power overflow: {0}")]
-    VotingPowerOverflow(TryFromIntError),
-    #[error("Trying to unbond from a frozen validator: {0}")]
-    ValidatorIsFrozen(Address),
-}
-
-#[allow(missing_docs)]
-#[derive(Error, Debug)]
-pub enum WithdrawError {
-    #[error("No unbond could be found for {0}")]
-    NoUnbondFound(BondId),
-    #[error("No unbond may be withdrawn yet for {0}")]
-    NoWithdrawableUnbond(BondId),
-}
-
-#[allow(missing_docs)]
-#[derive(Error, Debug)]
-pub enum SlashError {
-    #[error("The validator {0} has no total deltas value")]
-    ValidatorHasNoTotalDeltas(Address),
-    #[error("The validator {0} has no voting power")]
-    ValidatorHasNoVotingPower(Address),
-    #[error("Unexpected slash token change")]
-    InvalidSlashChange(i128),
-    #[error("Voting power overflow: {0}")]
-    VotingPowerOverflow(TryFromIntError),
-    #[error("Unexpected negative stake {0} for validator {1}")]
-    NegativeStake(i128, Address),
-}
-
-#[allow(missing_docs)]
-#[derive(Error, Debug)]
-pub enum CommissionRateChangeError {
-    #[error("Unexpected negative commission rate {0} for validator {1}")]
-    NegativeRate(Dec, Address),
-    #[error(
-        "Unexpected commission rate {0} larger than 1.0 for validator {1}"
-    )]
-    LargerThanOne(Dec, Address),
-    #[error("Rate change of {0} is too large for validator {1}")]
-    RateChangeTooLarge(Dec, Address),
-    #[error(
-        "There is no maximum rate change written in storage for validator {0}"
-    )]
-    NoMaxSetInStorage(Address),
-    #[error("Cannot write to storage for validator {0}")]
-    CannotWrite(Address),
-    #[error("Cannot read storage for validator {0}")]
-    CannotRead(Address),
-}
-
-#[allow(missing_docs)]
-#[derive(Error, Debug)]
-pub enum UnjailValidatorError {
-    #[error("The given address {0} is not a validator address")]
-    NotAValidator(Address),
-    #[error("The given address {0} is not jailed in epoch {1}")]
-    NotJailed(Address, Epoch),
-    #[error(
-        "The given address {0} is not eligible for unnjailing until epoch \
-         {1}: current epoch is {2}"
-    )]
-    NotEligible(Address, Epoch, Epoch),
-}
-
-impl From<BecomeValidatorError> for storage_api::Error {
-    fn from(err: BecomeValidatorError) -> Self {
-        Self::new(err)
-    }
-}
-
-impl From<BondError> for storage_api::Error {
-    fn from(err: BondError) -> Self {
-        Self::new(err)
-    }
-}
-
-impl From<UnbondError> for storage_api::Error {
-    fn from(err: UnbondError) -> Self {
-        Self::new(err)
-    }
-}
-
-impl From<WithdrawError> for storage_api::Error {
-    fn from(err: WithdrawError) -> Self {
-        Self::new(err)
-    }
-}
-
-impl From<CommissionRateChangeError> for storage_api::Error {
-    fn from(err: CommissionRateChangeError) -> Self {
-        Self::new(err)
-    }
-}
-
-impl From<InflationError> for storage_api::Error {
-    fn from(err: InflationError) -> Self {
-        Self::new(err)
-    }
-}
-
-impl From<UnjailValidatorError> for storage_api::Error {
-    fn from(err: UnjailValidatorError) -> Self {
-        Self::new(err)
-    }
-}
-
->>>>>>> 66a75676
 /// Get the storage handle to the epoched consensus validator set
 pub fn consensus_validator_set_handle() -> ConsensusValidatorSets {
     let key = storage::consensus_validator_set_key();
