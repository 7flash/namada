//! Implementation of the ['VerifyHeader`], [`ProcessProposal`],
//! and [`RevertProposal`] ABCI++ methods for the Shell

use data_encoding::HEXUPPER;
use namada::ledger::pos::PosQueries;
use namada::proof_of_stake::storage::find_validator_by_raw_hash;
<<<<<<< HEAD
use namada::state::{TempWlState, WlState};
=======
>>>>>>> 92fc1f67
use namada::tx::data::protocol::ProtocolTxType;
use namada::vote_ext::ethereum_tx_data_variants;

use super::block_alloc::{BlockSpace, EncryptedTxsBins};
use super::*;
use crate::facade::tendermint_proto::v0_37::abci::RequestProcessProposal;
use crate::node::ledger::shell::block_alloc::{AllocFailure, TxBin};
use crate::node::ledger::shims::abcipp_shim_types::shim::response::ProcessProposal;
use crate::node::ledger::shims::abcipp_shim_types::shim::TxBytes;

/// Validation metadata, to keep track of used resources or
/// transaction numbers, in a block proposal.
#[derive(Default)]
pub struct ValidationMeta {
    /// Space and gas utilized by encrypted txs.
    pub encrypted_txs_bins: EncryptedTxsBins,
    /// Vote extension digest counters.
    /// Space utilized by all txs.
    pub txs_bin: TxBin<BlockSpace>,
    /// Check if the decrypted tx queue has any elements
    /// left.
    ///
    /// This field will only evaluate to true if a block
    /// proposer didn't include all decrypted txs in a block.
    pub decrypted_queue_has_remaining_txs: bool,
    /// Check if a block has decrypted txs.
    pub has_decrypted_txs: bool,
}

impl<D, H> From<&WlState<D, H>> for ValidationMeta
where
    D: 'static + DB + for<'iter> DBIter<'iter>,
    H: 'static + StorageHasher,
{
    fn from(state: &WlState<D, H>) -> Self {
        let max_proposal_bytes =
            state.pos_queries().get_max_proposal_bytes().get();
        let max_block_gas =
            namada::parameters::get_max_block_gas(state).unwrap();
        let encrypted_txs_bin =
            EncryptedTxsBins::new(max_proposal_bytes, max_block_gas);
        let txs_bin = TxBin::init(max_proposal_bytes);
        Self {
            decrypted_queue_has_remaining_txs: false,
            has_decrypted_txs: false,
            encrypted_txs_bins: encrypted_txs_bin,
            txs_bin,
        }
    }
}

impl<D, H> Shell<D, H>
where
    D: DB + for<'iter> DBIter<'iter> + Sync + 'static,
    H: StorageHasher + Sync + 'static,
{
    /// INVARIANT: This method must be stateless.
    pub fn verify_header(
        &self,
        _req: shim::request::VerifyHeader,
    ) -> shim::response::VerifyHeader {
        Default::default()
    }

    /// Check all the txs in a block. Some txs may be incorrect,
    /// but we only reject the entire block if the order of the
    /// included txs violates the order decided upon in the previous
    /// block.
    pub fn process_proposal(
        &self,
        req: RequestProcessProposal,
    ) -> (ProcessProposal, Vec<TxResult>) {
        tracing::info!(
            proposer = ?HEXUPPER.encode(&req.proposer_address),
            height = req.height,
            hash = ?HEXUPPER.encode(&req.hash),
            n_txs = req.txs.len(),
            "Received block proposal",
        );
        let native_block_proposer_address = {
            let tm_raw_hash_string =
                tm_raw_hash_to_string(&req.proposer_address);
            find_validator_by_raw_hash(&self.state, tm_raw_hash_string)
                .unwrap()
                .expect(
                    "Unable to find native validator address of block \
                     proposer from tendermint raw hash",
                )
        };

        let (tx_results, meta) = self.process_txs(
            &req.txs,
            req.time
                .expect("Missing timestamp in proposed block")
                .try_into()
                .expect("Failed conversion of Comet timestamp"),
            &native_block_proposer_address,
        );

        // Erroneous transactions were detected when processing
        // the leader's proposal. We allow txs that do not
        // deserialize properly, that have invalid signatures
        // and that have invalid wasm code to reach FinalizeBlock.
        let invalid_txs = tx_results.iter().any(|res| {
            let error = ResultCode::from_u32(res.code).expect(
                "All error codes returned from process_single_tx are valid",
            );
            !error.is_recoverable()
        });
        if invalid_txs {
            tracing::warn!(
                proposer = ?HEXUPPER.encode(&req.proposer_address),
                height = req.height,
                hash = ?HEXUPPER.encode(&req.hash),
                "Found invalid transactions, proposed block will be rejected"
            );
        }

        let has_remaining_decrypted_txs =
            meta.decrypted_queue_has_remaining_txs;
        if has_remaining_decrypted_txs {
            tracing::warn!(
                proposer = ?HEXUPPER.encode(&req.proposer_address),
                height = req.height,
                hash = ?HEXUPPER.encode(&req.hash),
                "Not all decrypted txs from the previous height were included in
                 the proposal, the block will be rejected"
            );
        }

        let will_reject_proposal = invalid_txs || has_remaining_decrypted_txs;
        (
            if will_reject_proposal {
                ProcessProposal::Reject
            } else {
                ProcessProposal::Accept
            },
            tx_results,
        )
    }

    /// Evaluates the corresponding [`TxResult`] for each tx in the
    /// proposal. Additionally, counts the number of digest
    /// txs and the bytes used by encrypted txs in the proposal.
    ///
    /// `ProcessProposal` should be able to make a decision on whether a
    /// proposed block is acceptable or not based solely on what this
    /// function returns.
    pub fn process_txs(
        &self,
        txs: &[TxBytes],
        block_time: DateTimeUtc,
        block_proposer: &Address,
    ) -> (Vec<TxResult>, ValidationMeta) {
        let mut tx_queue_iter = self.state.in_mem().tx_queue.iter();
        let mut temp_state = self.state.with_temp_write_log();
        let mut metadata = ValidationMeta::from(self.state.read_only());
        let mut vp_wasm_cache = self.vp_wasm_cache.clone();
        let mut tx_wasm_cache = self.tx_wasm_cache.clone();

        let tx_results: Vec<_> = txs
            .iter()
            .map(|tx_bytes| {
                let result = self.check_proposal_tx(
                    tx_bytes,
                    &mut tx_queue_iter,
                    &mut metadata,
                    &mut temp_state,
                    block_time,
                    &mut vp_wasm_cache,
                    &mut tx_wasm_cache,
                    block_proposer,
                );
                let error_code = ResultCode::from_u32(result.code).unwrap();
                if let ResultCode::Ok = error_code {
                    temp_state.write_log_mut().commit_tx();
                } else {
                    tracing::info!(
                        "Process proposal rejected an invalid tx. Error code: \
                         {:?}, info: {}",
                        error_code,
                        result.info
                    );
                    temp_state.write_log_mut().drop_tx();
                }
                result
            })
            .collect();
        metadata.decrypted_queue_has_remaining_txs =
            !self.state.in_mem().tx_queue.is_empty()
                && tx_queue_iter.next().is_some();
        (tx_results, metadata)
    }

    /// Checks if the Tx can be deserialized from bytes. Checks the fees and
    /// signatures of the fee payer for a transaction if it is a wrapper tx.
    ///
    /// Checks validity of a decrypted tx or that a tx marked un-decryptable
    /// is in fact so. Also checks that decrypted txs were submitted in
    /// correct order.
    ///
    /// Error codes:
    ///   0: Ok
    ///   1: Invalid tx
    ///   2: Tx is invalidly signed
    ///   3: Wasm runtime error
    ///   4: Invalid order of decrypted txs
    ///   5. More decrypted txs than expected
    ///   6. A transaction could not be decrypted
    ///   7. An error in the vote extensions included in the proposal
    ///   8. Not enough block space was available for some tx
    ///   9. Replay attack
    ///
    /// INVARIANT: Any changes applied in this method must be reverted if the
    /// proposal is rejected (unless we can simply overwrite them in the
    /// next block).
    #[allow(clippy::too_many_arguments)]
    pub fn check_proposal_tx<'a, CA>(
        &self,
        tx_bytes: &[u8],
        tx_queue_iter: &mut impl Iterator<Item = &'a TxInQueue>,
        metadata: &mut ValidationMeta,
        temp_state: &mut TempWlState<D, H>,
        block_time: DateTimeUtc,
        vp_wasm_cache: &mut VpCache<CA>,
        tx_wasm_cache: &mut TxCache<CA>,
        block_proposer: &Address,
    ) -> TxResult
    where
        CA: 'static + WasmCacheAccess + Sync,
    {
        // check tx bytes
        //
        // NB: always keep this as the first tx check,
        // as it is a pretty cheap one
        if !validate_tx_bytes(&self.state, tx_bytes.len())
            .expect("Failed to get max tx bytes param from storage")
        {
            return TxResult {
                code: ResultCode::TooLarge.into(),
                info: "Tx too large".into(),
            };
        }

        // try to allocate space for this tx
        if let Err(e) = metadata.txs_bin.try_dump(tx_bytes) {
            return TxResult {
                code: ResultCode::AllocationError.into(),
                info: match e {
                    AllocFailure::Rejected { .. } => {
                        "No more space left in the block"
                    }
                    AllocFailure::OverflowsBin { .. } => {
                        "The given tx is larger than the max configured \
                         proposal size"
                    }
                }
                .into(),
            };
        }

        let maybe_tx = Tx::try_from(tx_bytes).map_or_else(
            |err| {
                tracing::debug!(
                    ?err,
                    "Couldn't deserialize transaction received during \
                     PrepareProposal"
                );
                Err(TxResult {
                    code: ResultCode::InvalidTx.into(),
                    info: "The submitted transaction was not deserializable"
                        .into(),
                })
            },
            |tx| {
                let tx_chain_id = tx.header.chain_id.clone();
                let tx_expiration = tx.header.expiration;
                if let Err(err) = tx.validate_tx() {
                    // This occurs if the wrapper / protocol tx signature is
                    // invalid
                    return Err(TxResult {
                        code: ResultCode::InvalidSig.into(),
                        info: err.to_string(),
                    });
                }
                Ok((tx_chain_id, tx_expiration, tx))
            },
        );
        let (tx_chain_id, tx_expiration, tx) = match maybe_tx {
            Ok(tx) => tx,
            Err(tx_result) => return tx_result,
        };

        if let Err(err) = tx.validate_tx() {
            return TxResult {
                code: ResultCode::InvalidSig.into(),
                info: err.to_string(),
            };
        }
        match tx.header().tx_type {
            // If it is a raw transaction, we do no further validation
            TxType::Raw => TxResult {
                code: ResultCode::InvalidTx.into(),
                info: "Transaction rejected: Non-encrypted transactions are \
                       not supported"
                    .into(),
            },
            TxType::Protocol(protocol_tx) => {
                // Tx chain id
                if tx_chain_id != self.chain_id {
                    return TxResult {
                        code: ResultCode::InvalidChainId.into(),
                        info: format!(
                            "Tx carries a wrong chain id: expected {}, found \
                             {}",
                            self.chain_id, tx_chain_id
                        ),
                    };
                }

                // Tx expiration
                if let Some(exp) = tx_expiration {
                    if block_time > exp {
                        return TxResult {
                            code: ResultCode::ExpiredTx.into(),
                            info: format!(
                                "Tx expired at {:#?}, block time: {:#?}",
                                exp, block_time
                            ),
                        };
                    }
                }
                match protocol_tx.tx {
                    ProtocolTxType::EthEventsVext => {
                        ethereum_tx_data_variants::EthEventsVext::try_from(&tx)
                            .map_err(|err| err.to_string())
                            .and_then(|ext| {
                                validate_eth_events_vext(
                                    &self.state,
                                    &ext.0,
                                    self.state.in_mem().get_last_block_height(),
                                )
                                .map(|_| TxResult {
                                    code: ResultCode::Ok.into(),
                                    info: "Process Proposal accepted this \
                                           transaction"
                                        .into(),
                                })
                                .map_err(|err| err.to_string())
                            })
                            .unwrap_or_else(|err| TxResult {
                                code: ResultCode::InvalidVoteExtension.into(),
                                info: format!(
                                    "Process proposal rejected this proposal \
                                     because one of the included Ethereum \
                                     events vote extensions was invalid: {err}"
                                ),
                            })
                    }
                    ProtocolTxType::BridgePoolVext => {
                        ethereum_tx_data_variants::BridgePoolVext::try_from(&tx)
                            .map_err(|err| err.to_string())
                            .and_then(|ext| {
                                validate_bp_roots_vext(
                                    &self.state,
                                    &ext.0,
                                    self.state.in_mem().get_last_block_height(),
                                )
                                .map(|_| TxResult {
                                    code: ResultCode::Ok.into(),
                                    info: "Process Proposal accepted this \
                                           transaction"
                                        .into(),
                                })
                                .map_err(|err| err.to_string())
                            })
                            .unwrap_or_else(|err| TxResult {
                                code: ResultCode::InvalidVoteExtension.into(),
                                info: format!(
                                    "Process proposal rejected this proposal \
                                     because one of the included Bridge pool \
                                     root's vote extensions was invalid: {err}"
                                ),
                            })
                    }
                    ProtocolTxType::ValSetUpdateVext => {
                        ethereum_tx_data_variants::ValSetUpdateVext::try_from(
                            &tx,
                        )
                        .map_err(|err| err.to_string())
                        .and_then(|ext| {
                            validate_valset_upd_vext(
                                &self.state,
                                &ext,
                                // n.b. only accept validator set updates
                                // issued at
                                // the current epoch (signing off on the
                                // validators
                                // of the next epoch)
                                self.state.in_mem().get_current_epoch().0,
                            )
                            .map(|_| TxResult {
                                code: ResultCode::Ok.into(),
                                info: "Process Proposal accepted this \
                                       transaction"
                                    .into(),
                            })
                            .map_err(|err| err.to_string())
                        })
                        .unwrap_or_else(|err| {
                            TxResult {
                                code: ResultCode::InvalidVoteExtension.into(),
                                info: format!(
                                    "Process proposal rejected this proposal \
                                     because one of the included validator \
                                     set update vote extensions was invalid: \
                                     {err}"
                                ),
                            }
                        })
                    }
                    ProtocolTxType::EthereumEvents
                    | ProtocolTxType::BridgePool
                    | ProtocolTxType::ValidatorSetUpdate => TxResult {
                        code: ResultCode::InvalidVoteExtension.into(),
                        info: "Process proposal rejected this proposal \
                               because one of the included vote extensions \
                               was invalid: ABCI++ code paths are unreachable \
                               in Namada"
                            .to_string(),
                    },
                }
            }
            TxType::Decrypted(tx_header) => {
                metadata.has_decrypted_txs = true;
                match tx_queue_iter.next() {
                    Some(wrapper) => {
                        if wrapper.tx.raw_header_hash() != tx.raw_header_hash()
                        {
                            TxResult {
                                code: ResultCode::InvalidOrder.into(),
                                info: "Process proposal rejected a decrypted \
                                       transaction that violated the tx order \
                                       determined in the previous block"
                                    .into(),
                            }
                        } else if matches!(
                            tx_header,
                            DecryptedTx::Undecryptable
                        ) {
                            // DKG is disabled, txs are not actually encrypted
                            TxResult {
                                code: ResultCode::InvalidTx.into(),
                                info: "The encrypted payload of tx was \
                                       incorrectly marked as un-decryptable"
                                    .into(),
                            }
                        } else {
                            match tx.header().expiration {
                                Some(tx_expiration)
                                    if block_time > tx_expiration =>
                                {
                                    TxResult {
                                        code: ResultCode::ExpiredDecryptedTx
                                            .into(),
                                        info: format!(
                                            "Tx expired at {:#?}, block time: \
                                             {:#?}",
                                            tx_expiration, block_time
                                        ),
                                    }
                                }
                                _ => TxResult {
                                    code: ResultCode::Ok.into(),
                                    info: "Process Proposal accepted this \
                                           transaction"
                                        .into(),
                                },
                            }
                        }
                    }
                    None => TxResult {
                        code: ResultCode::ExtraTxs.into(),
                        info: "Received more decrypted txs than expected"
                            .into(),
                    },
                }
            }
            TxType::Wrapper(wrapper) => {
                // Account for gas and space. This is done even if the
                // transaction is later deemed invalid, to
                // incentivize the proposer to include only
                // valid transaction and avoid wasting block
                // resources (ABCI only)
                let mut tx_gas_meter = TxGasMeter::new(wrapper.gas_limit);
                if tx_gas_meter.add_wrapper_gas(tx_bytes).is_err() {
                    // Account for the tx's resources even in case of an error.
                    // Ignore any allocation error
                    let _ = metadata
                        .encrypted_txs_bins
                        .try_dump(tx_bytes, u64::from(wrapper.gas_limit));

                    return TxResult {
                        code: ResultCode::TxGasLimit.into(),
                        info: "Wrapper transactions exceeds its gas limit"
                            .to_string(),
                    };
                }

                // try to allocate space and gas for this encrypted tx
                if let Err(e) = metadata
                    .encrypted_txs_bins
                    .try_dump(tx_bytes, u64::from(wrapper.gas_limit))
                {
                    return TxResult {
                        code: ResultCode::AllocationError.into(),
                        info: e,
                    };
                }
                // decrypted txs shouldn't show up before wrapper txs
                if metadata.has_decrypted_txs {
                    return TxResult {
                        code: ResultCode::InvalidTx.into(),
                        info: "Decrypted txs should not be proposed before \
                               wrapper txs"
                            .into(),
                    };
                }
                if hints::unlikely(self.encrypted_txs_not_allowed()) {
                    return TxResult {
                        code: ResultCode::AllocationError.into(),
                        info: "Wrapper txs not allowed at the current block \
                               height"
                            .into(),
                    };
                }

                // ChainId check
                if tx_chain_id != self.chain_id {
                    return TxResult {
                        code: ResultCode::InvalidChainId.into(),
                        info: format!(
                            "Tx carries a wrong chain id: expected {}, found \
                             {}",
                            self.chain_id, tx_chain_id
                        ),
                    };
                }

                // Tx expiration
                if let Some(exp) = tx_expiration {
                    if block_time > exp {
                        return TxResult {
                            code: ResultCode::ExpiredTx.into(),
                            info: format!(
                                "Tx expired at {:#?}, block time: {:#?}",
                                exp, block_time
                            ),
                        };
                    }
                }

                // Replay protection checks
                if let Err(e) = super::replay_protection_checks(&tx, temp_state)
                {
                    return TxResult {
                        code: ResultCode::ReplayTx.into(),
                        info: e.to_string(),
                    };
                }

                // Check that the fee payer has sufficient balance.
                match process_proposal_fee_check(
                    &wrapper,
                    get_fee_unshielding_transaction(&tx, &wrapper),
                    block_proposer,
                    temp_state,
                    vp_wasm_cache,
                    tx_wasm_cache,
                ) {
                    Ok(()) => TxResult {
                        code: ResultCode::Ok.into(),
                        info: "Process proposal accepted this transaction"
                            .into(),
                    },
                    Err(e) => TxResult {
                        code: ResultCode::FeeError.into(),
                        info: e.to_string(),
                    },
                }
            }
        }
    }

    pub fn revert_proposal(
        &mut self,
        _req: shim::request::RevertProposal,
    ) -> shim::response::RevertProposal {
        Default::default()
    }

    /// Checks if it is not possible to include encrypted txs at the current
    /// block height.
    pub(super) fn encrypted_txs_not_allowed(&self) -> bool {
        let is_2nd_height_off = self.is_deciding_offset_within_epoch(1);
        let is_3rd_height_off = self.is_deciding_offset_within_epoch(2);
        is_2nd_height_off || is_3rd_height_off
    }
}

fn process_proposal_fee_check<D, H, CA>(
    wrapper: &WrapperTx,
    masp_transaction: Option<Transaction>,
    proposer: &Address,
    temp_state: &mut TempWlState<D, H>,
    vp_wasm_cache: &mut VpCache<CA>,
    tx_wasm_cache: &mut TxCache<CA>,
) -> Result<()>
where
    D: DB + for<'iter> DBIter<'iter> + Sync + 'static,
    H: StorageHasher + Sync + 'static,
    CA: 'static + WasmCacheAccess + Sync,
{
    let minimum_gas_price = namada::ledger::parameters::read_gas_cost(
        temp_state,
        &wrapper.fee.token,
    )
    .expect("Must be able to read gas cost parameter")
    .ok_or(Error::TxApply(protocol::Error::FeeError(format!(
        "The provided {} token is not allowed for fee payment",
        wrapper.fee.token
    ))))?;

    wrapper_fee_check(
        wrapper,
        masp_transaction,
        minimum_gas_price,
        temp_state,
        vp_wasm_cache,
        tx_wasm_cache,
    )?;

    protocol::transfer_fee(temp_state, proposer, wrapper)
        .map_err(Error::TxApply)
}

/// We test the failure cases of [`process_proposal`]. The happy flows
/// are covered by the e2e tests.
#[cfg(test)]
mod test_process_proposal {
    use namada::core::ethereum_events::EthereumEvent;
    use namada::core::key::*;
    use namada::core::storage::Epoch;
    use namada::core::time::DateTimeUtc;
    use namada::state::StorageWrite;
    use namada::token::{read_denom, Amount, DenominatedAmount};
<<<<<<< HEAD
    use namada::tx::data::{Fee, WrapperTx};
    use namada::tx::{
        Code, Data, Section, SignableEthMessage, Signature, Signed,
    };
    use namada::vote_ext::{
        bridge_pool_roots, ethereum_events, EthereumTxData,
    };
    use namada::{replay_protection, token};
=======
    use namada::tx::data::Fee;
    use namada::tx::{Code, Data, Signature, Signed};
    use namada::types::key::*;
    use namada::types::storage::Epoch;
    use namada::vote_ext::{bridge_pool_roots, ethereum_events};
>>>>>>> 92fc1f67

    use super::*;
    use crate::node::ledger::shell::test_utils::{
        deactivate_bridge, gen_keypair, get_bp_bytes_to_sign, ProcessProposal,
        TestError, TestShell,
    };
    use crate::node::ledger::shims::abcipp_shim_types::shim::request::ProcessedTx;
    use crate::wallet;

    const GAS_LIMIT_MULTIPLIER: u64 = 100_000;

    /// Check that we reject an eth events protocol tx
    /// if the bridge is not active.
    #[test]
    fn check_rejected_eth_events_bridge_inactive() {
        let (mut shell, _, _, _) = test_utils::setup_at_height(3);
        let protocol_key = shell.mode.get_protocol_key().expect("Test failed");
        let addr = shell.mode.get_validator_address().expect("Test failed");
        let event = EthereumEvent::TransfersToNamada {
            nonce: 0u64.into(),
            transfers: vec![],
        };
        let ext = ethereum_events::Vext {
            validator_addr: addr.clone(),
            block_height: shell.state.in_mem().get_last_block_height(),
            ethereum_events: vec![event],
        }
        .sign(protocol_key);
        let tx = EthereumTxData::EthEventsVext(ext.into())
            .sign(protocol_key, shell.chain_id.clone())
            .to_bytes();
        let request = ProcessProposal { txs: vec![tx] };

        let [resp]: [ProcessedTx; 1] = shell
            .process_proposal(request.clone())
            .expect("Test failed")
            .try_into()
            .expect("Test failed");
        assert_eq!(resp.result.code, u32::from(ResultCode::Ok));
        deactivate_bridge(&mut shell);
        let response = if let Err(TestError::RejectProposal(resp)) =
            shell.process_proposal(request)
        {
            if let [resp] = resp.as_slice() {
                resp.clone()
            } else {
                panic!("Test failed")
            }
        } else {
            panic!("Test failed")
        };
        assert_eq!(
            response.result.code,
            u32::from(ResultCode::InvalidVoteExtension)
        );
    }

    /// Check that we reject an bp roots protocol tx
    /// if the bridge is not active.
    #[test]
    fn check_rejected_bp_roots_bridge_inactive() {
        let (mut shell, _a, _b, _c) = test_utils::setup_at_height(1);
        shell.state.in_mem_mut().block.height =
            shell.state.in_mem().get_last_block_height();
        shell.commit();
        let protocol_key = shell.mode.get_protocol_key().expect("Test failed");
        let addr = shell.mode.get_validator_address().expect("Test failed");
        let to_sign = get_bp_bytes_to_sign();
        let sig = Signed::<_, SignableEthMessage>::new(
            shell.mode.get_eth_bridge_keypair().expect("Test failed"),
            to_sign,
        )
        .sig;
        let vote_ext = bridge_pool_roots::Vext {
            block_height: shell.state.in_mem().get_last_block_height(),
            validator_addr: addr.clone(),
            sig,
        }
        .sign(shell.mode.get_protocol_key().expect("Test failed"));
        let tx = EthereumTxData::BridgePoolVext(vote_ext)
            .sign(protocol_key, shell.chain_id.clone())
            .to_bytes();
        let request = ProcessProposal { txs: vec![tx] };

        let [resp]: [ProcessedTx; 1] = shell
            .process_proposal(request.clone())
            .expect("Test failed")
            .try_into()
            .expect("Test failed");

        assert_eq!(resp.result.code, u32::from(ResultCode::Ok));
        deactivate_bridge(&mut shell);
        let response = if let Err(TestError::RejectProposal(resp)) =
            shell.process_proposal(request)
        {
            if let [resp] = resp.as_slice() {
                resp.clone()
            } else {
                panic!("Test failed")
            }
        } else {
            panic!("Test failed")
        };
        assert_eq!(
            response.result.code,
            u32::from(ResultCode::InvalidVoteExtension)
        );
    }

    fn check_rejected_eth_events(
        shell: &mut TestShell,
        vote_extension: ethereum_events::SignedVext,
        protocol_key: common::SecretKey,
    ) {
        let tx = EthereumTxData::EthEventsVext(vote_extension)
            .sign(&protocol_key, shell.chain_id.clone())
            .to_bytes();
        let request = ProcessProposal { txs: vec![tx] };
        let response = if let Err(TestError::RejectProposal(resp)) =
            shell.process_proposal(request)
        {
            if let [resp] = resp.as_slice() {
                resp.clone()
            } else {
                panic!("Test failed")
            }
        } else {
            panic!("Test failed")
        };
        assert_eq!(
            response.result.code,
            u32::from(ResultCode::InvalidVoteExtension)
        );
    }

    /// Test that if a proposal contains Ethereum events with
    /// invalid validator signatures, we reject it.
    #[test]
    fn test_drop_vext_with_invalid_sigs() {
        const LAST_HEIGHT: BlockHeight = BlockHeight(2);
        let (mut shell, _recv, _, _) = test_utils::setup_at_height(LAST_HEIGHT);
        let (protocol_key, _) = wallet::defaults::validator_keys();
        let addr = wallet::defaults::validator_address();
        let event = EthereumEvent::TransfersToNamada {
            nonce: 0u64.into(),
            transfers: vec![],
        };
        let ext = {
            // generate a valid signature
            #[allow(clippy::redundant_clone)]
            let mut ext = ethereum_events::Vext {
                validator_addr: addr.clone(),
                block_height: LAST_HEIGHT,
                ethereum_events: vec![event.clone()],
            }
            .sign(&protocol_key);
            assert!(ext.verify(&protocol_key.ref_to()).is_ok());

            // modify this signature such that it becomes invalid
            ext.sig = test_utils::invalidate_signature(ext.sig);
            ext
        };
        check_rejected_eth_events(&mut shell, ext.into(), protocol_key);
    }

    /// Test that if a proposal contains Ethereum events with
    /// invalid block heights, we reject it.
    #[test]
    fn test_drop_vext_with_invalid_bheights() {
        const LAST_HEIGHT: BlockHeight = BlockHeight(3);
        const INVALID_HEIGHT: BlockHeight = BlockHeight(LAST_HEIGHT.0 + 1);
        let (mut shell, _recv, _, _) = test_utils::setup_at_height(LAST_HEIGHT);
        let (protocol_key, _) = wallet::defaults::validator_keys();
        let addr = wallet::defaults::validator_address();
        let event = EthereumEvent::TransfersToNamada {
            nonce: 0u64.into(),
            transfers: vec![],
        };
        let ext = {
            #[allow(clippy::redundant_clone)]
            let ext = ethereum_events::Vext {
                validator_addr: addr.clone(),
                block_height: INVALID_HEIGHT,
                ethereum_events: vec![event.clone()],
            }
            .sign(&protocol_key);
            assert!(ext.verify(&protocol_key.ref_to()).is_ok());
            ext
        };
        check_rejected_eth_events(&mut shell, ext.into(), protocol_key);
    }

    /// Test that if a proposal contains Ethereum events with
    /// invalid validators, we reject it.
    #[test]
    fn test_drop_vext_with_invalid_validators() {
        const LAST_HEIGHT: BlockHeight = BlockHeight(2);
        let (mut shell, _recv, _, _) = test_utils::setup_at_height(LAST_HEIGHT);
        let (addr, protocol_key) = {
            let bertha_key = wallet::defaults::bertha_keypair();
            let bertha_addr = wallet::defaults::bertha_address();
            (bertha_addr, bertha_key)
        };
        let event = EthereumEvent::TransfersToNamada {
            nonce: 0u64.into(),
            transfers: vec![],
        };
        let ext = {
            #[allow(clippy::redundant_clone)]
            let ext = ethereum_events::Vext {
                validator_addr: addr.clone(),
                block_height: LAST_HEIGHT,
                ethereum_events: vec![event.clone()],
            }
            .sign(&protocol_key);
            assert!(ext.verify(&protocol_key.ref_to()).is_ok());
            ext
        };
        check_rejected_eth_events(&mut shell, ext.into(), protocol_key);
    }

    /// Test that if a wrapper tx is not signed, the block is rejected
    /// by [`process_proposal`].
    #[test]
    fn test_unsigned_wrapper_rejected() {
        let (shell, _recv, _, _) = test_utils::setup_at_height(3u64);
        let keypair = gen_keypair();
        let public_key = keypair.ref_to();
        let mut outer_tx =
            Tx::from_type(TxType::Wrapper(Box::new(WrapperTx::new(
                Fee {
                    amount_per_gas_unit: DenominatedAmount::native(
                        Default::default(),
                    ),
                    token: shell.state.in_mem().native_token.clone(),
                },
                public_key,
                Epoch(0),
                GAS_LIMIT_MULTIPLIER.into(),
                None,
            ))));
        outer_tx.header.chain_id = shell.chain_id.clone();
        outer_tx.set_code(Code::new("wasm_code".as_bytes().to_owned(), None));
        outer_tx.set_data(Data::new("transaction data".as_bytes().to_owned()));

        let tx = outer_tx.to_bytes();

        let response = {
            let request = ProcessProposal { txs: vec![tx] };
            if let Err(TestError::RejectProposal(resp)) =
                shell.process_proposal(request)
            {
                if let [resp] = resp.as_slice() {
                    resp.clone()
                } else {
                    panic!("Test failed")
                }
            } else {
                panic!("Test failed")
            }
        };

        println!("{}", response.result.info);

        assert_eq!(response.result.code, u32::from(ResultCode::InvalidSig));
        assert_eq!(
            response.result.info,
            String::from(
                "WrapperTx signature verification failed: The wrapper \
                 signature is invalid."
            )
        );
    }

    /// Test that a block including a wrapper tx with invalid signature is
    /// rejected
    #[test]
    fn test_wrapper_bad_signature_rejected() {
        let (shell, _recv, _, _) = test_utils::setup_at_height(3u64);
        let keypair = gen_keypair();
        let mut outer_tx =
            Tx::from_type(TxType::Wrapper(Box::new(WrapperTx::new(
                Fee {
                    amount_per_gas_unit: DenominatedAmount::native(
                        Amount::from_uint(100, 0).expect("Test failed"),
                    ),
                    token: shell.state.in_mem().native_token.clone(),
                },
                keypair.ref_to(),
                Epoch(0),
                GAS_LIMIT_MULTIPLIER.into(),
                None,
            ))));
        outer_tx.header.chain_id = shell.chain_id.clone();
        outer_tx.set_code(Code::new("wasm_code".as_bytes().to_owned(), None));
        outer_tx.set_data(Data::new("transaction data".as_bytes().to_owned()));
        outer_tx.add_section(Section::Signature(Signature::new(
            outer_tx.sechashes(),
            [(0, keypair)].into_iter().collect(),
            None,
        )));
        let mut new_tx = outer_tx.clone();
        if let TxType::Wrapper(wrapper) = &mut new_tx.header.tx_type {
            // we mount a malleability attack to try and remove the fee
            wrapper.fee.amount_per_gas_unit =
                DenominatedAmount::native(Default::default());
        } else {
            panic!("Test failed")
        };
        let request = ProcessProposal {
            txs: vec![new_tx.to_bytes()],
        };

        match shell.process_proposal(request) {
            Ok(_) => panic!("Test failed"),
            Err(TestError::RejectProposal(response)) => {
                let response = if let [response] = response.as_slice() {
                    response.clone()
                } else {
                    panic!("Test failed")
                };
                let expected_error = "WrapperTx signature verification \
                                      failed: The wrapper signature is \
                                      invalid.";
                assert_eq!(
                    response.result.code,
                    u32::from(ResultCode::InvalidSig)
                );
                assert!(
                    response.result.info.contains(expected_error),
                    "Result info {} doesn't contain the expected error {}",
                    response.result.info,
                    expected_error
                );
            }
        }
    }

    /// Test that if the account submitting the tx is not known and the fee is
    /// non-zero, [`process_proposal`] rejects that block
    #[test]
    fn test_wrapper_unknown_address() {
        let (mut shell, _recv, _, _) = test_utils::setup_at_height(3u64);
        let keypair = gen_keypair();
        // reduce address balance to match the 100 token min fee
        let balance_key = token::storage_key::balance_key(
            &shell.state.in_mem().native_token,
            &Address::from(&keypair.ref_to()),
        );
        shell
            .state
            .write(&balance_key, Amount::native_whole(99))
            .unwrap();
        let keypair = gen_keypair();
        let mut outer_tx =
            Tx::from_type(TxType::Wrapper(Box::new(WrapperTx::new(
                Fee {
                    amount_per_gas_unit: DenominatedAmount::native(
                        Amount::from_uint(1, 0).expect("Test failed"),
                    ),
                    token: shell.state.in_mem().native_token.clone(),
                },
                keypair.ref_to(),
                Epoch(0),
                GAS_LIMIT_MULTIPLIER.into(),
                None,
            ))));
        outer_tx.header.chain_id = shell.chain_id.clone();
        outer_tx.set_code(Code::new("wasm_code".as_bytes().to_owned(), None));
        outer_tx.set_data(Data::new("transaction data".as_bytes().to_owned()));
        outer_tx.add_section(Section::Signature(Signature::new(
            outer_tx.sechashes(),
            [(0, keypair)].into_iter().collect(),
            None,
        )));

        let response = {
            let request = ProcessProposal {
                txs: vec![outer_tx.to_bytes()],
            };
            if let Err(TestError::RejectProposal(resp)) =
                shell.process_proposal(request)
            {
                if let [resp] = resp.as_slice() {
                    resp.clone()
                } else {
                    panic!("Test failed")
                }
            } else {
                panic!("Test failed")
            }
        };
        assert_eq!(response.result.code, u32::from(ResultCode::FeeError));
        assert_eq!(
            response.result.info,
            String::from(
                "Error trying to apply a transaction: Error while processing \
                 transaction's fees: Transparent balance of wrapper's signer \
                 was insufficient to pay fee. All the available transparent \
                 funds have been moved to the block proposer"
            )
        );
    }

    /// Test that if the account submitting the tx does
    /// not have sufficient balance to pay the fee,
    /// [`process_proposal`] rejects the entire block
    #[test]
    fn test_wrapper_insufficient_balance_address() {
        let (mut shell, _recv, _, _) = test_utils::setup_at_height(3u64);
        let keypair = crate::wallet::defaults::daewon_keypair();
        // reduce address balance to match the 100 token min fee
        let balance_key = token::storage_key::balance_key(
            &shell.state.in_mem().native_token,
            &Address::from(&keypair.ref_to()),
        );
        shell
            .state
            .write(&balance_key, Amount::native_whole(99))
            .unwrap();
        shell.commit();

        let mut outer_tx =
            Tx::from_type(TxType::Wrapper(Box::new(WrapperTx::new(
                Fee {
                    amount_per_gas_unit: DenominatedAmount::native(
                        Amount::native_whole(1_000_100),
                    ),
                    token: shell.state.in_mem().native_token.clone(),
                },
                keypair.ref_to(),
                Epoch(0),
                GAS_LIMIT_MULTIPLIER.into(),
                None,
            ))));
        outer_tx.header.chain_id = shell.chain_id.clone();
        outer_tx.set_code(Code::new("wasm_code".as_bytes().to_owned(), None));
        outer_tx.set_data(Data::new("transaction data".as_bytes().to_owned()));
        outer_tx.add_section(Section::Signature(Signature::new(
            outer_tx.sechashes(),
            [(0, keypair)].into_iter().collect(),
            None,
        )));

        let response = {
            let request = ProcessProposal {
                txs: vec![outer_tx.to_bytes()],
            };
            if let Err(TestError::RejectProposal(resp)) =
                shell.process_proposal(request)
            {
                if let [resp] = resp.as_slice() {
                    resp.clone()
                } else {
                    panic!("Test failed")
                }
            } else {
                panic!("Test failed")
            }
        };
        assert_eq!(response.result.code, u32::from(ResultCode::FeeError));
        assert_eq!(
            response.result.info,
            String::from(
                "Error trying to apply a transaction: Error while processing \
                 transaction's fees: Transparent balance of wrapper's signer \
                 was insufficient to pay fee. All the available transparent \
                 funds have been moved to the block proposer"
            )
        );
    }

    /// Test that if the expected order of decrypted txs is
    /// validated, [`process_proposal`] rejects it
    #[test]
    fn test_decrypted_txs_out_of_order() {
        let (mut shell, _recv, _, _) = test_utils::setup_at_height(3u64);
        let keypair = gen_keypair();
        let mut txs = vec![];
        for i in 0..3 {
            let mut outer_tx =
                Tx::from_type(TxType::Wrapper(Box::new(WrapperTx::new(
                    Fee {
                        amount_per_gas_unit: DenominatedAmount::native(
                            Amount::native_whole(i as u64),
                        ),
                        token: shell.state.in_mem().native_token.clone(),
                    },
                    keypair.ref_to(),
                    Epoch(0),
                    GAS_LIMIT_MULTIPLIER.into(),
                    None,
                ))));
            outer_tx.header.chain_id = shell.chain_id.clone();
            outer_tx
                .set_code(Code::new("wasm_code".as_bytes().to_owned(), None));
            outer_tx.set_data(Data::new(
                format!("transaction data: {}", i).as_bytes().to_owned(),
            ));
            let gas_limit =
                Gas::from(outer_tx.header().wrapper().unwrap().gas_limit)
                    .checked_sub(Gas::from(outer_tx.to_bytes().len() as u64))
                    .unwrap();
            shell.enqueue_tx(outer_tx.clone(), gas_limit);

            outer_tx.update_header(TxType::Decrypted(DecryptedTx::Decrypted));
            txs.push(outer_tx);
        }
        let response = {
            let request = ProcessProposal {
                txs: vec![
                    txs[0].to_bytes(),
                    txs[2].to_bytes(),
                    txs[1].to_bytes(),
                ],
            };
            if let Err(TestError::RejectProposal(mut resp)) =
                shell.process_proposal(request)
            {
                assert_eq!(resp.len(), 3);
                resp.remove(1)
            } else {
                panic!("Test failed")
            }
        };
        assert_eq!(response.result.code, u32::from(ResultCode::InvalidOrder));
        assert_eq!(
            response.result.info,
            String::from(
                "Process proposal rejected a decrypted transaction that \
                 violated the tx order determined in the previous block"
            ),
        );
    }

    /// Test that a block containing a tx incorrectly labelled as undecryptable
    /// is rejected by [`process_proposal`]
    #[test]
    fn test_incorrectly_labelled_as_undecryptable() {
        let (mut shell, _recv, _, _) = test_utils::setup_at_height(3u64);
        let keypair = gen_keypair();

        let mut tx = Tx::from_type(TxType::Wrapper(Box::new(WrapperTx::new(
            Fee {
                amount_per_gas_unit: DenominatedAmount::native(
                    Default::default(),
                ),
                token: shell.state.in_mem().native_token.clone(),
            },
            keypair.ref_to(),
            Epoch(0),
            GAS_LIMIT_MULTIPLIER.into(),
            None,
        ))));
        tx.header.chain_id = shell.chain_id.clone();
        tx.set_code(Code::new("wasm_code".as_bytes().to_owned(), None));
        tx.set_data(Data::new("transaction data".as_bytes().to_owned()));
        let gas_limit = Gas::from(tx.header().wrapper().unwrap().gas_limit)
            .checked_sub(Gas::from(tx.to_bytes().len() as u64))
            .unwrap();
        shell.enqueue_tx(tx.clone(), gas_limit);

        tx.header.tx_type = TxType::Decrypted(DecryptedTx::Undecryptable);

        let response = {
            let request = ProcessProposal {
                txs: vec![tx.to_bytes()],
            };
            if let Err(TestError::RejectProposal(resp)) =
                shell.process_proposal(request)
            {
                if let [resp] = resp.as_slice() {
                    resp.clone()
                } else {
                    panic!("Test failed")
                }
            } else {
                panic!("Test failed")
            }
        };
        assert_eq!(response.result.code, u32::from(ResultCode::InvalidTx));
        assert_eq!(
            response.result.info,
            String::from(
                "The encrypted payload of tx was incorrectly marked as \
                 un-decryptable"
            ),
        )
    }

    /// Test that if a wrapper tx contains  marked undecryptable the proposal is
    /// rejected
    #[test]
    fn test_undecryptable() {
        let (mut shell, _recv, _, _) = test_utils::setup_at_height(3u64);
        let keypair = crate::wallet::defaults::daewon_keypair();
        // not valid tx bytes
        let wrapper = WrapperTx {
            fee: Fee {
                amount_per_gas_unit: DenominatedAmount::native(
                    Default::default(),
                ),
                token: shell.state.in_mem().native_token.clone(),
            },
            pk: keypair.ref_to(),
            epoch: Epoch(0),
            gas_limit: GAS_LIMIT_MULTIPLIER.into(),
            unshield_section_hash: None,
        };

        let tx = Tx::from_type(TxType::Wrapper(Box::new(wrapper)));
        let mut decrypted = tx.clone();
        decrypted.update_header(TxType::Decrypted(DecryptedTx::Undecryptable));

        let gas_limit = Gas::from(tx.header().wrapper().unwrap().gas_limit)
            .checked_sub(Gas::from(tx.to_bytes().len() as u64))
            .unwrap();
        shell.enqueue_tx(tx, gas_limit);

        let request = ProcessProposal {
            txs: vec![decrypted.to_bytes()],
        };
        shell.process_proposal(request).expect_err("Test failed");
    }

    /// Test that if more decrypted txs are submitted to
    /// [`process_proposal`] than expected, they are rejected
    #[test]
    fn test_too_many_decrypted_txs() {
        let (shell, _recv, _, _) = test_utils::setup_at_height(3u64);
        let mut tx = Tx::from_type(TxType::Decrypted(DecryptedTx::Decrypted));
        tx.header.chain_id = shell.chain_id.clone();
        tx.set_code(Code::new("wasm_code".as_bytes().to_owned(), None));
        tx.set_data(Data::new("transaction data".as_bytes().to_owned()));

        let request = ProcessProposal {
            txs: vec![tx.to_bytes()],
        };
        let response = if let Err(TestError::RejectProposal(resp)) =
            shell.process_proposal(request)
        {
            if let [resp] = resp.as_slice() {
                resp.clone()
            } else {
                panic!("Test failed")
            }
        } else {
            panic!("Test failed")
        };
        assert_eq!(response.result.code, u32::from(ResultCode::ExtraTxs));
        assert_eq!(
            response.result.info,
            String::from("Received more decrypted txs than expected"),
        );
    }

    /// Process Proposal should reject a block containing a RawTx, but not panic
    #[test]
    fn test_raw_tx_rejected() {
        let (shell, _recv, _, _) = test_utils::setup_at_height(3u64);

        let keypair = crate::wallet::defaults::daewon_keypair();

        let mut tx = Tx::new(shell.chain_id.clone(), None);
        tx.add_code("wasm_code".as_bytes().to_owned(), None)
            .add_data("transaction data".as_bytes().to_owned())
            .sign_wrapper(keypair);

        let response = {
            let request = ProcessProposal {
                txs: vec![tx.to_bytes()],
            };
            if let Err(TestError::RejectProposal(resp)) =
                shell.process_proposal(request)
            {
                if let [resp] = resp.as_slice() {
                    resp.clone()
                } else {
                    panic!("Test failed")
                }
            } else {
                panic!("Test failed")
            }
        };
        assert_eq!(response.result.code, u32::from(ResultCode::InvalidTx));
        assert_eq!(
            response.result.info,
            String::from(
                "Transaction rejected: Non-encrypted transactions are not \
                 supported"
            ),
        );
    }

    /// Test that if the unsigned wrapper tx hash is known (replay attack), the
    /// block is rejected
    #[test]
    fn test_wrapper_tx_hash() {
        let (mut shell, _recv, _, _) = test_utils::setup();

        let keypair = crate::wallet::defaults::daewon_keypair();

        let mut wrapper =
            Tx::from_type(TxType::Wrapper(Box::new(WrapperTx::new(
                Fee {
                    amount_per_gas_unit: DenominatedAmount::native(
                        Amount::zero(),
                    ),
                    token: shell.state.in_mem().native_token.clone(),
                },
                keypair.ref_to(),
                Epoch(0),
                GAS_LIMIT_MULTIPLIER.into(),
                None,
            ))));
        wrapper.header.chain_id = shell.chain_id.clone();
        wrapper.set_data(Data::new("transaction data".as_bytes().to_owned()));
        wrapper.set_code(Code::new("wasm_code".as_bytes().to_owned(), None));
        wrapper.add_section(Section::Signature(Signature::new(
            wrapper.sechashes(),
            [(0, keypair)].into_iter().collect(),
            None,
        )));

        // Write wrapper hash to storage
        let mut batch = namada::state::testing::TestState::batch();
        let wrapper_unsigned_hash = wrapper.header_hash();
        let hash_key = replay_protection::last_key(&wrapper_unsigned_hash);
        shell
            .state
            .write_replay_protection_entry(&mut batch, &hash_key)
            .expect("Test failed");

        // Run validation
        let request = ProcessProposal {
            txs: vec![wrapper.to_bytes()],
        };

        match shell.process_proposal(request) {
            Ok(_) => panic!("Test failed"),
            Err(TestError::RejectProposal(response)) => {
                assert_eq!(
                    response[0].result.code,
                    u32::from(ResultCode::ReplayTx)
                );
                assert_eq!(
                    response[0].result.info,
                    format!(
                        "Transaction replay attempt: Wrapper transaction hash \
                         {} already in storage",
                        wrapper_unsigned_hash
                    )
                );
            }
        }
    }

    /// Test that a block containing two identical wrapper txs is rejected
    #[test]
    fn test_wrapper_tx_hash_same_block() {
        let (mut shell, _recv, _, _) = test_utils::setup();

        let keypair = crate::wallet::defaults::daewon_keypair();

        // Add unshielded balance for fee payment
        let balance_key = token::storage_key::balance_key(
            &shell.state.in_mem().native_token,
            &Address::from(&keypair.ref_to()),
        );
        shell
            .state
            .write(&balance_key, Amount::native_whole(1000))
            .unwrap();

        let mut wrapper =
            Tx::from_type(TxType::Wrapper(Box::new(WrapperTx::new(
                Fee {
                    amount_per_gas_unit: DenominatedAmount::native(1.into()),
                    token: shell.state.in_mem().native_token.clone(),
                },
                keypair.ref_to(),
                Epoch(0),
                GAS_LIMIT_MULTIPLIER.into(),
                None,
            ))));
        wrapper.header.chain_id = shell.chain_id.clone();
        wrapper.set_code(Code::new("wasm_code".as_bytes().to_owned(), None));
        wrapper.set_data(Data::new("transaction data".as_bytes().to_owned()));
        wrapper.add_section(Section::Signature(Signature::new(
            wrapper.sechashes(),
            [(0, keypair)].into_iter().collect(),
            None,
        )));

        // Run validation
        let request = ProcessProposal {
            txs: vec![wrapper.to_bytes(); 2],
        };
        match shell.process_proposal(request) {
            Ok(_) => panic!("Test failed"),
            Err(TestError::RejectProposal(response)) => {
                assert_eq!(response[0].result.code, u32::from(ResultCode::Ok));
                assert_eq!(
                    response[1].result.code,
                    u32::from(ResultCode::ReplayTx)
                );
                assert_eq!(
                    response[1].result.info,
                    format!(
                        "Transaction replay attempt: Wrapper transaction hash \
                         {} already in storage",
                        wrapper.header_hash()
                    )
                );
            }
        }
    }

    /// Test that if the unsigned inner tx hash is known (replay attack), the
    /// block is rejected
    #[test]
    fn test_inner_tx_hash() {
        let (mut shell, _recv, _, _) = test_utils::setup();

        let keypair = crate::wallet::defaults::daewon_keypair();

        let mut wrapper =
            Tx::from_type(TxType::Wrapper(Box::new(WrapperTx::new(
                Fee {
                    amount_per_gas_unit: DenominatedAmount::native(
                        Amount::zero(),
                    ),
                    token: shell.state.in_mem().native_token.clone(),
                },
                keypair.ref_to(),
                Epoch(0),
                GAS_LIMIT_MULTIPLIER.into(),
                None,
            ))));
        wrapper.header.chain_id = shell.chain_id.clone();
        wrapper.set_code(Code::new("wasm_code".as_bytes().to_owned(), None));
        wrapper.set_data(Data::new("transaction data".as_bytes().to_owned()));
        wrapper.add_section(Section::Signature(Signature::new(
            wrapper.sechashes(),
            [(0, keypair)].into_iter().collect(),
            None,
        )));

        // Write inner hash to storage
        let mut batch = namada::state::testing::TestState::batch();
        let hash_key = replay_protection::last_key(&wrapper.raw_header_hash());
        shell
            .state
            .write_replay_protection_entry(&mut batch, &hash_key)
            .expect("Test failed");

        // Run validation
        let request = ProcessProposal {
            txs: vec![wrapper.to_bytes()],
        };
        match shell.process_proposal(request) {
            Ok(_) => panic!("Test failed"),
            Err(TestError::RejectProposal(response)) => {
                assert_eq!(
                    response[0].result.code,
                    u32::from(ResultCode::ReplayTx)
                );
                assert_eq!(
                    response[0].result.info,
                    format!(
                        "Transaction replay attempt: Inner transaction hash \
                         {} already in storage",
                        wrapper.raw_header_hash()
                    )
                );
            }
        }
    }

    /// Test that a block containing two identical inner transactions is
    /// accepted
    #[test]
    fn test_inner_tx_hash_same_block() {
        let (shell, _recv, _, _) = test_utils::setup();

        let keypair = crate::wallet::defaults::daewon_keypair();
        let keypair_2 = crate::wallet::defaults::albert_keypair();

        let mut wrapper =
            Tx::from_type(TxType::Wrapper(Box::new(WrapperTx::new(
                Fee {
                    amount_per_gas_unit: DenominatedAmount::native(1.into()),
                    token: shell.state.in_mem().native_token.clone(),
                },
                keypair.ref_to(),
                Epoch(0),
                GAS_LIMIT_MULTIPLIER.into(),
                None,
            ))));
        wrapper.header.chain_id = shell.chain_id.clone();
        wrapper.set_code(Code::new("wasm_code".as_bytes().to_owned(), None));
        wrapper.set_data(Data::new("transaction data".as_bytes().to_owned()));
        let mut new_wrapper = wrapper.clone();
        wrapper.add_section(Section::Signature(Signature::new(
            wrapper.sechashes(),
            [(0, keypair)].into_iter().collect(),
            None,
        )));

        new_wrapper.update_header(TxType::Wrapper(Box::new(WrapperTx::new(
            Fee {
                amount_per_gas_unit: DenominatedAmount::native(1.into()),
                token: shell.state.in_mem().native_token.clone(),
            },
            keypair_2.ref_to(),
            Epoch(0),
            GAS_LIMIT_MULTIPLIER.into(),
            None,
        ))));
        new_wrapper.add_section(Section::Signature(Signature::new(
            new_wrapper.sechashes(),
            [(0, keypair_2)].into_iter().collect(),
            None,
        )));

        // Run validation
        let request = ProcessProposal {
            txs: vec![wrapper.to_bytes(), new_wrapper.to_bytes()],
        };
        match shell.process_proposal(request) {
            Ok(received) => assert_eq!(received.len(), 2),
            Err(_) => panic!("Test failed"),
        }
    }

    /// Test that a wrapper or protocol transaction with a mismatching chain id
    /// causes the entire block to be rejected
    #[test]
    fn test_wrong_chain_id() {
        let (shell, _recv, _, _) = test_utils::setup();
        let keypair = crate::wallet::defaults::daewon_keypair();

        let mut wrapper =
            Tx::from_type(TxType::Wrapper(Box::new(WrapperTx::new(
                Fee {
                    amount_per_gas_unit: DenominatedAmount::native(
                        Amount::zero(),
                    ),
                    token: shell.state.in_mem().native_token.clone(),
                },
                keypair.ref_to(),
                Epoch(0),
                GAS_LIMIT_MULTIPLIER.into(),
                None,
            ))));
        let wrong_chain_id = ChainId("Wrong chain id".to_string());
        wrapper.header.chain_id = wrong_chain_id.clone();
        wrapper.set_code(Code::new("wasm_code".as_bytes().to_owned(), None));
        wrapper.set_data(Data::new("transaction data".as_bytes().to_owned()));
        wrapper.add_section(Section::Signature(Signature::new(
            wrapper.sechashes(),
            [(0, keypair)].into_iter().collect(),
            None,
        )));

        let protocol_key = shell.mode.get_protocol_key().expect("Test failed");
        let protocol_tx = EthereumTxData::EthEventsVext({
            let bertha_key = wallet::defaults::bertha_keypair();
            let bertha_addr = wallet::defaults::bertha_address();
            ethereum_events::Vext::empty(1234_u64.into(), bertha_addr)
                .sign(&bertha_key)
                .into()
        })
        .sign(protocol_key, wrong_chain_id.clone());

        // Run validation
        let request = ProcessProposal {
            txs: vec![wrapper.to_bytes(), protocol_tx.to_bytes()],
        };
        match shell.process_proposal(request) {
            Ok(_) => panic!("Test failed"),
            Err(TestError::RejectProposal(response)) => {
                for res in response {
                    assert_eq!(
                        res.result.code,
                        u32::from(ResultCode::InvalidChainId)
                    );
                    assert_eq!(
                        res.result.info,
                        format!(
                            "Tx carries a wrong chain id: expected {}, found \
                             {}",
                            shell.chain_id, wrong_chain_id
                        )
                    );
                }
            }
        }
    }

    /// Test that an expired wrapper transaction causes a block rejection
    #[test]
    fn test_expired_wrapper() {
        let (shell, _recv, _, _) = test_utils::setup();
        let keypair = crate::wallet::defaults::daewon_keypair();

        let mut wrapper =
            Tx::from_type(TxType::Wrapper(Box::new(WrapperTx::new(
                Fee {
                    amount_per_gas_unit: DenominatedAmount::native(1.into()),
                    token: shell.state.in_mem().native_token.clone(),
                },
                keypair.ref_to(),
                Epoch(0),
                GAS_LIMIT_MULTIPLIER.into(),
                None,
            ))));
        wrapper.header.chain_id = shell.chain_id.clone();
        wrapper.header.expiration = Some(DateTimeUtc::default());
        wrapper.set_code(Code::new("wasm_code".as_bytes().to_owned(), None));
        wrapper.set_data(Data::new("transaction data".as_bytes().to_owned()));
        wrapper.add_section(Section::Signature(Signature::new(
            wrapper.sechashes(),
            [(0, keypair)].into_iter().collect(),
            None,
        )));

        // Run validation
        let request = ProcessProposal {
            txs: vec![wrapper.to_bytes()],
        };
        match shell.process_proposal(request) {
            Ok(_) => panic!("Test failed"),
            Err(TestError::RejectProposal(response)) => {
                assert_eq!(
                    response[0].result.code,
                    u32::from(ResultCode::ExpiredTx)
                );
            }
        }
    }

    /// Test that an expired decrypted transaction is marked as rejected but
    /// still allows the block to be accepted
    #[test]
    fn test_expired_decrypted() {
        let (mut shell, _recv, _, _) = test_utils::setup();
        let keypair = crate::wallet::defaults::daewon_keypair();

        let mut wrapper =
            Tx::from_type(TxType::Wrapper(Box::new(WrapperTx::new(
                Fee {
                    amount_per_gas_unit: DenominatedAmount::native(1.into()),
                    token: shell.state.in_mem().native_token.clone(),
                },
                keypair.ref_to(),
                Epoch(0),
                GAS_LIMIT_MULTIPLIER.into(),
                None,
            ))));
        wrapper.header.chain_id = shell.chain_id.clone();
        wrapper.header.expiration = Some(DateTimeUtc::default());
        wrapper.set_code(Code::new("wasm_code".as_bytes().to_owned(), None));
        wrapper.set_data(Data::new("transaction data".as_bytes().to_owned()));
        wrapper.add_section(Section::Signature(Signature::new(
            wrapper.sechashes(),
            [(0, keypair)].into_iter().collect(),
            None,
        )));

        shell.enqueue_tx(wrapper.clone(), GAS_LIMIT_MULTIPLIER.into());

        let decrypted =
            wrapper.update_header(TxType::Decrypted(DecryptedTx::Decrypted));

        // Run validation
        let request = ProcessProposal {
            txs: vec![decrypted.to_bytes()],
        };
        match shell.process_proposal(request) {
            Ok(txs) => {
                assert_eq!(txs.len(), 1);
                assert_eq!(
                    txs[0].result.code,
                    u32::from(ResultCode::ExpiredDecryptedTx)
                );
            }
            Err(_) => panic!("Test failed"),
        }
    }

    /// Check that a tx requiring more gas than the block limit causes a block
    /// rejection
    #[test]
    fn test_exceeding_max_block_gas_tx() {
        let (shell, _recv, _, _) = test_utils::setup();

        let block_gas_limit =
            namada::parameters::get_max_block_gas(&shell.state).unwrap();
        let keypair = super::test_utils::gen_keypair();

        let mut wrapper =
            Tx::from_type(TxType::Wrapper(Box::new(WrapperTx::new(
                Fee {
                    amount_per_gas_unit: DenominatedAmount::native(100.into()),
                    token: shell.state.in_mem().native_token.clone(),
                },
                keypair.ref_to(),
                Epoch(0),
                (block_gas_limit + 1).into(),
                None,
            ))));
        wrapper.header.chain_id = shell.chain_id.clone();
        wrapper.set_code(Code::new("wasm_code".as_bytes().to_owned(), None));
        wrapper.set_data(Data::new("transaction data".as_bytes().to_owned()));
        wrapper.add_section(Section::Signature(Signature::new(
            wrapper.sechashes(),
            [(0, keypair)].into_iter().collect(),
            None,
        )));

        // Run validation
        let request = ProcessProposal {
            txs: vec![wrapper.to_bytes()],
        };
        match shell.process_proposal(request) {
            Ok(_) => panic!("Test failed"),
            Err(TestError::RejectProposal(response)) => {
                assert_eq!(
                    response[0].result.code,
                    u32::from(ResultCode::AllocationError)
                );
            }
        }
    }

    // Check that a wrapper requiring more gas than its limit causes a block
    // rejection
    #[test]
    fn test_exceeding_gas_limit_wrapper() {
        let (shell, _recv, _, _) = test_utils::setup();
        let keypair = super::test_utils::gen_keypair();

        let mut wrapper =
            Tx::from_type(TxType::Wrapper(Box::new(WrapperTx::new(
                Fee {
                    amount_per_gas_unit: DenominatedAmount::native(100.into()),
                    token: shell.state.in_mem().native_token.clone(),
                },
                keypair.ref_to(),
                Epoch(0),
                0.into(),
                None,
            ))));
        wrapper.header.chain_id = shell.chain_id.clone();
        wrapper.set_code(Code::new("wasm_code".as_bytes().to_owned(), None));
        wrapper.set_data(Data::new("transaction data".as_bytes().to_owned()));
        wrapper.add_section(Section::Signature(Signature::new(
            wrapper.sechashes(),
            [(0, keypair)].into_iter().collect(),
            None,
        )));

        // Run validation
        let request = ProcessProposal {
            txs: vec![wrapper.to_bytes()],
        };
        match shell.process_proposal(request) {
            Ok(_) => panic!("Test failed"),
            Err(TestError::RejectProposal(response)) => {
                assert_eq!(
                    response[0].result.code,
                    u32::from(ResultCode::TxGasLimit)
                );
            }
        }
    }

    // Check that a wrapper using a non-whitelisted token for fee payment causes
    // a block rejection
    #[test]
    fn test_fee_non_whitelisted_token() {
        let (shell, _recv, _, _) = test_utils::setup();

        let apfel_denom = read_denom(&shell.state, &address::testing::apfel())
            .expect("unable to read denomination from storage")
            .expect("unable to find denomination of apfels");

        let mut wrapper =
            Tx::from_type(TxType::Wrapper(Box::new(WrapperTx::new(
                Fee {
                    amount_per_gas_unit: DenominatedAmount::new(
                        100.into(),
                        apfel_denom,
                    ),
                    token: address::testing::apfel(),
                },
                crate::wallet::defaults::albert_keypair().ref_to(),
                Epoch(0),
                GAS_LIMIT_MULTIPLIER.into(),
                None,
            ))));
        wrapper.header.chain_id = shell.chain_id.clone();
        wrapper.set_code(Code::new("wasm_code".as_bytes().to_owned(), None));
        wrapper.set_data(Data::new("transaction data".as_bytes().to_owned()));
        wrapper.add_section(Section::Signature(Signature::new(
            wrapper.sechashes(),
            [(0, crate::wallet::defaults::albert_keypair())]
                .into_iter()
                .collect(),
            None,
        )));

        // Run validation
        let request = ProcessProposal {
            txs: vec![wrapper.to_bytes()],
        };
        match shell.process_proposal(request) {
            Ok(_) => panic!("Test failed"),
            Err(TestError::RejectProposal(response)) => {
                assert_eq!(
                    response[0].result.code,
                    u32::from(ResultCode::FeeError)
                );
            }
        }
    }

    // Check that a wrapper setting a fee amount lower than the minimum required
    // causes a block rejection
    #[test]
    fn test_fee_wrong_minimum_amount() {
        let (shell, _recv, _, _) = test_utils::setup();

        let mut wrapper =
            Tx::from_type(TxType::Wrapper(Box::new(WrapperTx::new(
                Fee {
                    amount_per_gas_unit: DenominatedAmount::native(0.into()),
                    token: shell.state.in_mem().native_token.clone(),
                },
                crate::wallet::defaults::albert_keypair().ref_to(),
                Epoch(0),
                GAS_LIMIT_MULTIPLIER.into(),
                None,
            ))));
        wrapper.header.chain_id = shell.chain_id.clone();
        wrapper.set_code(Code::new("wasm code".as_bytes().to_owned(), None));
        wrapper.set_data(Data::new("transaction data".as_bytes().to_owned()));
        wrapper.add_section(Section::Signature(Signature::new(
            wrapper.sechashes(),
            [(0, crate::wallet::defaults::albert_keypair())]
                .into_iter()
                .collect(),
            None,
        )));

        // Run validation
        let request = ProcessProposal {
            txs: vec![wrapper.to_bytes()],
        };
        match shell.process_proposal(request) {
            Ok(_) => panic!("Test failed"),
            Err(TestError::RejectProposal(response)) => {
                assert_eq!(
                    response[0].result.code,
                    u32::from(ResultCode::FeeError)
                );
            }
        }
    }

    // Check that a wrapper transactions whose fees cannot be paid causes a
    // block rejection
    #[test]
    fn test_insufficient_balance_for_fee() {
        let (shell, _recv, _, _) = test_utils::setup();

        let mut wrapper =
            Tx::from_type(TxType::Wrapper(Box::new(WrapperTx::new(
                Fee {
                    amount_per_gas_unit: DenominatedAmount::native(
                        1_000_000_000.into(),
                    ),
                    token: shell.state.in_mem().native_token.clone(),
                },
                crate::wallet::defaults::albert_keypair().ref_to(),
                Epoch(0),
                150_000.into(),
                None,
            ))));
        wrapper.header.chain_id = shell.chain_id.clone();
        wrapper.set_code(Code::new("wasm code".as_bytes().to_owned(), None));
        wrapper.set_data(Data::new("transaction data".as_bytes().to_owned()));
        wrapper.add_section(Section::Signature(Signature::new(
            wrapper.sechashes(),
            [(0, crate::wallet::defaults::albert_keypair())]
                .into_iter()
                .collect(),
            None,
        )));

        // Run validation
        let request = ProcessProposal {
            txs: vec![wrapper.to_bytes()],
        };
        match shell.process_proposal(request) {
            Ok(_) => panic!("Test failed"),
            Err(TestError::RejectProposal(response)) => {
                assert_eq!(
                    response[0].result.code,
                    u32::from(ResultCode::FeeError)
                );
            }
        }
    }

    // Check that a fee overflow in the wrapper transaction causes a block
    // rejection
    #[test]
    fn test_wrapper_fee_overflow() {
        let (shell, _recv, _, _) = test_utils::setup();

        let mut wrapper =
            Tx::from_type(TxType::Wrapper(Box::new(WrapperTx::new(
                Fee {
                    amount_per_gas_unit: DenominatedAmount::native(
                        token::Amount::max(),
                    ),
                    token: shell.state.in_mem().native_token.clone(),
                },
                crate::wallet::defaults::albert_keypair().ref_to(),
                Epoch(0),
                GAS_LIMIT_MULTIPLIER.into(),
                None,
            ))));
        wrapper.header.chain_id = shell.chain_id.clone();
        wrapper.set_code(Code::new("wasm code".as_bytes().to_owned(), None));
        wrapper.set_data(Data::new("transaction data".as_bytes().to_owned()));
        wrapper.add_section(Section::Signature(Signature::new(
            wrapper.sechashes(),
            [(0, crate::wallet::defaults::albert_keypair())]
                .into_iter()
                .collect(),
            None,
        )));

        // Run validation
        let request = ProcessProposal {
            txs: vec![wrapper.to_bytes()],
        };
        match shell.process_proposal(request) {
            Ok(_) => panic!("Test failed"),
            Err(TestError::RejectProposal(response)) => {
                assert_eq!(
                    response[0].result.code,
                    u32::from(ResultCode::FeeError)
                );
            }
        }
    }

    /// Test if we reject wrapper txs when they shouldn't be included in blocks.
    ///
    /// Currently, the conditions to reject wrapper
    /// txs are simply to check if we are at the 2nd
    /// or 3rd height offset within an epoch.
    #[test]
    fn test_include_only_protocol_txs() {
        let (mut shell, _recv, _, _) = test_utils::setup_at_height(1u64);
        let keypair = gen_keypair();
        let mut wrapper =
            Tx::from_type(TxType::Wrapper(Box::new(WrapperTx::new(
                Fee {
                    amount_per_gas_unit: DenominatedAmount::native(0.into()),
                    token: shell.state.in_mem().native_token.clone(),
                },
                keypair.ref_to(),
                Epoch(0),
                GAS_LIMIT_MULTIPLIER.into(),
                None,
            ))));
        wrapper.header.chain_id = shell.chain_id.clone();
        wrapper.set_code(Code::new("wasm_code".as_bytes().to_owned(), None));
        wrapper.set_data(Data::new("transaction data".as_bytes().to_owned()));
        wrapper.add_section(Section::Signature(Signature::new(
            wrapper.sechashes(),
            [(0, keypair)].into_iter().collect(),
            None,
        )));
        let wrapper = wrapper.to_bytes();
        for height in [1u64, 2] {
            if let Some(b) = shell.state.in_mem_mut().last_block.as_mut() {
                b.height = height.into();
            }
            let response = {
                let request = ProcessProposal {
                    txs: vec![wrapper.clone()],
                };
                if let Err(TestError::RejectProposal(mut resp)) =
                    shell.process_proposal(request)
                {
                    assert_eq!(resp.len(), 1);
                    resp.remove(0)
                } else {
                    panic!("Test failed")
                }
            };
            assert_eq!(
                response.result.code,
                u32::from(ResultCode::AllocationError)
            );
            assert_eq!(
                response.result.info,
                String::from(
                    "Wrapper txs not allowed at the current block height"
                ),
            );
        }
    }

    /// Test max tx bytes parameter in ProcessProposal
    #[test]
    fn test_max_tx_bytes_process_proposal() {
        use namada::ledger::parameters::storage::get_max_tx_bytes_key;
        let (shell, _recv, _, _) = test_utils::setup_at_height(3u64);

        let max_tx_bytes: u32 = {
            let key = get_max_tx_bytes_key();
            shell
                .state
                .read(&key)
                .expect("Failed to read from storage")
                .expect("Max tx bytes should have been written to storage")
        };

        let new_tx = |size: u32| {
            let keypair = super::test_utils::gen_keypair();
            let mut wrapper =
                Tx::from_type(TxType::Wrapper(Box::new(WrapperTx::new(
                    Fee {
                        amount_per_gas_unit: DenominatedAmount::native(
                            100.into(),
                        ),
                        token: shell.state.in_mem().native_token.clone(),
                    },
                    keypair.ref_to(),
                    Epoch(0),
                    GAS_LIMIT_MULTIPLIER.into(),
                    None,
                ))));
            wrapper.header.chain_id = shell.chain_id.clone();
            wrapper
                .set_code(Code::new("wasm_code".as_bytes().to_owned(), None));
            wrapper.set_data(Data::new(vec![0; size as usize]));
            wrapper.add_section(Section::Signature(Signature::new(
                wrapper.sechashes(),
                [(0, keypair)].into_iter().collect(),
                None,
            )));
            wrapper
        };

        let request = ProcessProposal {
            txs: vec![new_tx(max_tx_bytes + 1).to_bytes()],
        };
        match shell.process_proposal(request) {
            Ok(_) => panic!("Test failed"),
            Err(TestError::RejectProposal(response)) => {
                assert_eq!(
                    response[0].result.code,
                    u32::from(ResultCode::TooLarge)
                );
            }
        }

        let request = ProcessProposal {
            txs: vec![new_tx(0).to_bytes()],
        };
        match shell.process_proposal(request) {
            Ok(_) => panic!("Test failed"),
            Err(TestError::RejectProposal(response)) => {
                assert!(
                    response[0].result.code != u32::from(ResultCode::TooLarge)
                );
            }
        }
    }

    /// Test that Ethereum events with outdated nonces are
    /// not validated by `ProcessProposal`.
    #[test]
    fn test_outdated_nonce_process_proposal() {
        use namada::core::storage::InnerEthEventsQueue;

        const LAST_HEIGHT: BlockHeight = BlockHeight(3);

        let (mut shell, _recv, _, _) = test_utils::setup_at_height(LAST_HEIGHT);
        shell
            .state
            .in_mem_mut()
            .eth_events_queue
            // sent transfers to namada nonce to 5
            .transfers_to_namada = InnerEthEventsQueue::new_at(5.into());

        let (protocol_key, _) = wallet::defaults::validator_keys();

        // only bad events
        {
            let ethereum_event = EthereumEvent::TransfersToNamada {
                // outdated nonce (3 < 5)
                nonce: 3u64.into(),
                transfers: vec![],
            };
            let ext = {
                let ext = ethereum_events::Vext {
                    validator_addr: wallet::defaults::validator_address(),
                    block_height: LAST_HEIGHT,
                    ethereum_events: vec![ethereum_event],
                }
                .sign(&protocol_key);
                assert!(ext.verify(&protocol_key.ref_to()).is_ok());
                ext
            };
            let tx = EthereumTxData::EthEventsVext(ext.into())
                .sign(&protocol_key, shell.chain_id.clone())
                .to_bytes();
            let req = ProcessProposal { txs: vec![tx] };
            let rsp = shell.process_proposal(req);
            assert!(rsp.is_err());
        }

        // at least one good event
        {
            let e1 = EthereumEvent::TransfersToNamada {
                nonce: 3u64.into(),
                transfers: vec![],
            };
            let e2 = EthereumEvent::TransfersToNamada {
                nonce: 5u64.into(),
                transfers: vec![],
            };
            let ext = {
                let ext = ethereum_events::Vext {
                    validator_addr: wallet::defaults::validator_address(),
                    block_height: LAST_HEIGHT,
                    ethereum_events: vec![e1, e2],
                }
                .sign(&protocol_key);
                assert!(ext.verify(&protocol_key.ref_to()).is_ok());
                ext
            };
            let tx = EthereumTxData::EthEventsVext(ext.into())
                .sign(&protocol_key, shell.chain_id.clone())
                .to_bytes();
            let req = ProcessProposal { txs: vec![tx] };
            let rsp = shell.process_proposal(req);
            assert!(rsp.is_ok());
        }
    }
}<|MERGE_RESOLUTION|>--- conflicted
+++ resolved
@@ -4,10 +4,6 @@
 use data_encoding::HEXUPPER;
 use namada::ledger::pos::PosQueries;
 use namada::proof_of_stake::storage::find_validator_by_raw_hash;
-<<<<<<< HEAD
-use namada::state::{TempWlState, WlState};
-=======
->>>>>>> 92fc1f67
 use namada::tx::data::protocol::ProtocolTxType;
 use namada::vote_ext::ethereum_tx_data_variants;
 
@@ -658,28 +654,14 @@
 /// are covered by the e2e tests.
 #[cfg(test)]
 mod test_process_proposal {
-    use namada::core::ethereum_events::EthereumEvent;
     use namada::core::key::*;
     use namada::core::storage::Epoch;
-    use namada::core::time::DateTimeUtc;
+    use namada::replay_protection;
     use namada::state::StorageWrite;
     use namada::token::{read_denom, Amount, DenominatedAmount};
-<<<<<<< HEAD
-    use namada::tx::data::{Fee, WrapperTx};
-    use namada::tx::{
-        Code, Data, Section, SignableEthMessage, Signature, Signed,
-    };
-    use namada::vote_ext::{
-        bridge_pool_roots, ethereum_events, EthereumTxData,
-    };
-    use namada::{replay_protection, token};
-=======
     use namada::tx::data::Fee;
     use namada::tx::{Code, Data, Signature, Signed};
-    use namada::types::key::*;
-    use namada::types::storage::Epoch;
     use namada::vote_ext::{bridge_pool_roots, ethereum_events};
->>>>>>> 92fc1f67
 
     use super::*;
     use crate::node::ledger::shell::test_utils::{
