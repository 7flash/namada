//! Logic for acting on events

use std::collections::{BTreeSet, HashSet};
use std::str::FromStr;

use borsh::BorshDeserialize;
use eyre::{Result, WrapErr};
use namada_core::address::Address;
use namada_core::eth_abi::Encode;
use namada_core::eth_bridge_pool::{
    erc20_nut_address, erc20_token_address, PendingTransfer,
    TransferToEthereumKind,
};
use namada_core::ethereum_events::{
    EthAddress, EthereumEvent, TransferToEthereum, TransferToNamada,
    TransfersToNamada,
};
use namada_core::ethereum_structs::EthBridgeEvent;
use namada_core::hints;
use namada_core::storage::{BlockHeight, Key, KeySeg};
use namada_parameters::read_epoch_duration_parameter;
use namada_state::{DBIter, StorageHasher, WlState, DB};
use namada_storage::{StorageRead, StorageWrite};
use namada_trans_token::storage_key::{balance_key, minted_balance_key};

use crate::protocol::transactions::update;
use crate::storage::bridge_pool::{
    get_nonce_key, is_pending_transfer_key, BRIDGE_POOL_ADDRESS,
};
use crate::storage::eth_bridge_queries::{EthAssetMint, EthBridgeQueries};
use crate::storage::parameters::read_native_erc20_address;
use crate::storage::{self as bridge_storage};
use crate::{token, ADDRESS as BRIDGE_ADDRESS};

/// Updates storage based on the given confirmed `event`. For example, for a
/// confirmed [`EthereumEvent::TransfersToNamada`], mint the corresponding
/// transferred assets to the appropriate receiver addresses.
pub(super) fn act_on<D, H>(
    state: &mut WlState<D, H>,
    event: EthereumEvent,
) -> Result<(BTreeSet<Key>, BTreeSet<EthBridgeEvent>)>
where
    D: 'static + DB + for<'iter> DBIter<'iter> + Sync,
    H: 'static + StorageHasher + Sync,
{
    match event {
        EthereumEvent::TransfersToNamada { transfers, nonce } => {
            act_on_transfers_to_namada(
                state,
                TransfersToNamada { transfers, nonce },
            )
        }
        EthereumEvent::TransfersToEthereum {
            ref transfers,
            ref relayer,
            ..
        } => act_on_transfers_to_eth(state, transfers, relayer),
        _ => {
            tracing::debug!(?event, "No actions taken for Ethereum event");
            Ok(Default::default())
        }
    }
}

fn act_on_transfers_to_namada<'tx, D, H>(
    state: &mut WlState<D, H>,
    transfer_event: TransfersToNamada,
) -> Result<(BTreeSet<Key>, BTreeSet<EthBridgeEvent>)>
where
    D: 'static + DB + for<'iter> DBIter<'iter> + Sync,
    H: 'static + StorageHasher + Sync,
{
    tracing::debug!(?transfer_event, "Acting on transfers to Namada");
    let mut changed_keys = BTreeSet::new();
    // we need to collect the events into a separate
    // buffer because of rust's borrowing rules :|
    let confirmed_events: Vec<_> = state
        .in_mem_mut()
        .eth_events_queue
        .transfers_to_namada
        .push_and_iter(transfer_event)
        .collect();
    for TransfersToNamada { transfers, .. } in confirmed_events {
        update_transfers_to_namada_state(
            state,
            &mut changed_keys,
            transfers.iter(),
        )?;
    }
    Ok((
        changed_keys,
        // no tx events when we get a transfer to namada
        BTreeSet::new(),
    ))
}

fn update_transfers_to_namada_state<'tx, D, H>(
    state: &mut WlState<D, H>,
    changed_keys: &mut BTreeSet<Key>,
    transfers: impl IntoIterator<Item = &'tx TransferToNamada>,
) -> Result<()>
where
    D: 'static + DB + for<'iter> DBIter<'iter> + Sync,
    H: 'static + StorageHasher + Sync,
{
    let wrapped_native_erc20 = read_native_erc20_address(state)?;
    for transfer in transfers {
        tracing::debug!(
            ?transfer,
            "Applying state updates derived from a transfer to Namada event"
        );
        let TransferToNamada {
            amount,
            asset,
            receiver,
        } = transfer;
        let mut changed = if asset != &wrapped_native_erc20 {
            let (asset_count, changed) =
                mint_eth_assets(state, asset, receiver, amount)?;
            // TODO: query denomination of the whitelisted token from storage,
            // and print this amount with the proper formatting; for now, use
            // NAM's formatting
            if asset_count.should_mint_erc20s() {
                tracing::info!(
                    "Minted wrapped ERC20s - (asset - {asset}, receiver - \
                     {receiver}, amount - {})",
                    asset_count.erc20_amount.to_string_native(),
                );
            }
            if asset_count.should_mint_nuts() {
                tracing::info!(
                    "Minted NUTs - (asset - {asset}, receiver - {receiver}, \
                     amount - {})",
                    asset_count.nut_amount.to_string_native(),
                );
            }
            changed
        } else {
            redeem_native_token(state, &wrapped_native_erc20, receiver, amount)?
        };
        changed_keys.append(&mut changed)
    }
    Ok(())
}

/// Redeems `amount` of the native token for `receiver` from escrow.
fn redeem_native_token<D, H>(
    state: &mut WlState<D, H>,
    native_erc20: &EthAddress,
    receiver: &Address,
    amount: &token::Amount,
) -> Result<BTreeSet<Key>>
where
    D: 'static + DB + for<'iter> DBIter<'iter> + Sync,
    H: 'static + StorageHasher + Sync,
{
    let eth_bridge_native_token_balance_key =
        balance_key(&state.in_mem().native_token, &BRIDGE_ADDRESS);
    let receiver_native_token_balance_key =
        balance_key(&state.in_mem().native_token, receiver);
    let native_werc20_supply_key =
        minted_balance_key(&erc20_token_address(native_erc20));

    update::amount(state, &eth_bridge_native_token_balance_key, |balance| {
        tracing::debug!(
            %eth_bridge_native_token_balance_key,
            ?balance,
            "Existing value found",
        );
        balance.spend(amount)?;
        tracing::debug!(
            %eth_bridge_native_token_balance_key,
            ?balance,
            "New value calculated",
        );
        Ok(())
    })?;
    update::amount(state, &receiver_native_token_balance_key, |balance| {
        tracing::debug!(
            %receiver_native_token_balance_key,
            ?balance,
            "Existing value found",
        );
        balance.receive(amount)?;
        tracing::debug!(
            %receiver_native_token_balance_key,
            ?balance,
            "New value calculated",
        );
        Ok(())
    })?;
    update::amount(state, &native_werc20_supply_key, |balance| {
        tracing::debug!(
            %native_werc20_supply_key,
            ?balance,
            "Existing value found",
        );
        balance.spend(amount)?;
        tracing::debug!(
            %native_werc20_supply_key,
            ?balance,
            "New value calculated",
        );
        Ok(())
    })?;

    tracing::info!(
        amount = %amount.to_string_native(),
        %receiver,
        "Redeemed native token for wrapped ERC20 token"
    );
    Ok(BTreeSet::from([
        eth_bridge_native_token_balance_key,
        receiver_native_token_balance_key,
        native_werc20_supply_key,
    ]))
}

/// Helper function to mint assets originating from Ethereum
/// on Namada.
///
/// Mints `amount` of a wrapped ERC20 `asset` for `receiver`.
/// If the given asset is not whitelisted or has exceeded the
/// token caps, mint NUTs, too.
fn mint_eth_assets<D, H>(
    state: &mut WlState<D, H>,
    asset: &EthAddress,
    receiver: &Address,
    &amount: &token::Amount,
) -> Result<(EthAssetMint, BTreeSet<Key>)>
where
    D: 'static + DB + for<'iter> DBIter<'iter> + Sync,
    H: 'static + StorageHasher + Sync,
{
    let mut changed_keys = BTreeSet::default();

    let asset_count = state
        .ethbridge_queries()
        .get_eth_assets_to_mint(asset, amount);

    let assets_to_mint = [
        // check if we should mint nuts
        asset_count
            .should_mint_nuts()
            .then(|| (erc20_nut_address(asset), asset_count.nut_amount)),
        // check if we should mint erc20s
        asset_count
            .should_mint_erc20s()
            .then(|| (erc20_token_address(asset), asset_count.erc20_amount)),
    ]
    .into_iter()
    // remove assets that do not need to be
    // minted from the iterator
    .flatten();

    for (token, ref amount) in assets_to_mint {
        let balance_key = balance_key(&token, receiver);
        update::amount(state, &balance_key, |balance| {
            tracing::debug!(
                %balance_key,
                ?balance,
                "Existing value found",
            );
            balance.receive(amount)?;
            tracing::debug!(
                %balance_key,
                ?balance,
                "New value calculated",
            );
            Ok(())
        })?;
        _ = changed_keys.insert(balance_key);

        let supply_key = minted_balance_key(&token);
        update::amount(state, &supply_key, |supply| {
            tracing::debug!(
                %supply_key,
                ?supply,
                "Existing value found",
            );
            supply.receive(amount)?;
            tracing::debug!(
                %supply_key,
                ?supply,
                "New value calculated",
            );
            Ok(())
        })?;
        _ = changed_keys.insert(supply_key);
    }

    Ok((asset_count, changed_keys))
}

fn act_on_transfers_to_eth<D, H>(
    state: &mut WlState<D, H>,
    transfers: &[TransferToEthereum],
    relayer: &Address,
) -> Result<(BTreeSet<Key>, BTreeSet<EthBridgeEvent>)>
where
    D: 'static + DB + for<'iter> DBIter<'iter> + Sync,
    H: 'static + StorageHasher + Sync,
{
    tracing::debug!(?transfers, "Acting on transfers to Ethereum");
    let mut changed_keys = BTreeSet::default();
    let mut tx_events = BTreeSet::default();

    // the BP nonce should always be incremented, even if no valid
    // transfers to Ethereum were relayed. failing to do this
    // halts the Ethereum bridge, since nonces will fall out
    // of sync between Namada and Ethereum
    let nonce_key = get_nonce_key();
    increment_bp_nonce(&nonce_key, state)?;
    changed_keys.insert(nonce_key);

    // all keys of pending transfers
    let prefix = BRIDGE_POOL_ADDRESS.to_db_key().into();
    let mut pending_keys: HashSet<Key> = state
        .iter_prefix(&prefix)
        .context("Failed to iterate over storage")?
        .map(|(k, _, _)| {
            Key::from_str(k.as_str()).expect("Key should be parsable")
        })
        .filter(is_pending_transfer_key)
        .collect();
    // Remove the completed transfers from the bridge pool
    for event in transfers {
        let (pending_transfer, key) = if let Some((pending, key)) =
            state.ethbridge_queries().lookup_transfer_to_eth(event)
        {
            (pending, key)
        } else {
            hints::cold();
            unreachable!("The transfer should exist in the bridge pool");
        };
        tracing::debug!(
            ?pending_transfer,
            "Valid transfer to Ethereum detected, compensating the relayer \
             and burning any Ethereum assets in Namada"
        );
        changed_keys.append(&mut update_transferred_asset_balances(
            state,
            &pending_transfer,
        )?);
        let pool_balance_key =
            balance_key(&pending_transfer.gas_fee.token, &BRIDGE_POOL_ADDRESS);
        let relayer_rewards_key =
            balance_key(&pending_transfer.gas_fee.token, relayer);
        // give the relayer the gas fee for this transfer.
        update::amount(state, &relayer_rewards_key, |balance| {
            balance.receive(&pending_transfer.gas_fee.amount)
        })?;
        // the gas fee is removed from escrow.
        update::amount(state, &pool_balance_key, |balance| {
            balance.spend(&pending_transfer.gas_fee.amount)
        })?;
        state.delete(&key)?;
        _ = pending_keys.remove(&key);
        _ = changed_keys.insert(key);
        _ = changed_keys.insert(pool_balance_key);
        _ = changed_keys.insert(relayer_rewards_key);
        _ = tx_events.insert(EthBridgeEvent::new_bridge_pool_relayed(
            pending_transfer.keccak256(),
        ));
    }

    if pending_keys.is_empty() {
        return Ok((changed_keys, tx_events));
    }

    // TODO the timeout height is min_num_blocks of an epoch for now
    let epoch_duration = read_epoch_duration_parameter(state)?;
    let timeout_offset = epoch_duration.min_num_of_blocks;

    // Check time out and refund
    if state.in_mem().block.height.0 > timeout_offset {
        let timeout_height =
            BlockHeight(state.in_mem().block.height.0 - timeout_offset);
        for key in pending_keys {
            let inserted_height = BlockHeight::try_from_slice(
                &state.in_mem().block.tree.get(&key)?,
            )
            .expect("BlockHeight should be decoded");
            if inserted_height <= timeout_height {
                let (mut keys, mut new_tx_events) =
                    refund_transfer(state, key)?;
                changed_keys.append(&mut keys);
                tx_events.append(&mut new_tx_events);
            }
        }
    }

    Ok((changed_keys, tx_events))
}

fn increment_bp_nonce<D, H>(
    nonce_key: &Key,
    state: &mut WlState<D, H>,
) -> Result<()>
where
    D: 'static + DB + for<'iter> DBIter<'iter> + Sync,
    H: 'static + StorageHasher + Sync,
{
    let next_nonce = state
        .ethbridge_queries()
        .get_bridge_pool_nonce()
        .checked_increment()
        .expect("Bridge pool nonce has overflowed");
    state.write(nonce_key, next_nonce)?;
    Ok(())
}

fn refund_transfer<D, H>(
    state: &mut WlState<D, H>,
    key: Key,
) -> Result<(BTreeSet<Key>, BTreeSet<EthBridgeEvent>)>
where
    D: 'static + DB + for<'iter> DBIter<'iter> + Sync,
    H: 'static + StorageHasher + Sync,
{
    let mut changed_keys = BTreeSet::default();
    let mut tx_events = BTreeSet::default();

    let transfer = match state.read_bytes(&key)? {
        Some(v) => PendingTransfer::try_from_slice(&v[..])?,
        None => unreachable!(),
    };
    changed_keys.append(&mut refund_transfer_fees(state, &transfer)?);
    changed_keys.append(&mut refund_transferred_assets(state, &transfer)?);

    // Delete the key from the bridge pool
    state.delete(&key)?;
    _ = changed_keys.insert(key);

    // Emit expiration event
    _ = tx_events.insert(EthBridgeEvent::new_bridge_pool_expired(
        transfer.keccak256(),
    ));

    Ok((changed_keys, tx_events))
}

fn refund_transfer_fees<D, H>(
    state: &mut WlState<D, H>,
    transfer: &PendingTransfer,
) -> Result<BTreeSet<Key>>
where
    D: 'static + DB + for<'iter> DBIter<'iter> + Sync,
    H: 'static + StorageHasher + Sync,
{
    let mut changed_keys = BTreeSet::default();

    let payer_balance_key =
        balance_key(&transfer.gas_fee.token, &transfer.gas_fee.payer);
    let pool_balance_key =
        balance_key(&transfer.gas_fee.token, &BRIDGE_POOL_ADDRESS);
    update::amount(state, &payer_balance_key, |balance| {
        balance.receive(&transfer.gas_fee.amount)
    })?;
    update::amount(state, &pool_balance_key, |balance| {
        balance.spend(&transfer.gas_fee.amount)
    })?;

    tracing::debug!(?transfer, "Refunded Bridge pool transfer fees");
    _ = changed_keys.insert(payer_balance_key);
    _ = changed_keys.insert(pool_balance_key);
    Ok(changed_keys)
}

fn refund_transferred_assets<D, H>(
    state: &mut WlState<D, H>,
    transfer: &PendingTransfer,
) -> Result<BTreeSet<Key>>
where
    D: 'static + DB + for<'iter> DBIter<'iter> + Sync,
    H: 'static + StorageHasher + Sync,
{
    let mut changed_keys = BTreeSet::default();

    let native_erc20_addr = match state
        .read_bytes(&bridge_storage::native_erc20_key())?
    {
        Some(v) => EthAddress::try_from_slice(&v[..])?,
        None => {
            return Err(eyre::eyre!("Could not read wNam key from storage"));
        }
    };
    let (source, target) = if transfer.transfer.asset == native_erc20_addr {
        let escrow_balance_key =
            balance_key(&state.in_mem().native_token, &BRIDGE_ADDRESS);
        let sender_balance_key = balance_key(
            &state.in_mem().native_token,
            &transfer.transfer.sender,
        );
        (escrow_balance_key, sender_balance_key)
    } else {
        let token = transfer.token_address();
        let escrow_balance_key = balance_key(&token, &BRIDGE_POOL_ADDRESS);
        let sender_balance_key = balance_key(&token, &transfer.transfer.sender);
        (escrow_balance_key, sender_balance_key)
    };
    update::amount(state, &source, |balance| {
        balance.spend(&transfer.transfer.amount)
    })?;
    update::amount(state, &target, |balance| {
        balance.receive(&transfer.transfer.amount)
    })?;

    tracing::debug!(?transfer, "Refunded Bridge pool transferred assets");
    _ = changed_keys.insert(source);
    _ = changed_keys.insert(target);
    Ok(changed_keys)
}

/// Burns any transferred ERC20s other than wNAM. If NAM is transferred,
/// update the wNAM supply key.
fn update_transferred_asset_balances<D, H>(
    state: &mut WlState<D, H>,
    transfer: &PendingTransfer,
) -> Result<BTreeSet<Key>>
where
    D: 'static + DB + for<'iter> DBIter<'iter> + Sync,
    H: 'static + StorageHasher + Sync,
{
    let mut changed_keys = BTreeSet::default();

    let maybe_addr = state.read(&bridge_storage::native_erc20_key())?;
    let Some(native_erc20_addr) = maybe_addr else {
        return Err(eyre::eyre!("Could not read wNam key from storage"));
    };

    let token = transfer.token_address();

    // the wrapped NAM supply increases when we transfer to Ethereum
    if transfer.transfer.asset == native_erc20_addr {
        if hints::unlikely(matches!(
            &transfer.transfer.kind,
            TransferToEthereumKind::Nut
        )) {
            unreachable!("Attempted to mint wNAM NUTs!");
        }
        let supply_key = minted_balance_key(&token);
        update::amount(state, &supply_key, |supply| {
            supply.receive(&transfer.transfer.amount)
        })?;
        _ = changed_keys.insert(supply_key);
        tracing::debug!(?transfer, "Updated wrapped NAM supply");
        return Ok(changed_keys);
    }

    // other asset kinds must be burned

    let escrow_balance_key = balance_key(&token, &BRIDGE_POOL_ADDRESS);
    update::amount(state, &escrow_balance_key, |balance| {
        balance.spend(&transfer.transfer.amount)
    })?;
    _ = changed_keys.insert(escrow_balance_key);

    let supply_key = minted_balance_key(&token);
    update::amount(state, &supply_key, |supply| {
        supply.spend(&transfer.transfer.amount)
    })?;
    _ = changed_keys.insert(supply_key);

    tracing::debug!(?transfer, "Burned wrapped ERC20 tokens");
    Ok(changed_keys)
}

#[cfg(test)]
mod tests {
    use std::collections::HashMap;

    use assert_matches::assert_matches;
<<<<<<< HEAD
    use eyre::Result;
    use namada_core::address::gen_established_address;
    use namada_core::address::testing::{gen_implicit_address, nam, wnam};
    use namada_core::eth_bridge_pool::GasFee;
    use namada_core::ethereum_events::testing::{
=======
    use namada_core::borsh::BorshSerializeExt;
    use namada_core::types::address::testing::gen_implicit_address;
    use namada_core::types::address::{gen_established_address, nam, wnam};
    use namada_core::types::eth_bridge_pool::GasFee;
    use namada_core::types::ethereum_events::testing::{
>>>>>>> 92fc1f67
        arbitrary_keccak_hash, arbitrary_nonce, DAI_ERC20_ETH_ADDRESS,
    };
    use namada_core::time::DurationSecs;
    use namada_core::token::Amount;
    use namada_core::{address, eth_bridge_pool};
    use namada_parameters::{update_epoch_parameter, EpochDuration};
    use namada_state::testing::TestState;

    use super::*;
    use crate::storage::bridge_pool::get_pending_key;
    use crate::storage::wrapped_erc20s;
    use crate::test_utils::{self, stored_keys_count};

    fn init_storage(state: &mut TestState) {
        // set the timeout height offset
        let timeout_offset = 10;
        let epoch_duration = EpochDuration {
            min_num_of_blocks: timeout_offset,
            min_duration: DurationSecs(5),
        };
        update_epoch_parameter(state, &epoch_duration).expect("Test failed");
        // set native ERC20 token
        state
            .write(&bridge_storage::native_erc20_key(), wnam())
            .expect("Test failed");
    }

    /// Helper data structure to feed to [`init_bridge_pool_transfers`].
    struct TransferData {
        kind: eth_bridge_pool::TransferToEthereumKind,
        gas_token: Address,
    }

    impl Default for TransferData {
        fn default() -> Self {
            Self {
                kind: eth_bridge_pool::TransferToEthereumKind::Erc20,
                gas_token: nam(),
            }
        }
    }

    /// Build [`TransferData`] values.
    struct TransferDataBuilder {
        kind: Option<eth_bridge_pool::TransferToEthereumKind>,
        gas_token: Option<Address>,
    }

    #[allow(dead_code)]
    impl TransferDataBuilder {
        fn new() -> Self {
            Self {
                kind: None,
                gas_token: None,
            }
        }

        fn kind(
            mut self,
            kind: eth_bridge_pool::TransferToEthereumKind,
        ) -> Self {
            self.kind = Some(kind);
            self
        }

        fn kind_erc20(self) -> Self {
            self.kind(eth_bridge_pool::TransferToEthereumKind::Erc20)
        }

        fn kind_nut(self) -> Self {
            self.kind(eth_bridge_pool::TransferToEthereumKind::Nut)
        }

        fn gas_token(mut self, address: Address) -> Self {
            self.gas_token = Some(address);
            self
        }

        fn gas_erc20(self, address: &EthAddress) -> Self {
            self.gas_token(wrapped_erc20s::token(address))
        }

        fn gas_nut(self, address: &EthAddress) -> Self {
            self.gas_token(wrapped_erc20s::nut(address))
        }

        fn build(self) -> TransferData {
            TransferData {
                kind: self.kind.unwrap_or_else(|| TransferData::default().kind),
                gas_token: self
                    .gas_token
                    .unwrap_or_else(|| TransferData::default().gas_token),
            }
        }
    }

    fn init_bridge_pool_transfers<A>(
        state: &mut TestState,
        assets_transferred: A,
    ) -> Vec<PendingTransfer>
    where
        A: Into<HashMap<EthAddress, TransferData>>,
    {
        let sender = address::testing::established_address_1();
        let payer = address::testing::established_address_2();

        // set pending transfers
        let mut pending_transfers = vec![];
        for (i, (asset, TransferData { kind, gas_token })) in
            assets_transferred.into().into_iter().enumerate()
        {
            let transfer = PendingTransfer {
                transfer: eth_bridge_pool::TransferToEthereum {
                    asset,
                    sender: sender.clone(),
                    recipient: EthAddress([i as u8 + 1; 20]),
                    amount: Amount::from(10),
                    kind,
                },
                gas_fee: GasFee {
                    token: gas_token,
                    amount: Amount::from(1),
                    payer: payer.clone(),
                },
            };
            let key = get_pending_key(&transfer);
            state.write(&key, &transfer).expect("Test failed");

            pending_transfers.push(transfer);
        }
        pending_transfers
    }

    #[inline]
    fn init_bridge_pool(state: &mut TestState) -> Vec<PendingTransfer> {
        init_bridge_pool_transfers(
            state,
            (0..2)
                .map(|i| {
                    (
                        EthAddress([i; 20]),
                        TransferDataBuilder::new()
                            .kind(if i & 1 == 0 {
                                eth_bridge_pool::TransferToEthereumKind::Erc20
                            } else {
                                eth_bridge_pool::TransferToEthereumKind::Nut
                            })
                            .build(),
                    )
                })
                .collect::<HashMap<_, _>>(),
        )
    }

    fn init_balance(
        state: &mut TestState,
        pending_transfers: &Vec<PendingTransfer>,
    ) {
        for transfer in pending_transfers {
            // Gas
            let payer = address::testing::established_address_2();
            let payer_key = balance_key(&transfer.gas_fee.token, &payer);
            let payer_balance = Amount::from(0);
            state.write(&payer_key, payer_balance).expect("Test failed");
            let escrow_key =
                balance_key(&transfer.gas_fee.token, &BRIDGE_POOL_ADDRESS);
            update::amount(state, &escrow_key, |balance| {
                let gas_fee = Amount::from_u64(1);
                balance.receive(&gas_fee)
            })
            .expect("Test failed");

            if transfer.transfer.asset == wnam() {
                // native ERC20
                let sender_key = balance_key(&nam(), &transfer.transfer.sender);
                let sender_balance = Amount::from(0);
                state
                    .write(&sender_key, sender_balance)
                    .expect("Test failed");
                let escrow_key = balance_key(&nam(), &BRIDGE_ADDRESS);
                let escrow_balance = Amount::from(10);
                state
                    .write(&escrow_key, escrow_balance)
                    .expect("Test failed");
            } else {
                let token = transfer.token_address();
                let sender_key = balance_key(&token, &transfer.transfer.sender);
                let sender_balance = Amount::from(0);
                state
                    .write(&sender_key, sender_balance)
                    .expect("Test failed");
                let escrow_key = balance_key(&token, &BRIDGE_POOL_ADDRESS);
                let escrow_balance = Amount::from(10);
                state
                    .write(&escrow_key, escrow_balance)
                    .expect("Test failed");
                update::amount(state, &minted_balance_key(&token), |supply| {
                    supply.receive(&transfer.transfer.amount)
                })
                .expect("Test failed");
            };
        }
    }

    #[test]
    /// Test that we do not make any changes to state when acting on most
    /// events
    fn test_act_on_does_nothing_for_other_events() {
        let mut state = TestState::default();
        test_utils::bootstrap_ethereum_bridge(&mut state);
        let initial_stored_keys_count = stored_keys_count(&state);
        let events = vec![EthereumEvent::ValidatorSetUpdate {
            nonce: arbitrary_nonce(),
            bridge_validator_hash: arbitrary_keccak_hash(),
            governance_validator_hash: arbitrary_keccak_hash(),
        }];

        for event in events {
            act_on(&mut state, event.clone()).unwrap();
            assert_eq!(
                stored_keys_count(&state),
                initial_stored_keys_count,
                "storage changed unexpectedly while acting on event: {:#?}",
                event
            );
        }
    }

    #[test]
    /// Test that state is indeed changed when we act on a non-empty
    /// TransfersToNamada batch
    fn test_act_on_changes_storage_for_transfers_to_namada() {
        let mut state = TestState::default();
        test_utils::bootstrap_ethereum_bridge(&mut state);
        state.commit_block().expect("Test failed");
        let initial_stored_keys_count = stored_keys_count(&state);
        let amount = Amount::from(100);
        let receiver = address::testing::established_address_1();
        let transfers = vec![TransferToNamada {
            amount,
            asset: DAI_ERC20_ETH_ADDRESS,
            receiver,
        }];
        let event = EthereumEvent::TransfersToNamada {
            nonce: arbitrary_nonce(),
            transfers,
        };

        act_on(&mut state, event).unwrap();

        assert_eq!(stored_keys_count(&state), initial_stored_keys_count + 2);
    }

    /// Parameters to test minting DAI in Namada.
    struct TestMintDai {
        /// The token cap of DAI.
        ///
        /// If the token is not whitelisted, this value
        /// is not set.
        dai_token_cap: Option<token::Amount>,
        /// The transferred amount of DAI.
        transferred_amount: token::Amount,
    }

    impl TestMintDai {
        /// Execute a test with the given parameters.
        fn run_test(self) {
            let dai_token_cap = self.dai_token_cap.unwrap_or_default();

            let (erc20_amount, nut_amount) =
                if dai_token_cap > self.transferred_amount {
                    (self.transferred_amount, token::Amount::zero())
                } else {
                    (dai_token_cap, self.transferred_amount - dai_token_cap)
                };
            assert_eq!(self.transferred_amount, nut_amount + erc20_amount);

            let mut state = TestState::default();
            test_utils::bootstrap_ethereum_bridge(&mut state);
            if !dai_token_cap.is_zero() {
                test_utils::whitelist_tokens(
                    &mut state,
                    [(
                        DAI_ERC20_ETH_ADDRESS,
                        test_utils::WhitelistMeta {
                            cap: dai_token_cap,
                            denom: 18,
                        },
                    )],
                );
            }

            let receiver = address::testing::established_address_1();
            let transfers = vec![TransferToNamada {
                amount: self.transferred_amount,
                asset: DAI_ERC20_ETH_ADDRESS,
                receiver: receiver.clone(),
            }];

            update_transfers_to_namada_state(
                &mut state,
                &mut BTreeSet::new(),
                &transfers,
            )
            .unwrap();

            for is_nut in [false, true] {
                let wdai = if is_nut {
                    wrapped_erc20s::nut(&DAI_ERC20_ETH_ADDRESS)
                } else {
                    wrapped_erc20s::token(&DAI_ERC20_ETH_ADDRESS)
                };
                let expected_amount =
                    if is_nut { nut_amount } else { erc20_amount };

                let receiver_balance_key = balance_key(&wdai, &receiver);
                let wdai_supply_key = minted_balance_key(&wdai);

                for key in [receiver_balance_key, wdai_supply_key] {
                    let value: Option<token::Amount> =
                        state.read(&key).unwrap();
                    if expected_amount.is_zero() {
                        assert_matches!(value, None);
                    } else {
                        assert_matches!(value, Some(amount) if amount == expected_amount);
                    }
                }
            }
        }
    }

    /// Test that if DAI is never whitelisted, we only mint NUTs.
    #[test]
    fn test_minting_dai_when_not_whitelisted() {
        TestMintDai {
            dai_token_cap: None,
            transferred_amount: Amount::from(100),
        }
        .run_test();
    }

    /// Test that overrunning the token caps results in minting DAI NUTs,
    /// along with wDAI.
    #[test]
    fn test_minting_dai_on_cap_overrun() {
        TestMintDai {
            dai_token_cap: Some(Amount::from(80)),
            transferred_amount: Amount::from(100),
        }
        .run_test();
    }

    /// Test acting on a single "transfer to Namada" Ethereum event
    /// and minting the first ever wDAI.
    #[test]
    fn test_minting_dai_wrapped() {
        TestMintDai {
            dai_token_cap: Some(Amount::max()),
            transferred_amount: Amount::from(100),
        }
        .run_test();
    }

    #[test]
    /// When we act on an [`EthereumEvent::TransfersToEthereum`], test
    /// that pending transfers are deleted from the Bridge pool, the
    /// Bridge pool nonce is updated and escrowed assets are burned.
    fn test_act_on_changes_storage_for_transfers_to_eth() {
        let mut state = TestState::default();
        test_utils::bootstrap_ethereum_bridge(&mut state);
        state.commit_block().expect("Test failed");
        init_storage(&mut state);
        let native_erc20 =
            read_native_erc20_address(&state).expect("Test failed");
        let random_erc20 = EthAddress([0xff; 20]);
        let random_erc20_token = wrapped_erc20s::nut(&random_erc20);
        let random_erc20_2 = EthAddress([0xee; 20]);
        let random_erc20_token_2 = wrapped_erc20s::token(&random_erc20_2);
        let random_erc20_3 = EthAddress([0xdd; 20]);
        let random_erc20_token_3 = wrapped_erc20s::token(&random_erc20_3);
        let random_erc20_4 = EthAddress([0xcc; 20]);
        let random_erc20_token_4 = wrapped_erc20s::nut(&random_erc20_4);
        let erc20_gas_addr = EthAddress([
            0, 1, 2, 3, 4, 5, 6, 7, 8, 9, 10, 11, 12, 13, 14, 15, 16, 17, 18,
            19,
        ]);
        let pending_transfers = init_bridge_pool_transfers(
            &mut state,
            [
                (native_erc20, TransferData::default()),
                (random_erc20, TransferDataBuilder::new().kind_nut().build()),
                (
                    random_erc20_2,
                    TransferDataBuilder::new().kind_erc20().build(),
                ),
                (
                    random_erc20_3,
                    TransferDataBuilder::new()
                        .kind_erc20()
                        .gas_erc20(&erc20_gas_addr)
                        .build(),
                ),
                (
                    random_erc20_4,
                    TransferDataBuilder::new()
                        .kind_nut()
                        .gas_erc20(&erc20_gas_addr)
                        .build(),
                ),
            ],
        );
        init_balance(&mut state, &pending_transfers);
        let pending_keys: HashSet<Key> =
            pending_transfers.iter().map(get_pending_key).collect();
        let relayer = gen_established_address("random");
        let transfers: Vec<_> = pending_transfers
            .iter()
            .map(TransferToEthereum::from)
            .collect();
        let event = EthereumEvent::TransfersToEthereum {
            nonce: arbitrary_nonce(),
            transfers,
            relayer: relayer.clone(),
        };
        let payer_nam_balance_key = balance_key(&nam(), &relayer);
        let payer_erc_balance_key =
            balance_key(&wrapped_erc20s::token(&erc20_gas_addr), &relayer);
        let pool_nam_balance_key = balance_key(&nam(), &BRIDGE_POOL_ADDRESS);
        let pool_erc_balance_key = balance_key(
            &wrapped_erc20s::token(&erc20_gas_addr),
            &BRIDGE_POOL_ADDRESS,
        );
        let mut bp_nam_balance_pre = Amount::try_from_slice(
            &state
                .read_bytes(&pool_nam_balance_key)
                .expect("Test failed")
                .expect("Test failed"),
        )
        .expect("Test failed");
        let mut bp_erc_balance_pre = Amount::try_from_slice(
            &state
                .read_bytes(&pool_erc_balance_key)
                .expect("Test failed")
                .expect("Test failed"),
        )
        .expect("Test failed");
        let (mut changed_keys, _) = act_on(&mut state, event).unwrap();

        for erc20 in [
            random_erc20_token,
            random_erc20_token_2,
            random_erc20_token_3,
            random_erc20_token_4,
        ] {
            assert!(
                changed_keys.remove(&balance_key(&erc20, &BRIDGE_POOL_ADDRESS)),
                "Expected {erc20:?} Bridge pool balance to change"
            );
            assert!(
                changed_keys.remove(&minted_balance_key(&erc20)),
                "Expected {erc20:?} minted supply to change"
            );
        }
        assert!(
            changed_keys
                .remove(&minted_balance_key(&wrapped_erc20s::token(&wnam())))
        );
        assert!(changed_keys.remove(&payer_nam_balance_key));
        assert!(changed_keys.remove(&payer_erc_balance_key));
        assert!(changed_keys.remove(&pool_nam_balance_key));
        assert!(changed_keys.remove(&pool_erc_balance_key));
        assert!(changed_keys.remove(&get_nonce_key()));
        assert!(changed_keys.iter().all(|k| pending_keys.contains(k)));

        let prefix = BRIDGE_POOL_ADDRESS.to_db_key().into();
        assert_eq!(
            state.iter_prefix(&prefix).expect("Test failed").count(),
            // NOTE: we should have one write -- the bridge pool nonce update
            1
        );
        let relayer_nam_balance = Amount::try_from_slice(
            &state
                .read_bytes(&payer_nam_balance_key)
                .expect("Test failed: read error")
                .expect("Test failed: no value in storage"),
        )
        .expect("Test failed");
        assert_eq!(relayer_nam_balance, Amount::from(3));
        let relayer_erc_balance = Amount::try_from_slice(
            &state
                .read_bytes(&payer_erc_balance_key)
                .expect("Test failed: read error")
                .expect("Test failed: no value in storage"),
        )
        .expect("Test failed");
        assert_eq!(relayer_erc_balance, Amount::from(2));

        let bp_nam_balance_post = Amount::try_from_slice(
            &state
                .read_bytes(&pool_nam_balance_key)
                .expect("Test failed: read error")
                .expect("Test failed: no value in storage"),
        )
        .expect("Test failed");
        let bp_erc_balance_post = Amount::try_from_slice(
            &state
                .read_bytes(&pool_erc_balance_key)
                .expect("Test failed: read error")
                .expect("Test failed: no value in storage"),
        )
        .expect("Test failed");

        bp_nam_balance_pre.spend(&bp_nam_balance_post).unwrap();
        assert_eq!(bp_nam_balance_pre, Amount::from(3));
        assert_eq!(bp_nam_balance_post, Amount::from(0));

        bp_erc_balance_pre.spend(&bp_erc_balance_post).unwrap();
        assert_eq!(bp_erc_balance_pre, Amount::from(2));
        assert_eq!(bp_erc_balance_post, Amount::from(0));
    }

    #[test]
    /// Test that the transfers time out in the bridge pool then the refund when
    /// we act on a TransfersToEthereum
    fn test_act_on_timeout_for_transfers_to_eth() {
        let mut state = TestState::default();
        test_utils::bootstrap_ethereum_bridge(&mut state);
        state.commit_block().expect("Test failed");
        init_storage(&mut state);
        // Height 0
        let pending_transfers = init_bridge_pool(&mut state);
        init_balance(&mut state, &pending_transfers);
        state.commit_block().expect("Test failed");
        // pending transfers time out
        state.in_mem_mut().block.height += 10 + 1;
        // new pending transfer
        let transfer = PendingTransfer {
            transfer: eth_bridge_pool::TransferToEthereum {
                asset: EthAddress([4; 20]),
                sender: address::testing::established_address_1(),
                recipient: EthAddress([5; 20]),
                amount: Amount::from(10),
                kind: eth_bridge_pool::TransferToEthereumKind::Erc20,
            },
            gas_fee: GasFee {
                token: nam(),
                amount: Amount::from(1),
                payer: address::testing::established_address_1(),
            },
        };
        let key = get_pending_key(&transfer);
        state.write(&key, transfer).expect("Test failed");
        state.commit_block().expect("Test failed");
        state.in_mem_mut().block.height += 1;

        // This should only refund
        let event = EthereumEvent::TransfersToEthereum {
            nonce: arbitrary_nonce(),
            transfers: vec![],
            relayer: gen_implicit_address(),
        };
        let _ = act_on(&mut state, event).unwrap();

        // The latest transfer is still pending
        let prefix = BRIDGE_POOL_ADDRESS.to_db_key().into();
        assert_eq!(
            state.iter_prefix(&prefix).expect("Test failed").count(),
            // NOTE: we should have two writes -- one of them being
            // the bridge pool nonce update
            2
        );

        // Check the gas fee
        let expected = pending_transfers
            .iter()
            .fold(Amount::from(0), |acc, t| acc + t.gas_fee.amount);
        let payer = address::testing::established_address_2();
        let payer_key = balance_key(&nam(), &payer);
        let value = state.read_bytes(&payer_key).expect("Test failed");
        let payer_balance =
            Amount::try_from_slice(&value.expect("Test failed"))
                .expect("Test failed");
        assert_eq!(payer_balance, expected);
        let pool_key = balance_key(&nam(), &BRIDGE_POOL_ADDRESS);
        let value = state.read_bytes(&pool_key).expect("Test failed");
        let pool_balance = Amount::try_from_slice(&value.expect("Test failed"))
            .expect("Test failed");
        assert_eq!(pool_balance, Amount::from(0));

        // Check the balances
        for transfer in pending_transfers {
            if transfer.transfer.asset == wnam() {
                let sender_key = balance_key(&nam(), &transfer.transfer.sender);
                let value = state.read_bytes(&sender_key).expect("Test failed");
                let sender_balance =
                    Amount::try_from_slice(&value.expect("Test failed"))
                        .expect("Test failed");
                assert_eq!(sender_balance, transfer.transfer.amount);
                let escrow_key = balance_key(&nam(), &BRIDGE_ADDRESS);
                let value = state.read_bytes(&escrow_key).expect("Test failed");
                let escrow_balance =
                    Amount::try_from_slice(&value.expect("Test failed"))
                        .expect("Test failed");
                assert_eq!(escrow_balance, Amount::from(0));
            } else {
                let token = transfer.token_address();
                let sender_key = balance_key(&token, &transfer.transfer.sender);
                let value = state.read_bytes(&sender_key).expect("Test failed");
                let sender_balance =
                    Amount::try_from_slice(&value.expect("Test failed"))
                        .expect("Test failed");
                assert_eq!(sender_balance, transfer.transfer.amount);
                let escrow_key = balance_key(&token, &BRIDGE_POOL_ADDRESS);
                let value = state.read_bytes(&escrow_key).expect("Test failed");
                let escrow_balance =
                    Amount::try_from_slice(&value.expect("Test failed"))
                        .expect("Test failed");
                assert_eq!(escrow_balance, Amount::from(0));
            }
        }
    }

    #[test]
    fn test_redeem_native_token() -> Result<()> {
        let mut state = TestState::default();
        test_utils::bootstrap_ethereum_bridge(&mut state);
        let receiver = address::testing::established_address_1();
        let amount = Amount::from(100);

        // pre wNAM balance - 0
        let receiver_wnam_balance_key = token::storage_key::balance_key(
            &wrapped_erc20s::token(&wnam()),
            &receiver,
        );
        assert!(
            state
                .read_bytes(&receiver_wnam_balance_key)
                .unwrap()
                .is_none()
        );

        let bridge_pool_initial_balance = Amount::from(100_000_000);
        let bridge_pool_native_token_balance_key =
            token::storage_key::balance_key(
                &state.in_mem().native_token,
                &BRIDGE_ADDRESS,
            );
        let bridge_pool_native_erc20_supply_key =
            minted_balance_key(&wrapped_erc20s::token(&wnam()));
        StorageWrite::write(
            &mut state,
            &bridge_pool_native_token_balance_key,
            bridge_pool_initial_balance,
        )?;
        StorageWrite::write(
            &mut state,
            &bridge_pool_native_erc20_supply_key,
            amount,
        )?;
        let receiver_native_token_balance_key = token::storage_key::balance_key(
            &state.in_mem().native_token,
            &receiver,
        );

        let changed_keys =
            redeem_native_token(&mut state, &wnam(), &receiver, &amount)?;

        assert_eq!(
            changed_keys,
            BTreeSet::from([
                bridge_pool_native_token_balance_key.clone(),
                receiver_native_token_balance_key.clone(),
                bridge_pool_native_erc20_supply_key.clone(),
            ])
        );
        assert_eq!(
            StorageRead::read(&state, &bridge_pool_native_token_balance_key)?,
            Some(bridge_pool_initial_balance - amount)
        );
        assert_eq!(
            StorageRead::read(&state, &receiver_native_token_balance_key)?,
            Some(amount)
        );
        assert_eq!(
            StorageRead::read(&state, &bridge_pool_native_erc20_supply_key)?,
            Some(Amount::zero())
        );

        // post wNAM balance - 0
        //
        // wNAM is never minted, it's converted back to NAM
        assert!(
            state
                .read_bytes(&receiver_wnam_balance_key)
                .unwrap()
                .is_none()
        );

        Ok(())
    }

    /// Auxiliary function to test wrapped Ethereum ERC20s functionality.
    fn test_wrapped_erc20s_aux<F>(mut f: F)
    where
        F: FnMut(&mut TestState, EthereumEvent),
    {
        let mut state = TestState::default();
        test_utils::bootstrap_ethereum_bridge(&mut state);
        state.commit_block().expect("Test failed");
        init_storage(&mut state);
        let native_erc20 =
            read_native_erc20_address(&state).expect("Test failed");
        let pending_transfers = init_bridge_pool_transfers(
            &mut state,
            [
                (native_erc20, TransferData::default()),
                (
                    EthAddress([0xaa; 20]),
                    TransferDataBuilder::new().kind_erc20().build(),
                ),
                (
                    EthAddress([0xbb; 20]),
                    TransferDataBuilder::new().kind_nut().build(),
                ),
                (
                    EthAddress([0xcc; 20]),
                    TransferDataBuilder::new().kind_erc20().build(),
                ),
                (
                    EthAddress([0xdd; 20]),
                    TransferDataBuilder::new().kind_nut().build(),
                ),
                (
                    EthAddress([0xee; 20]),
                    TransferDataBuilder::new().kind_erc20().build(),
                ),
                (
                    EthAddress([0xff; 20]),
                    TransferDataBuilder::new().kind_nut().build(),
                ),
            ],
        );
        init_balance(&mut state, &pending_transfers);
        let transfers = pending_transfers
            .into_iter()
            .map(|ref transfer| {
                let transfer_to_eth: TransferToEthereum = transfer.into();
                transfer_to_eth
            })
            .collect();
        let relayer = gen_established_address("random");
        let event = EthereumEvent::TransfersToEthereum {
            nonce: arbitrary_nonce(),
            transfers,
            relayer,
        };
        f(&mut state, event)
    }

    #[test]
    /// When we act on an [`EthereumEvent::TransfersToEthereum`], test
    /// that the transferred wrapped ERC20 tokens are burned in Namada.
    fn test_wrapped_erc20s_are_burned() {
        struct Delta {
            asset: EthAddress,
            sent_amount: token::Amount,
            prev_balance: Option<token::Amount>,
            prev_supply: Option<token::Amount>,
            kind: eth_bridge_pool::TransferToEthereumKind,
        }

        test_wrapped_erc20s_aux(|state, event| {
            let transfers = match &event {
                EthereumEvent::TransfersToEthereum { transfers, .. } => {
                    transfers.iter()
                }
                _ => panic!("Test failed"),
            };
            let native_erc20 =
                read_native_erc20_address(state).expect("Test failed");
            let deltas = transfers
                .filter_map(
                    |event @ TransferToEthereum { asset, amount, .. }| {
                        if asset == &native_erc20 {
                            return None;
                        }
                        let kind = {
                            let (pending, _) = state
                                .ethbridge_queries()
                                .lookup_transfer_to_eth(event)
                                .expect("Test failed");
                            pending.transfer.kind
                        };
                        let erc20_token = match &kind {
                            eth_bridge_pool::TransferToEthereumKind::Erc20 => {
                                wrapped_erc20s::token(asset)
                            }
                            eth_bridge_pool::TransferToEthereumKind::Nut => {
                                wrapped_erc20s::nut(asset)
                            }
                        };
                        let prev_balance = state
                            .read(&balance_key(
                                &erc20_token,
                                &BRIDGE_POOL_ADDRESS,
                            ))
                            .expect("Test failed");
                        let prev_supply = state
                            .read(&minted_balance_key(&erc20_token))
                            .expect("Test failed");
                        Some(Delta {
                            kind,
                            asset: *asset,
                            sent_amount: *amount,
                            prev_balance,
                            prev_supply,
                        })
                    },
                )
                .collect::<Vec<_>>();

            _ = act_on(state, event).unwrap();

            for Delta {
                kind,
                ref asset,
                sent_amount,
                prev_balance,
                prev_supply,
            } in deltas
            {
                let burn_balance = prev_balance
                    .unwrap_or_default()
                    .checked_sub(sent_amount)
                    .expect("Test failed");
                let burn_supply = prev_supply
                    .unwrap_or_default()
                    .checked_sub(sent_amount)
                    .expect("Test failed");

                let erc20_token = match kind {
                    eth_bridge_pool::TransferToEthereumKind::Erc20 => {
                        wrapped_erc20s::token(asset)
                    }
                    eth_bridge_pool::TransferToEthereumKind::Nut => {
                        wrapped_erc20s::nut(asset)
                    }
                };

                let balance: token::Amount = state
                    .read(&balance_key(&erc20_token, &BRIDGE_POOL_ADDRESS))
                    .expect("Read must succeed")
                    .expect("Balance must exist");
                let supply: token::Amount = state
                    .read(&minted_balance_key(&erc20_token))
                    .expect("Read must succeed")
                    .expect("Balance must exist");

                assert_eq!(balance, burn_balance);
                assert_eq!(supply, burn_supply);
            }
        })
    }

    #[test]
    /// When we act on an [`EthereumEvent::TransfersToEthereum`], test
    /// that the transferred wrapped NAM tokens are not burned in
    /// Namada and instead are kept in escrow, under the Ethereum bridge
    /// account.
    fn test_wrapped_nam_not_burned() {
        test_wrapped_erc20s_aux(|state, event| {
            let native_erc20 =
                read_native_erc20_address(state).expect("Test failed");
            let wnam = wrapped_erc20s::token(&native_erc20);
            let escrow_balance_key = balance_key(&nam(), &BRIDGE_ADDRESS);

            // check pre supply
            assert!(
                state
                    .read_bytes(&balance_key(&wnam, &BRIDGE_POOL_ADDRESS))
                    .expect("Test failed")
                    .is_none()
            );
            assert!(
                state
                    .read_bytes(&minted_balance_key(&wnam))
                    .expect("Test failed")
                    .is_none()
            );

            // check pre balance
            let pre_escrowed_balance: token::Amount = state
                .read(&escrow_balance_key)
                .expect("Read must succeed")
                .expect("Balance must exist");

            _ = act_on(state, event).unwrap();

            // check post supply - the wNAM minted supply should increase
            // by the transferred amount
            assert!(
                state
                    .read_bytes(&balance_key(&wnam, &BRIDGE_POOL_ADDRESS))
                    .expect("Test failed")
                    .is_none()
            );
            assert_eq!(
                state
                    .read::<Amount>(&minted_balance_key(&wnam))
                    .expect("Reading from storage should not fail")
                    .expect("The wNAM supply should have been updated"),
                Amount::from_u64(10),
            );

            // check post balance
            let post_escrowed_balance: token::Amount = state
                .read(&escrow_balance_key)
                .expect("Read must succeed")
                .expect("Balance must exist");

            assert_eq!(pre_escrowed_balance, post_escrowed_balance);
        })
    }

    /// Test that the ledger appropriately panics when we try to mint
    /// wrapped NAM NUTs. Under normal circumstances, this should never
    /// happen.
    #[test]
    #[should_panic(expected = "Attempted to mint wNAM NUTs!")]
    fn test_wnam_doesnt_mint_nuts() {
        let mut state = TestState::default();
        test_utils::bootstrap_ethereum_bridge(&mut state);

        let transfer = PendingTransfer {
            transfer: eth_bridge_pool::TransferToEthereum {
                asset: wnam(),
                sender: address::testing::established_address_1(),
                recipient: EthAddress([5; 20]),
                amount: Amount::from(10),
                kind: eth_bridge_pool::TransferToEthereumKind::Nut,
            },
            gas_fee: GasFee {
                token: nam(),
                amount: Amount::from(1),
                payer: address::testing::established_address_1(),
            },
        };

        _ = update_transferred_asset_balances(&mut state, &transfer);
    }
}<|MERGE_RESOLUTION|>--- conflicted
+++ resolved
@@ -571,19 +571,10 @@
     use std::collections::HashMap;
 
     use assert_matches::assert_matches;
-<<<<<<< HEAD
-    use eyre::Result;
     use namada_core::address::gen_established_address;
     use namada_core::address::testing::{gen_implicit_address, nam, wnam};
     use namada_core::eth_bridge_pool::GasFee;
     use namada_core::ethereum_events::testing::{
-=======
-    use namada_core::borsh::BorshSerializeExt;
-    use namada_core::types::address::testing::gen_implicit_address;
-    use namada_core::types::address::{gen_established_address, nam, wnam};
-    use namada_core::types::eth_bridge_pool::GasFee;
-    use namada_core::types::ethereum_events::testing::{
->>>>>>> 92fc1f67
         arbitrary_keccak_hash, arbitrary_nonce, DAI_ERC20_ETH_ADDRESS,
     };
     use namada_core::time::DurationSecs;
